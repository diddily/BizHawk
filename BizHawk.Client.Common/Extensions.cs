﻿using System;
using BizHawk.Bizware.BizwareGL;
using BizHawk.Bizware.BizwareGL.Drivers.GdiPlus;
using BizHawk.Bizware.BizwareGL.Drivers.OpenTK;
#if WINDOWS
using BizHawk.Bizware.BizwareGL.Drivers.SlimDX;
#endif

namespace BizHawk.Client.Common
{
	public static class Extensions
	{
		public static IGuiRenderer CreateRenderer(this IGL gl)
		{
			if (gl is IGL_TK)
			{
				return new GuiRenderer(gl);
<<<<<<< HEAD
#if WINDOWS
=======
			}

>>>>>>> 770f27df
			if (gl is IGL_SlimDX9)
			{
				return new GuiRenderer(gl);
<<<<<<< HEAD
#endif
=======
			}

>>>>>>> 770f27df
			if (gl is IGL_GdiPlus)
			{
				return new GDIPlusGuiRenderer((IGL_GdiPlus)gl);
			}

			throw new NotSupportedException();
		}
	}
}
<|MERGE_RESOLUTION|>--- conflicted
+++ resolved
@@ -1,41 +1,35 @@
-﻿using System;
-using BizHawk.Bizware.BizwareGL;
-using BizHawk.Bizware.BizwareGL.Drivers.GdiPlus;
-using BizHawk.Bizware.BizwareGL.Drivers.OpenTK;
-#if WINDOWS
-using BizHawk.Bizware.BizwareGL.Drivers.SlimDX;
-#endif
-
-namespace BizHawk.Client.Common
-{
-	public static class Extensions
-	{
-		public static IGuiRenderer CreateRenderer(this IGL gl)
-		{
-			if (gl is IGL_TK)
-			{
-				return new GuiRenderer(gl);
-<<<<<<< HEAD
-#if WINDOWS
-=======
-			}
-
->>>>>>> 770f27df
-			if (gl is IGL_SlimDX9)
-			{
-				return new GuiRenderer(gl);
-<<<<<<< HEAD
-#endif
-=======
-			}
-
->>>>>>> 770f27df
-			if (gl is IGL_GdiPlus)
-			{
-				return new GDIPlusGuiRenderer((IGL_GdiPlus)gl);
-			}
-
-			throw new NotSupportedException();
-		}
-	}
-}
+﻿using System;
+using BizHawk.Bizware.BizwareGL;
+using BizHawk.Bizware.BizwareGL.Drivers.GdiPlus;
+using BizHawk.Bizware.BizwareGL.Drivers.OpenTK;
+#if WINDOWS
+using BizHawk.Bizware.BizwareGL.Drivers.SlimDX;
+#endif
+
+namespace BizHawk.Client.Common
+{
+	public static class Extensions
+	{
+		public static IGuiRenderer CreateRenderer(this IGL gl)
+		{
+			if (gl is IGL_TK)
+			{
+				return new GuiRenderer(gl);
+			}
+#if WINDOWS
+
+			if (gl is IGL_SlimDX9)
+			{
+				return new GuiRenderer(gl);
+			}
+#endif
+
+			if (gl is IGL_GdiPlus)
+			{
+				return new GDIPlusGuiRenderer((IGL_GdiPlus)gl);
+			}
+
+			throw new NotSupportedException();
+		}
+	}
+}