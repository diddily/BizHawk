<<<<<<< HEAD
﻿using System;
using System.Runtime.InteropServices;
using System.Collections.Generic;
using System.Linq;
using System.Text;
using LuaInterface;

//TODO - evaluate for re-entrancy problems

namespace BizHawk.Client.Common
{
	public unsafe class LuaSandbox
	{
		protected static Action<string> Logger;

		static System.Runtime.CompilerServices.ConditionalWeakTable<Lua, LuaSandbox> SandboxForThread = new System.Runtime.CompilerServices.ConditionalWeakTable<Lua, LuaSandbox>();
		public static Action<string> DefaultLogger;

		public void SetLogger(Action<string> logger)
		{
			Logger = logger;
		}

		public void SetSandboxCurrentDirectory(string dir)
		{
			CurrentDirectory = dir;
		}

		string CurrentDirectory;

		#if WINDOWS
		[DllImport("kernel32.dll", SetLastError = true)]
		static extern bool SetCurrentDirectoryW(byte* lpPathName);
		[DllImport("kernel32.dll", SetLastError=true)]
		static extern uint GetCurrentDirectoryW(uint nBufferLength, byte* pBuffer);
		#endif

		bool CoolSetCurrentDirectory(string path, string currDirSpeedHack = null)
		{
			string target = CurrentDirectory + "\\";

			//first we'll bypass it with a general hack: dont do any setting if the value's already there (even at the OS level, setting the directory can be slow)
			//yeah I know, not the smoothest move to compare strings here, in case path normalization is happening at some point
			//but you got any better ideas?
			if (currDirSpeedHack == null)
				currDirSpeedHack = CoolGetCurrentDirectory();
			if (currDirSpeedHack == path)
				return true;

			//WARNING: setting the current directory is SLOW!!! security checks for some reason.
			//so we're bypassing it with windows hacks
			#if WINDOWS
				fixed (byte* pstr = &System.Text.Encoding.Unicode.GetBytes(target + "\0")[0])
					return SetCurrentDirectoryW(pstr);
			#else
				if(System.IO.Directory.Exists(CurrentDirectory)) //race condition for great justice
				{
					Environment.CurrentDirectory = CurrentDirectory; //thats right, you can't set a directory as current that doesnt exist because .net's got to do SENSELESS SLOW-ASS SECURITY CHECKS on it and it can't do that on a NONEXISTENT DIRECTORY
					return true;
				}
			else return false;
			#endif
		}

		string CoolGetCurrentDirectory()
		{
			//GUESS WHAT!
			//.NET DOES A SECURITY CHECK ON THE DIRECTORY WE JUST RETRIEVED
			//AS IF ASKING FOR THE CURRENT DIRECTORY IS EQUIVALENT TO TRYING TO ACCESS IT
			//SCREW YOU
			#if WINDOWS
				var buf = new byte[32768];
				fixed(byte* pBuf = &buf[0])
				{
					uint ret = GetCurrentDirectoryW(32767, pBuf);
					return System.Text.Encoding.Unicode.GetString(buf, 0, (int)ret*2);
				}
			#else
				return Environment.CurrentDirectory;
			#endif
		}

		void Sandbox(Action callback, Action exceptionCallback)
		{
			string savedEnvironmentCurrDir = null;
			try
			{
				savedEnvironmentCurrDir = Environment.CurrentDirectory;

				if (CurrentDirectory != null)
					CoolSetCurrentDirectory(CurrentDirectory, savedEnvironmentCurrDir);

				EnvironmentSandbox.Sandbox(callback);
			}
			catch (LuaException ex)
			{
				Console.WriteLine(ex);
				Logger(ex.ToString());
				if (exceptionCallback != null)
				{
					exceptionCallback();
				}
			}
			finally
			{
				if (CurrentDirectory != null)
					CoolSetCurrentDirectory(savedEnvironmentCurrDir);
			}
		}

		public static LuaSandbox CreateSandbox(Lua thread, string initialDirectory)
		{
			var sandbox = new LuaSandbox();
			SandboxForThread.Add(thread, sandbox);
			sandbox.SetSandboxCurrentDirectory(initialDirectory);
			sandbox.SetLogger(DefaultLogger);
			return sandbox;
		}

		public static LuaSandbox GetSandbox(Lua thread)
		{
			//this is just placeholder.
			//we shouldnt be calling a sandbox with no thread--construct a sandbox properly
			if (thread == null)
			{
				return new LuaSandbox();
			}

			lock (SandboxForThread)
			{
				LuaSandbox sandbox;
				if (SandboxForThread.TryGetValue(thread, out sandbox))
					return sandbox;
				else
				{
					//for now: throw exception (I want to manually creating them)
					//return CreateSandbox(thread);
					throw new InvalidOperationException("HOARY GORILLA HIJINX");
				}
			}
		}

		public static void Sandbox(Lua thread, Action callback, Action exceptionCallback = null)
		{
			GetSandbox(thread).Sandbox(callback, exceptionCallback);
		}
	}
}
=======
﻿using System;
using System.Runtime.InteropServices;
using LuaInterface;

// TODO - evaluate for re-entrancy problems
namespace BizHawk.Client.Common
{
	public unsafe class LuaSandbox
	{
		protected static Action<string> Logger;

		static System.Runtime.CompilerServices.ConditionalWeakTable<Lua, LuaSandbox> SandboxForThread = new System.Runtime.CompilerServices.ConditionalWeakTable<Lua, LuaSandbox>();
		public static Action<string> DefaultLogger;

		public void SetLogger(Action<string> logger)
		{
			Logger = logger;
		}

		public void SetSandboxCurrentDirectory(string dir)
		{
			CurrentDirectory = dir;
		}

		string CurrentDirectory;

		#if WINDOWS
		[DllImport("kernel32.dll", SetLastError = true)]
		static extern bool SetCurrentDirectoryW(byte* lpPathName);
		[DllImport("kernel32.dll", SetLastError=true)]
		static extern uint GetCurrentDirectoryW(uint nBufferLength, byte* pBuffer);
		#endif

		bool CoolSetCurrentDirectory(string path, string currDirSpeedHack = null)
		{
			string target = CurrentDirectory + "\\";

			// first we'll bypass it with a general hack: dont do any setting if the value's already there (even at the OS level, setting the directory can be slow)
			// yeah I know, not the smoothest move to compare strings here, in case path normalization is happening at some point
			// but you got any better ideas?
			if (currDirSpeedHack == null)
				currDirSpeedHack = CoolGetCurrentDirectory();
			if (currDirSpeedHack == path)
				return true;

			//WARNING: setting the current directory is SLOW!!! security checks for some reason.
			//so we're bypassing it with windows hacks
			#if WINDOWS
				fixed (byte* pstr = &System.Text.Encoding.Unicode.GetBytes(target + "\0")[0])
					return SetCurrentDirectoryW(pstr);
			#else
				if(System.IO.Directory.Exists(CurrentDirectory)) //race condition for great justice
				{
					Environment.CurrentDirectory = CurrentDirectory; //thats right, you can't set a directory as current that doesnt exist because .net's got to do SENSELESS SLOW-ASS SECURITY CHECKS on it and it can't do that on a NONEXISTENT DIRECTORY
					return true;
				}
				else return false
			#endif
		}

		string CoolGetCurrentDirectory()
		{
			//GUESS WHAT!
			//.NET DOES A SECURITY CHECK ON THE DIRECTORY WE JUST RETRIEVED
			//AS IF ASKING FOR THE CURRENT DIRECTORY IS EQUIVALENT TO TRYING TO ACCESS IT
			//SCREW YOU
			#if WINDOWS
				var buf = new byte[32768];
				fixed(byte* pBuf = &buf[0])
				{
					uint ret = GetCurrentDirectoryW(32767, pBuf);
					return System.Text.Encoding.Unicode.GetString(buf, 0, (int)ret*2);
				}
			#else
				return Environment.CurrentDirectory;
			#endif
		}

		void Sandbox(Action callback, Action exceptionCallback)
		{
			string savedEnvironmentCurrDir = null;
			try
			{
				savedEnvironmentCurrDir = Environment.CurrentDirectory;

				if (CurrentDirectory != null)
					CoolSetCurrentDirectory(CurrentDirectory, savedEnvironmentCurrDir);

				EnvironmentSandbox.Sandbox(callback);
			}
			catch (LuaException ex)
			{
				Console.WriteLine(ex);
				Logger(ex.ToString());
				exceptionCallback?.Invoke();
			}
			finally
			{
				if (CurrentDirectory != null)
					CoolSetCurrentDirectory(savedEnvironmentCurrDir);
			}
		}

		public static LuaSandbox CreateSandbox(Lua thread, string initialDirectory)
		{
			var sandbox = new LuaSandbox();
			SandboxForThread.Add(thread, sandbox);
			sandbox.SetSandboxCurrentDirectory(initialDirectory);
			sandbox.SetLogger(DefaultLogger);
			return sandbox;
		}

		public static LuaSandbox GetSandbox(Lua thread)
		{
			// this is just placeholder.
			// we shouldnt be calling a sandbox with no thread--construct a sandbox properly
			if (thread == null)
			{
				return new LuaSandbox();
			}

			lock (SandboxForThread)
			{
				LuaSandbox sandbox;
				if (SandboxForThread.TryGetValue(thread, out sandbox))
					return sandbox;
				else
				{
					// for now: throw exception (I want to manually creating them)
					// return CreateSandbox(thread);
					throw new InvalidOperationException("HOARY GORILLA HIJINX");
				}
			}
		}

		public static void Sandbox(Lua thread, Action callback, Action exceptionCallback = null)
		{
			GetSandbox(thread).Sandbox(callback, exceptionCallback);
		}
	}
}
>>>>>>> e3fab1a4
<|MERGE_RESOLUTION|>--- conflicted
+++ resolved
@@ -1,292 +1,141 @@
-<<<<<<< HEAD
-﻿using System;
-using System.Runtime.InteropServices;
-using System.Collections.Generic;
-using System.Linq;
-using System.Text;
-using LuaInterface;
-
-//TODO - evaluate for re-entrancy problems
-
-namespace BizHawk.Client.Common
-{
-	public unsafe class LuaSandbox
-	{
-		protected static Action<string> Logger;
-
-		static System.Runtime.CompilerServices.ConditionalWeakTable<Lua, LuaSandbox> SandboxForThread = new System.Runtime.CompilerServices.ConditionalWeakTable<Lua, LuaSandbox>();
-		public static Action<string> DefaultLogger;
-
-		public void SetLogger(Action<string> logger)
-		{
-			Logger = logger;
-		}
-
-		public void SetSandboxCurrentDirectory(string dir)
-		{
-			CurrentDirectory = dir;
-		}
-
-		string CurrentDirectory;
-
-		#if WINDOWS
-		[DllImport("kernel32.dll", SetLastError = true)]
-		static extern bool SetCurrentDirectoryW(byte* lpPathName);
-		[DllImport("kernel32.dll", SetLastError=true)]
-		static extern uint GetCurrentDirectoryW(uint nBufferLength, byte* pBuffer);
-		#endif
-
-		bool CoolSetCurrentDirectory(string path, string currDirSpeedHack = null)
-		{
-			string target = CurrentDirectory + "\\";
-
-			//first we'll bypass it with a general hack: dont do any setting if the value's already there (even at the OS level, setting the directory can be slow)
-			//yeah I know, not the smoothest move to compare strings here, in case path normalization is happening at some point
-			//but you got any better ideas?
-			if (currDirSpeedHack == null)
-				currDirSpeedHack = CoolGetCurrentDirectory();
-			if (currDirSpeedHack == path)
-				return true;
-
-			//WARNING: setting the current directory is SLOW!!! security checks for some reason.
-			//so we're bypassing it with windows hacks
-			#if WINDOWS
-				fixed (byte* pstr = &System.Text.Encoding.Unicode.GetBytes(target + "\0")[0])
-					return SetCurrentDirectoryW(pstr);
-			#else
-				if(System.IO.Directory.Exists(CurrentDirectory)) //race condition for great justice
-				{
-					Environment.CurrentDirectory = CurrentDirectory; //thats right, you can't set a directory as current that doesnt exist because .net's got to do SENSELESS SLOW-ASS SECURITY CHECKS on it and it can't do that on a NONEXISTENT DIRECTORY
-					return true;
-				}
-			else return false;
-			#endif
-		}
-
-		string CoolGetCurrentDirectory()
-		{
-			//GUESS WHAT!
-			//.NET DOES A SECURITY CHECK ON THE DIRECTORY WE JUST RETRIEVED
-			//AS IF ASKING FOR THE CURRENT DIRECTORY IS EQUIVALENT TO TRYING TO ACCESS IT
-			//SCREW YOU
-			#if WINDOWS
-				var buf = new byte[32768];
-				fixed(byte* pBuf = &buf[0])
-				{
-					uint ret = GetCurrentDirectoryW(32767, pBuf);
-					return System.Text.Encoding.Unicode.GetString(buf, 0, (int)ret*2);
-				}
-			#else
-				return Environment.CurrentDirectory;
-			#endif
-		}
-
-		void Sandbox(Action callback, Action exceptionCallback)
-		{
-			string savedEnvironmentCurrDir = null;
-			try
-			{
-				savedEnvironmentCurrDir = Environment.CurrentDirectory;
-
-				if (CurrentDirectory != null)
-					CoolSetCurrentDirectory(CurrentDirectory, savedEnvironmentCurrDir);
-
-				EnvironmentSandbox.Sandbox(callback);
-			}
-			catch (LuaException ex)
-			{
-				Console.WriteLine(ex);
-				Logger(ex.ToString());
-				if (exceptionCallback != null)
-				{
-					exceptionCallback();
-				}
-			}
-			finally
-			{
-				if (CurrentDirectory != null)
-					CoolSetCurrentDirectory(savedEnvironmentCurrDir);
-			}
-		}
-
-		public static LuaSandbox CreateSandbox(Lua thread, string initialDirectory)
-		{
-			var sandbox = new LuaSandbox();
-			SandboxForThread.Add(thread, sandbox);
-			sandbox.SetSandboxCurrentDirectory(initialDirectory);
-			sandbox.SetLogger(DefaultLogger);
-			return sandbox;
-		}
-
-		public static LuaSandbox GetSandbox(Lua thread)
-		{
-			//this is just placeholder.
-			//we shouldnt be calling a sandbox with no thread--construct a sandbox properly
-			if (thread == null)
-			{
-				return new LuaSandbox();
-			}
-
-			lock (SandboxForThread)
-			{
-				LuaSandbox sandbox;
-				if (SandboxForThread.TryGetValue(thread, out sandbox))
-					return sandbox;
-				else
-				{
-					//for now: throw exception (I want to manually creating them)
-					//return CreateSandbox(thread);
-					throw new InvalidOperationException("HOARY GORILLA HIJINX");
-				}
-			}
-		}
-
-		public static void Sandbox(Lua thread, Action callback, Action exceptionCallback = null)
-		{
-			GetSandbox(thread).Sandbox(callback, exceptionCallback);
-		}
-	}
-}
-=======
-﻿using System;
-using System.Runtime.InteropServices;
-using LuaInterface;
-
-// TODO - evaluate for re-entrancy problems
-namespace BizHawk.Client.Common
-{
-	public unsafe class LuaSandbox
-	{
-		protected static Action<string> Logger;
-
-		static System.Runtime.CompilerServices.ConditionalWeakTable<Lua, LuaSandbox> SandboxForThread = new System.Runtime.CompilerServices.ConditionalWeakTable<Lua, LuaSandbox>();
-		public static Action<string> DefaultLogger;
-
-		public void SetLogger(Action<string> logger)
-		{
-			Logger = logger;
-		}
-
-		public void SetSandboxCurrentDirectory(string dir)
-		{
-			CurrentDirectory = dir;
-		}
-
-		string CurrentDirectory;
-
-		#if WINDOWS
-		[DllImport("kernel32.dll", SetLastError = true)]
-		static extern bool SetCurrentDirectoryW(byte* lpPathName);
-		[DllImport("kernel32.dll", SetLastError=true)]
-		static extern uint GetCurrentDirectoryW(uint nBufferLength, byte* pBuffer);
-		#endif
-
-		bool CoolSetCurrentDirectory(string path, string currDirSpeedHack = null)
-		{
-			string target = CurrentDirectory + "\\";
-
-			// first we'll bypass it with a general hack: dont do any setting if the value's already there (even at the OS level, setting the directory can be slow)
-			// yeah I know, not the smoothest move to compare strings here, in case path normalization is happening at some point
-			// but you got any better ideas?
-			if (currDirSpeedHack == null)
-				currDirSpeedHack = CoolGetCurrentDirectory();
-			if (currDirSpeedHack == path)
-				return true;
-
-			//WARNING: setting the current directory is SLOW!!! security checks for some reason.
-			//so we're bypassing it with windows hacks
-			#if WINDOWS
-				fixed (byte* pstr = &System.Text.Encoding.Unicode.GetBytes(target + "\0")[0])
-					return SetCurrentDirectoryW(pstr);
-			#else
-				if(System.IO.Directory.Exists(CurrentDirectory)) //race condition for great justice
-				{
-					Environment.CurrentDirectory = CurrentDirectory; //thats right, you can't set a directory as current that doesnt exist because .net's got to do SENSELESS SLOW-ASS SECURITY CHECKS on it and it can't do that on a NONEXISTENT DIRECTORY
-					return true;
-				}
-				else return false
-			#endif
-		}
-
-		string CoolGetCurrentDirectory()
-		{
-			//GUESS WHAT!
-			//.NET DOES A SECURITY CHECK ON THE DIRECTORY WE JUST RETRIEVED
-			//AS IF ASKING FOR THE CURRENT DIRECTORY IS EQUIVALENT TO TRYING TO ACCESS IT
-			//SCREW YOU
-			#if WINDOWS
-				var buf = new byte[32768];
-				fixed(byte* pBuf = &buf[0])
-				{
-					uint ret = GetCurrentDirectoryW(32767, pBuf);
-					return System.Text.Encoding.Unicode.GetString(buf, 0, (int)ret*2);
-				}
-			#else
-				return Environment.CurrentDirectory;
-			#endif
-		}
-
-		void Sandbox(Action callback, Action exceptionCallback)
-		{
-			string savedEnvironmentCurrDir = null;
-			try
-			{
-				savedEnvironmentCurrDir = Environment.CurrentDirectory;
-
-				if (CurrentDirectory != null)
-					CoolSetCurrentDirectory(CurrentDirectory, savedEnvironmentCurrDir);
-
-				EnvironmentSandbox.Sandbox(callback);
-			}
-			catch (LuaException ex)
-			{
-				Console.WriteLine(ex);
-				Logger(ex.ToString());
-				exceptionCallback?.Invoke();
-			}
-			finally
-			{
-				if (CurrentDirectory != null)
-					CoolSetCurrentDirectory(savedEnvironmentCurrDir);
-			}
-		}
-
-		public static LuaSandbox CreateSandbox(Lua thread, string initialDirectory)
-		{
-			var sandbox = new LuaSandbox();
-			SandboxForThread.Add(thread, sandbox);
-			sandbox.SetSandboxCurrentDirectory(initialDirectory);
-			sandbox.SetLogger(DefaultLogger);
-			return sandbox;
-		}
-
-		public static LuaSandbox GetSandbox(Lua thread)
-		{
-			// this is just placeholder.
-			// we shouldnt be calling a sandbox with no thread--construct a sandbox properly
-			if (thread == null)
-			{
-				return new LuaSandbox();
-			}
-
-			lock (SandboxForThread)
-			{
-				LuaSandbox sandbox;
-				if (SandboxForThread.TryGetValue(thread, out sandbox))
-					return sandbox;
-				else
-				{
-					// for now: throw exception (I want to manually creating them)
-					// return CreateSandbox(thread);
-					throw new InvalidOperationException("HOARY GORILLA HIJINX");
-				}
-			}
-		}
-
-		public static void Sandbox(Lua thread, Action callback, Action exceptionCallback = null)
-		{
-			GetSandbox(thread).Sandbox(callback, exceptionCallback);
-		}
-	}
-}
->>>>>>> e3fab1a4
+﻿using System;
+using System.Runtime.InteropServices;
+using LuaInterface;
+
+// TODO - evaluate for re-entrancy problems
+namespace BizHawk.Client.Common
+{
+	public unsafe class LuaSandbox
+	{
+		protected static Action<string> Logger;
+
+		static System.Runtime.CompilerServices.ConditionalWeakTable<Lua, LuaSandbox> SandboxForThread = new System.Runtime.CompilerServices.ConditionalWeakTable<Lua, LuaSandbox>();
+		public static Action<string> DefaultLogger;
+
+		public void SetLogger(Action<string> logger)
+		{
+			Logger = logger;
+		}
+
+		public void SetSandboxCurrentDirectory(string dir)
+		{
+			CurrentDirectory = dir;
+		}
+
+		string CurrentDirectory;
+
+		#if WINDOWS
+		[DllImport("kernel32.dll", SetLastError = true)]
+		static extern bool SetCurrentDirectoryW(byte* lpPathName);
+		[DllImport("kernel32.dll", SetLastError=true)]
+		static extern uint GetCurrentDirectoryW(uint nBufferLength, byte* pBuffer);
+		#endif
+
+		bool CoolSetCurrentDirectory(string path, string currDirSpeedHack = null)
+		{
+			string target = CurrentDirectory + "\\";
+
+			// first we'll bypass it with a general hack: dont do any setting if the value's already there (even at the OS level, setting the directory can be slow)
+			// yeah I know, not the smoothest move to compare strings here, in case path normalization is happening at some point
+			// but you got any better ideas?
+			if (currDirSpeedHack == null)
+				currDirSpeedHack = CoolGetCurrentDirectory();
+			if (currDirSpeedHack == path)
+				return true;
+
+			//WARNING: setting the current directory is SLOW!!! security checks for some reason.
+			//so we're bypassing it with windows hacks
+			#if WINDOWS
+				fixed (byte* pstr = &System.Text.Encoding.Unicode.GetBytes(target + "\0")[0])
+					return SetCurrentDirectoryW(pstr);
+			#else
+				if(System.IO.Directory.Exists(CurrentDirectory)) //race condition for great justice
+				{
+					Environment.CurrentDirectory = CurrentDirectory; //thats right, you can't set a directory as current that doesnt exist because .net's got to do SENSELESS SLOW-ASS SECURITY CHECKS on it and it can't do that on a NONEXISTENT DIRECTORY
+					return true;
+				}
+			else return false;
+			#endif
+		}
+
+		string CoolGetCurrentDirectory()
+		{
+			//GUESS WHAT!
+			//.NET DOES A SECURITY CHECK ON THE DIRECTORY WE JUST RETRIEVED
+			//AS IF ASKING FOR THE CURRENT DIRECTORY IS EQUIVALENT TO TRYING TO ACCESS IT
+			//SCREW YOU
+			#if WINDOWS
+				var buf = new byte[32768];
+				fixed(byte* pBuf = &buf[0])
+				{
+					uint ret = GetCurrentDirectoryW(32767, pBuf);
+					return System.Text.Encoding.Unicode.GetString(buf, 0, (int)ret*2);
+				}
+			#else
+				return Environment.CurrentDirectory;
+			#endif
+		}
+
+		void Sandbox(Action callback, Action exceptionCallback)
+		{
+			string savedEnvironmentCurrDir = null;
+			try
+			{
+				savedEnvironmentCurrDir = Environment.CurrentDirectory;
+
+				if (CurrentDirectory != null)
+					CoolSetCurrentDirectory(CurrentDirectory, savedEnvironmentCurrDir);
+
+				EnvironmentSandbox.Sandbox(callback);
+			}
+			catch (LuaException ex)
+			{
+				Console.WriteLine(ex);
+				Logger(ex.ToString());
+				exceptionCallback?.Invoke();
+			}
+			finally
+			{
+				if (CurrentDirectory != null)
+					CoolSetCurrentDirectory(savedEnvironmentCurrDir);
+			}
+		}
+
+		public static LuaSandbox CreateSandbox(Lua thread, string initialDirectory)
+		{
+			var sandbox = new LuaSandbox();
+			SandboxForThread.Add(thread, sandbox);
+			sandbox.SetSandboxCurrentDirectory(initialDirectory);
+			sandbox.SetLogger(DefaultLogger);
+			return sandbox;
+		}
+
+		public static LuaSandbox GetSandbox(Lua thread)
+		{
+			// this is just placeholder.
+			// we shouldnt be calling a sandbox with no thread--construct a sandbox properly
+			if (thread == null)
+			{
+				return new LuaSandbox();
+			}
+
+			lock (SandboxForThread)
+			{
+				LuaSandbox sandbox;
+				if (SandboxForThread.TryGetValue(thread, out sandbox))
+					return sandbox;
+				else
+				{
+					// for now: throw exception (I want to manually creating them)
+					// return CreateSandbox(thread);
+					throw new InvalidOperationException("HOARY GORILLA HIJINX");
+				}
+			}
+		}
+
+		public static void Sandbox(Lua thread, Action callback, Action exceptionCallback = null)
+		{
+			GetSandbox(thread).Sandbox(callback, exceptionCallback);
+		}
+	}
+}