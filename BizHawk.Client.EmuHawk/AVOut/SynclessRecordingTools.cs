--- conflicted
+++ resolved
@@ -1,162 +1,147 @@
-﻿using System;
-using System.IO;
-using System.Collections.Generic;
-using System.Drawing;
-using System.Windows.Forms;
-
-using BizHawk.Bizware.BizwareGL;
-using BizHawk.Client.Common;
-
-namespace BizHawk.Client.EmuHawk
-{
-	public partial class SynclessRecordingTools : Form
-	{
-		public SynclessRecordingTools()
-		{
-			InitializeComponent();
-		}
-
-		private void GetPaths(int index, out string png, out string wav)
-		{
-			string subpath = SynclessRecorder.GetPathFragmentForFrameNum(index);
-			string path = mFramesDirectory;
-			path = Path.Combine(path, subpath);
-			png = path + ".png";
-			wav = path + ".wav";
-		}
-
-		private string mSynclessConfigFile;
-		private string mFramesDirectory;
-
-		public void Run()
-		{
-<<<<<<< HEAD
+﻿using System;
+using System.IO;
+using System.Collections.Generic;
+using System.Drawing;
+using System.Windows.Forms;
+
+using BizHawk.Bizware.BizwareGL;
+using BizHawk.Client.Common;
+
+namespace BizHawk.Client.EmuHawk
+{
+	public partial class SynclessRecordingTools : Form
+	{
+		public SynclessRecordingTools()
+		{
+			InitializeComponent();
+		}
+
+		private void GetPaths(int index, out string png, out string wav)
+		{
+			string subpath = SynclessRecorder.GetPathFragmentForFrameNum(index);
+			string path = mFramesDirectory;
+			path = Path.Combine(path, subpath);
+			png = path + ".png";
+			wav = path + ".wav";
+		}
+
+		private string mSynclessConfigFile;
+		private string mFramesDirectory;
+
+		public void Run()
+		{
 			var ofd = HawkDialogFactory.CreateOpenFileDialog();
-			ofd.FileName = PathManager.FilesystemSafeName(Global.Game) + ".syncless.txt";
-			ofd.InitialDirectory = PathManager.MakeAbsolutePath(Global.Config.PathEntries.AvPathFragment, null);
-=======
-			var ofd = new OpenFileDialog
-			{
-				FileName = PathManager.FilesystemSafeName(Global.Game) + ".syncless.txt",
-				InitialDirectory = PathManager.MakeAbsolutePath(Global.Config.PathEntries.AvPathFragment, null)
-			};
-
->>>>>>> e3fab1a4
-			if (ofd.ShowDialog() == DialogResult.Cancel)
-			{
-				return;
-			}
-
-			mSynclessConfigFile = ofd.FileName;
-			
-			//---- this is pretty crappy:
-			var lines = File.ReadAllLines(mSynclessConfigFile);
-
-			string framesdir = string.Empty;
-			foreach (var line in lines)
-			{
-				int idx = line.IndexOf('=');
-				string key = line.Substring(0, idx);
-				string value = line.Substring(idx + 1, line.Length - (idx + 1));
-				if (key == "framesdir")
-				{
-					framesdir = value;
-				}
-			}
-
-			mFramesDirectory = Path.Combine(Path.GetDirectoryName(Path.GetFullPath(mSynclessConfigFile)), framesdir);
-			
-			// scan frames directory
-			int frame = 1; // hacky! skip frame 0, because we have a problem with dumping that frame somehow
-			for (;;)
-			{
-				string wav, png;
-				GetPaths(frame, out png, out wav);
-				if (!File.Exists(png) || !File.Exists(wav))
-				{
-					break;
-				}
-
-				mFrameInfos.Add(new FrameInfo
-				{
-					pngPath = png,
-					wavPath = wav
-				});
-				
-				frame++;
-			}
-
-			ShowDialog();
-		}
-
-		private readonly List<FrameInfo> mFrameInfos = new List<FrameInfo>();
-
-		struct FrameInfo
-		{
-			public string wavPath, pngPath;
-		}
-
-
-		private void btnExport_Click(object sender, EventArgs e)
-		{
-			if (mFrameInfos.Count == 0)
-			{
-				return;
-			}
-
-			int width, height;
-			using(var bmp = new Bitmap(mFrameInfos[0].pngPath))
-			{
-				width = bmp.Width;
-				height = bmp.Height;
-			}
-
-<<<<<<< HEAD
+            ofd.FileName = PathManager.FilesystemSafeName(Global.Game) + ".syncless.txt";
+            ofd.InitialDirectory = PathManager.MakeAbsolutePath(Global.Config.PathEntries.AvPathFragment, null);
+
+			if (ofd.ShowDialog() == DialogResult.Cancel)
+			{
+				return;
+			}
+
+			mSynclessConfigFile = ofd.FileName;
+			
+			//---- this is pretty crappy:
+			var lines = File.ReadAllLines(mSynclessConfigFile);
+
+			string framesdir = string.Empty;
+			foreach (var line in lines)
+			{
+				int idx = line.IndexOf('=');
+				string key = line.Substring(0, idx);
+				string value = line.Substring(idx + 1, line.Length - (idx + 1));
+				if (key == "framesdir")
+				{
+					framesdir = value;
+				}
+			}
+
+			mFramesDirectory = Path.Combine(Path.GetDirectoryName(Path.GetFullPath(mSynclessConfigFile)), framesdir);
+			
+			// scan frames directory
+			int frame = 1; // hacky! skip frame 0, because we have a problem with dumping that frame somehow
+			for (;;)
+			{
+				string wav, png;
+				GetPaths(frame, out png, out wav);
+				if (!File.Exists(png) || !File.Exists(wav))
+				{
+					break;
+				}
+
+				mFrameInfos.Add(new FrameInfo
+				{
+					pngPath = png,
+					wavPath = wav
+				});
+				
+				frame++;
+			}
+
+			ShowDialog();
+		}
+
+		private readonly List<FrameInfo> mFrameInfos = new List<FrameInfo>();
+
+		struct FrameInfo
+		{
+			public string wavPath, pngPath;
+		}
+
+
+		private void btnExport_Click(object sender, EventArgs e)
+		{
+			if (mFrameInfos.Count == 0)
+			{
+				return;
+			}
+
+			int width, height;
+			using(var bmp = new Bitmap(mFrameInfos[0].pngPath))
+			{
+				width = bmp.Width;
+				height = bmp.Height;
+			}
+
 			var sfd = HawkDialogFactory.CreateSaveFileDialog();
-			sfd.FileName = Path.ChangeExtension(mSynclessConfigFile, ".avi");
-=======
-			var sfd = new SaveFileDialog
-			{
-				FileName = Path.ChangeExtension(mSynclessConfigFile, ".avi")
-			};
->>>>>>> e3fab1a4
-			sfd.InitialDirectory = Path.GetDirectoryName(sfd.FileName);
-			if (sfd.ShowDialog() == DialogResult.Cancel)
-			{
-				return;
-			}
-
-			using (var avw = new AviWriter())
-			{
-				avw.SetAudioParameters(44100, 2, 16); // hacky
-				avw.SetMovieParameters(60, 1); // hacky
-				avw.SetVideoParameters(width, height);
-				var token = avw.AcquireVideoCodecToken(this);
-				avw.SetVideoCodecToken(token);
-				avw.OpenFile(sfd.FileName);
-				foreach (var fi in mFrameInfos)
-				{
-					using (var bb = new BitmapBuffer(fi.pngPath, new BitmapLoadOptions()))
-					{
-						var bbvp = new BitmapBufferVideoProvider(bb);
-						avw.AddFrame(bbvp);
-					}
-
-					// offset = 44 dec
-					var wavBytes = File.ReadAllBytes(fi.wavPath);
-					var ms = new MemoryStream(wavBytes) { Position = 44 };
-					var br = new BinaryReader(ms);
-					var sampledata = new List<short>();
-					while (br.BaseStream.Position != br.BaseStream.Length)
-					{
-						sampledata.Add(br.ReadInt16());
-					}
-
-					avw.AddSamples(sampledata.ToArray());
-				}
-
-				avw.CloseFile();
-			}
-		}
-	}
-}
+            sfd.FileName = Path.ChangeExtension(mSynclessConfigFile, ".avi");
+			sfd.InitialDirectory = Path.GetDirectoryName(sfd.FileName);
+			if (sfd.ShowDialog() == DialogResult.Cancel)
+			{
+				return;
+			}
+
+			using (var avw = new AviWriter())
+			{
+				avw.SetAudioParameters(44100, 2, 16); // hacky
+				avw.SetMovieParameters(60, 1); // hacky
+				avw.SetVideoParameters(width, height);
+				var token = avw.AcquireVideoCodecToken(this);
+				avw.SetVideoCodecToken(token);
+				avw.OpenFile(sfd.FileName);
+				foreach (var fi in mFrameInfos)
+				{
+					using (var bb = new BitmapBuffer(fi.pngPath, new BitmapLoadOptions()))
+					{
+						var bbvp = new BitmapBufferVideoProvider(bb);
+						avw.AddFrame(bbvp);
+					}
+
+					// offset = 44 dec
+					var wavBytes = File.ReadAllBytes(fi.wavPath);
+					var ms = new MemoryStream(wavBytes) { Position = 44 };
+					var br = new BinaryReader(ms);
+					var sampledata = new List<short>();
+					while (br.BaseStream.Position != br.BaseStream.Length)
+					{
+						sampledata.Add(br.ReadInt16());
+					}
+
+					avw.AddSamples(sampledata.ToArray());
+				}
+
+				avw.CloseFile();
+			}
+		}
+	}
+}