﻿<?xml version="1.0" encoding="utf-8"?>
<Project ToolsVersion="12.0" DefaultTargets="Build" xmlns="http://schemas.microsoft.com/developer/msbuild/2003">
  <PropertyGroup>
    <Configuration Condition=" '$(Configuration)' == '' ">Debug</Configuration>
    <Platform Condition=" '$(Platform)' == '' ">x86</Platform>
    <ProductVersion>9.0.30729</ProductVersion>
    <SchemaVersion>2.0</SchemaVersion>
    <ProjectGuid>{DD448B37-BA3F-4544-9754-5406E8094723}</ProjectGuid>
    <OutputType>WinExe</OutputType>
    <AppDesignerFolder>Properties</AppDesignerFolder>
    <RootNamespace>BizHawk.Client.EmuHawk</RootNamespace>
    <AssemblyName>EmuHawk</AssemblyName>
    <TargetFrameworkVersion>v4.6.1</TargetFrameworkVersion>
    <FileAlignment>512</FileAlignment>
    <StartupObject>BizHawk.Client.EmuHawk.Program</StartupObject>
    <IsWebBootstrapper>false</IsWebBootstrapper>
    <ApplicationIcon>images\logo.ico</ApplicationIcon>
    <FileUpgradeFlags>
    </FileUpgradeFlags>
    <OldToolsVersion>3.5</OldToolsVersion>
    <UpgradeBackupLocation />
    <TargetFrameworkProfile />
    <DefineConstants Condition=" '$(OS)' == 'Windows_NT' ">WINDOWS</DefineConstants>
    <PublishUrl>publish\</PublishUrl>
    <Install>true</Install>
    <InstallFrom>Disk</InstallFrom>
    <Prefer32Bit>false</Prefer32Bit>
    <UpdateEnabled>false</UpdateEnabled>
    <UpdateMode>Foreground</UpdateMode>
    <UpdateInterval>7</UpdateInterval>
    <UpdateIntervalUnits>Days</UpdateIntervalUnits>
    <UpdatePeriodically>false</UpdatePeriodically>
    <UpdateRequired>false</UpdateRequired>
    <MapFileExtensions>true</MapFileExtensions>
    <ApplicationRevision>0</ApplicationRevision>
    <ApplicationVersion>1.0.0.%2a</ApplicationVersion>
    <UseApplicationTrust>false</UseApplicationTrust>
    <BootstrapperEnabled>true</BootstrapperEnabled>
    <ResolveAssemblyWarnOrErrorOnTargetArchitectureMismatch>None</ResolveAssemblyWarnOrErrorOnTargetArchitectureMismatch>
    <AutoGenerateBindingRedirects>true</AutoGenerateBindingRedirects>
    <LangVersion>8.0</LangVersion>
  </PropertyGroup>
  <PropertyGroup>
    <ApplicationManifest>app.manifest</ApplicationManifest>
  </PropertyGroup>
  <PropertyGroup Condition="'$(Configuration)|$(Platform)' == 'Debug|AnyCPU'">
    <DebugSymbols>true</DebugSymbols>
    <OutputPath>..\output\</OutputPath>
    <DefineConstants>DEBUG;WINDOWS;EXE_PROJECT</DefineConstants>
    <AllowUnsafeBlocks>true</AllowUnsafeBlocks>
    <DebugType>full</DebugType>
    <PlatformTarget>AnyCPU</PlatformTarget>
    <UseVSHostingProcess>false</UseVSHostingProcess>
    <ErrorReport>prompt</ErrorReport>
    <!--<CodeAnalysisRuleSet>AllRules.ruleset</CodeAnalysisRuleSet>-->
    <CodeAnalysisRuleSet Condition=" '$(OS)' == 'Windows_NT' ">AllRules.ruleset</CodeAnalysisRuleSet>
  </PropertyGroup>
  <PropertyGroup Condition="'$(Configuration)|$(Platform)' == 'Release|AnyCPU'">
    <OutputPath>..\output\</OutputPath>
    <DefineConstants>WINDOWS;EXE_PROJECT</DefineConstants>
    <AllowUnsafeBlocks>true</AllowUnsafeBlocks>
    <Optimize>true</Optimize>
    <DebugType>pdbonly</DebugType>
    <PlatformTarget>AnyCPU</PlatformTarget>
    <UseVSHostingProcess>false</UseVSHostingProcess>
    <ErrorReport>prompt</ErrorReport>
    <!--<CodeAnalysisRuleSet>AllRules.ruleset</CodeAnalysisRuleSet>-->
    <CodeAnalysisRuleSet Condition=" '$(OS)' == 'Windows_NT' ">AllRules.ruleset</CodeAnalysisRuleSet>
  </PropertyGroup>
  <ItemGroup>
    <Reference Include="GongShell">
      <HintPath>..\References\GongShell.dll</HintPath>
    </Reference>
    <Reference Include="ICSharpCode.SharpZipLib">
      <HintPath>..\References\ICSharpCode.SharpZipLib.dll</HintPath>
    </Reference>
    <Reference Include="Microsoft.CSharp" />
    <!--<Reference Include="Microsoft.VisualBasic" Condition=" '$(OS)' == 'Windows_NT' " />-->
    <Reference Include="Microsoft.VisualBasic" />
    <Reference Include="Newtonsoft.Json">
      <HintPath>..\References\Newtonsoft.Json.dll</HintPath>
    </Reference>
    <Reference Include="NLua, Version=1.3.2.0, Culture=neutral, processorArchitecture=MSIL">
      <SpecificVersion>False</SpecificVersion>
      <HintPath>..\output\dll\nlua\NLua.dll</HintPath>
      <Private>False</Private>
    </Reference>
    <Reference Include="OpenTK, Version=3.0.1.0, Culture=neutral, PublicKeyToken=bad199fe84eb3df4, processorArchitecture=MSIL">
      <SpecificVersion>False</SpecificVersion>
      <HintPath>..\References\OpenTK.dll</HintPath>
    </Reference>
    <Reference Include="SlimDX">
      <HintPath>..\References\x64\SlimDX.dll</HintPath>
    </Reference>
    <Reference Include="System" />
    <Reference Include="System.Core">
      <RequiredTargetFramework>3.5</RequiredTargetFramework>
    </Reference>
    <Reference Include="System.DirectoryServices" />
    <Reference Include="System.Net.Http" />
    <Reference Include="System.Numerics" />
    <Reference Include="System.Xaml" />
    <Reference Include="System.Xml.Linq">
      <RequiredTargetFramework>3.5</RequiredTargetFramework>
    </Reference>
    <Reference Include="System.Data.DataSetExtensions">
      <RequiredTargetFramework>3.5</RequiredTargetFramework>
    </Reference>
    <Reference Include="System.Data" />
    <Reference Include="System.Deployment" Condition=" '$(OS)' == 'Windows_NT' " />
    <Reference Include="System.Drawing" />
    <Reference Include="System.Windows.Forms" />
    <Reference Include="System.Xml" />
    <Reference Include="WindowsBase" />
  </ItemGroup>
  <ItemGroup>
    <Compile Include="..\BizHawk.Common\OSTailoredCode.cs">
      <Link>OSTailoredCode.cs</Link>
    </Compile>
    <Compile Include="..\Version\svnrev.cs">
      <Link>svnrev.cs</Link>
    </Compile>
    <Compile Include="..\Version\VersionInfo.cs">
      <Link>VersionInfo.cs</Link>
    </Compile>
    <Compile Include="AboutBox.cs">
      <SubType>Form</SubType>
    </Compile>
    <Compile Include="AboutBox.Designer.cs">
      <DependentUpon>AboutBox.cs</DependentUpon>
    </Compile>
    <Compile Include="ArchiveChooser.cs">
      <SubType>Form</SubType>
    </Compile>
    <Compile Include="ArchiveChooser.Designer.cs">
      <DependentUpon>ArchiveChooser.cs</DependentUpon>
    </Compile>
    <Compile Include="ArgParser.cs" />
    <Compile Include="AVOut\AviWriter.cs" />
    <Compile Include="AVOut\AVSync.cs" />
    <Compile Include="AVOut\BmpVideoProvder.cs" />
    <Compile Include="AVOut\FFmpegWriter.cs" />
    <Compile Include="AVOut\FFmpegWriterForm.cs">
      <SubType>Form</SubType>
    </Compile>
    <Compile Include="AVOut\FFmpegWriterForm.Designer.cs">
      <DependentUpon>FFmpegWriterForm.cs</DependentUpon>
    </Compile>
    <Compile Include="AVOut\GifWriter.cs" />
    <Compile Include="AVOut\GifWriterForm.cs">
      <SubType>Form</SubType>
    </Compile>
    <Compile Include="AVOut\GifWriterForm.Designer.cs">
      <DependentUpon>GifWriterForm.cs</DependentUpon>
    </Compile>
    <Compile Include="AVOut\IVideoWriter.cs" />
    <Compile Include="AVOut\JMDForm.cs">
      <SubType>Form</SubType>
    </Compile>
    <Compile Include="AVOut\JMDForm.Designer.cs">
      <DependentUpon>JMDForm.cs</DependentUpon>
    </Compile>
    <Compile Include="AVOut\JMDWriter.cs" />
    <Compile Include="AVOut\NumericTextBox.cs">
      <SubType>Component</SubType>
    </Compile>
    <Compile Include="AVOut\NutMuxer.cs" />
    <Compile Include="AVOut\NutWriter.cs" />
    <Compile Include="AVOut\ImageSequenceWriter.cs" />
    <Compile Include="AVOut\Quantize\OctreeQuantizer.cs">
      <SubType>Code</SubType>
    </Compile>
    <Compile Include="AVOut\Quantize\PaletteTable.cs">
      <SubType>Code</SubType>
    </Compile>
    <Compile Include="AVOut\Quantize\Quantizer.cs">
      <SubType>Code</SubType>
    </Compile>
    <Compile Include="AVOut\SynclessRecorder.cs" />
    <Compile Include="AVOut\SynclessRecordingTools.cs">
      <SubType>Form</SubType>
    </Compile>
    <Compile Include="AVOut\SynclessRecordingTools.Designer.cs">
      <DependentUpon>SynclessRecordingTools.cs</DependentUpon>
    </Compile>
    <Compile Include="AVOut\VideoWriterChooserForm.cs">
      <SubType>Form</SubType>
    </Compile>
    <Compile Include="AVOut\VideoWriterChooserForm.Designer.cs">
      <DependentUpon>VideoWriterChooserForm.cs</DependentUpon>
    </Compile>
    <Compile Include="AVOut\WavWriter.cs" />
    <Compile Include="BizBox.cs">
      <SubType>Form</SubType>
    </Compile>
    <Compile Include="BizBox.Designer.cs">
      <DependentUpon>BizBox.cs</DependentUpon>
    </Compile>
    <Compile Include="BizBoxInfoControl.cs">
      <SubType>UserControl</SubType>
    </Compile>
    <Compile Include="BizBoxInfoControl.Designer.cs">
      <DependentUpon>BizBoxInfoControl.cs</DependentUpon>
    </Compile>
    <Compile Include="Communication.cs" />
    <Compile Include="config\AmstradCPC\AmstradCPCCoreEmulationSettings.cs">
      <SubType>Form</SubType>
    </Compile>
    <Compile Include="config\AmstradCPC\AmstradCPCCoreEmulationSettings.Designer.cs">
      <DependentUpon>AmstradCPCCoreEmulationSettings.cs</DependentUpon>
    </Compile>
    <Compile Include="config\AmstradCPC\AmstradCPCAudioSettings.cs">
      <SubType>Form</SubType>
    </Compile>
    <Compile Include="config\AmstradCPC\AmstradCPCAudioSettings.Designer.cs">
      <DependentUpon>AmstradCPCAudioSettings.cs</DependentUpon>
    </Compile>
    <Compile Include="config\AmstradCPC\AmstradCPCPokeMemory.cs">
      <SubType>Form</SubType>
    </Compile>
    <Compile Include="config\AmstradCPC\AmstradCPCPokeMemory.Designer.cs">
      <DependentUpon>AmstradCPCPokeMemory.cs</DependentUpon>
    </Compile>
    <Compile Include="config\AmstradCPC\AmstradCPCNonSyncSettings.cs">
      <SubType>Form</SubType>
    </Compile>
    <Compile Include="config\AmstradCPC\AmstradCPCNonSyncSettings.Designer.cs">
      <DependentUpon>AmstradCPCNonSyncSettings.cs</DependentUpon>
    </Compile>
    <Compile Include="config\AnalogRangeConfig.cs">
      <SubType>Component</SubType>
    </Compile>
    <Compile Include="config\AnalogRangeConfig.Designer.cs">
      <DependentUpon>AnalogRangeConfig.cs</DependentUpon>
    </Compile>
    <Compile Include="config\AnalogRangeConfigControl.cs">
      <SubType>UserControl</SubType>
    </Compile>
    <Compile Include="config\AnalogRangeConfigControl.Designer.cs">
      <DependentUpon>AnalogRangeConfigControl.cs</DependentUpon>
    </Compile>
    <Compile Include="config\AutofireConfig.cs">
      <SubType>Form</SubType>
    </Compile>
    <Compile Include="config\AutofireConfig.Designer.cs">
      <DependentUpon>AutofireConfig.cs</DependentUpon>
    </Compile>
    <Compile Include="config\ControllerConfig.cs">
      <SubType>Form</SubType>
    </Compile>
    <Compile Include="config\ControllerConfig.Designer.cs">
      <DependentUpon>ControllerConfig.cs</DependentUpon>
    </Compile>
    <Compile Include="config\ControllerConfig\AnalogBindControl.cs">
      <SubType>UserControl</SubType>
    </Compile>
    <Compile Include="config\ControllerConfig\AnalogBindControl.Designer.cs">
      <DependentUpon>AnalogBindControl.cs</DependentUpon>
    </Compile>
    <Compile Include="config\ControllerConfig\AnalogBindPanel.cs">
      <SubType>UserControl</SubType>
    </Compile>
    <Compile Include="config\ControllerConfig\ControllerConfigPanel.cs">
      <SubType>UserControl</SubType>
    </Compile>
    <Compile Include="config\ControllerConfig\ControllerConfigPanel.Designer.cs">
      <DependentUpon>ControllerConfigPanel.cs</DependentUpon>
    </Compile>
    <Compile Include="config\DisplayConfigLite.cs">
      <SubType>Form</SubType>
    </Compile>
    <Compile Include="config\DisplayConfigLite.Designer.cs">
      <DependentUpon>DisplayConfigLite.cs</DependentUpon>
    </Compile>
    <Compile Include="config\FileExtensionPreferences.cs">
      <SubType>Form</SubType>
    </Compile>
    <Compile Include="config\FileExtensionPreferences.Designer.cs">
      <DependentUpon>FileExtensionPreferences.cs</DependentUpon>
    </Compile>
    <Compile Include="config\FileExtensionPreferencesPicker.cs">
      <SubType>UserControl</SubType>
    </Compile>
    <Compile Include="config\FileExtensionPreferencesPicker.Designer.cs">
      <DependentUpon>FileExtensionPreferencesPicker.cs</DependentUpon>
    </Compile>
    <Compile Include="config\FirmwaresConfig.cs">
      <SubType>Form</SubType>
    </Compile>
    <Compile Include="config\FirmwaresConfig.Designer.cs">
      <DependentUpon>FirmwaresConfig.cs</DependentUpon>
    </Compile>
    <Compile Include="config\FirmwaresConfigInfo.cs">
      <SubType>Form</SubType>
    </Compile>
    <Compile Include="config\FirmwaresConfigInfo.Designer.cs">
      <DependentUpon>FirmwaresConfigInfo.cs</DependentUpon>
    </Compile>
    <Compile Include="config\DisplayConfig.cs">
      <SubType>Form</SubType>
    </Compile>
    <Compile Include="config\DisplayConfig.Designer.cs">
      <DependentUpon>DisplayConfig.cs</DependentUpon>
    </Compile>
    <Compile Include="config\GB\BmpView.cs">
      <SubType>Component</SubType>
    </Compile>
    <Compile Include="config\GB\CGBColorChooserForm.cs">
      <SubType>Form</SubType>
    </Compile>
    <Compile Include="config\GB\CGBColorChooserForm.Designer.cs">
      <DependentUpon>CGBColorChooserForm.cs</DependentUpon>
    </Compile>
    <Compile Include="config\GB\ColorChooserForm.cs">
      <SubType>Form</SubType>
    </Compile>
    <Compile Include="config\GB\ColorChooserForm.Designer.cs">
      <DependentUpon>ColorChooserForm.cs</DependentUpon>
    </Compile>
    <Compile Include="config\GB\DGBPrefs.cs">
      <SubType>Form</SubType>
    </Compile>
    <Compile Include="config\GB\DGBPrefs.Designer.cs">
      <DependentUpon>DGBPrefs.cs</DependentUpon>
    </Compile>
    <Compile Include="config\GB\GBPrefControl.cs">
      <SubType>UserControl</SubType>
    </Compile>
    <Compile Include="config\GB\GBPrefControl.Designer.cs">
      <DependentUpon>GBPrefControl.cs</DependentUpon>
    </Compile>
    <Compile Include="config\GB\GBPrefs.cs">
      <SubType>Form</SubType>
    </Compile>
    <Compile Include="config\GB\GBPrefs.Designer.cs">
      <DependentUpon>GBPrefs.cs</DependentUpon>
    </Compile>
    <Compile Include="config\GenericCoreConfig.cs">
      <SubType>Form</SubType>
    </Compile>
    <Compile Include="config\GenericCoreConfig.Designer.cs">
      <DependentUpon>GenericCoreConfig.cs</DependentUpon>
    </Compile>
    <Compile Include="config\GuiOptions.cs">
      <SubType>Form</SubType>
    </Compile>
    <Compile Include="config\GuiOptions.Designer.cs">
      <DependentUpon>GuiOptions.cs</DependentUpon>
    </Compile>
    <Compile Include="config\HotkeyConfig.cs">
      <SubType>Form</SubType>
    </Compile>
    <Compile Include="config\HotkeyConfig.Designer.cs">
      <DependentUpon>HotkeyConfig.cs</DependentUpon>
    </Compile>
    <Compile Include="config\InputCompositeWidget.cs">
      <SubType>UserControl</SubType>
    </Compile>
    <Compile Include="config\InputCompositeWidget.Designer.cs">
      <DependentUpon>InputCompositeWidget.cs</DependentUpon>
    </Compile>
    <Compile Include="config\InputWidget.cs">
      <SubType>Component</SubType>
    </Compile>
    <Compile Include="config\ColecoVision\ColecoControllerSettings.cs">
      <SubType>Form</SubType>
    </Compile>
    <Compile Include="config\ColecoVision\ColecoControllerSettings.Designer.cs">
      <DependentUpon>ColecoControllerSettings.cs</DependentUpon>
    </Compile>
    <Compile Include="config\A7800\A7800ControllerSettings.cs">
      <SubType>Form</SubType>
    </Compile>
    <Compile Include="config\A7800\A7800ControllerSettings.Designer.cs">
      <DependentUpon>A7800ControllerSettings.cs</DependentUpon>
    </Compile>
    <Compile Include="config\A7800\A7800FilterSettings.cs">
      <SubType>Form</SubType>
    </Compile>
    <Compile Include="config\A7800\A7800FilterSettings.Designer.cs">
      <DependentUpon>A7800FilterSettings.cs</DependentUpon>
    </Compile>
    <Compile Include="config\INTV\IntvControllerSettings.cs">
      <SubType>Form</SubType>
    </Compile>
    <Compile Include="config\INTV\IntvControllerSettings.Designer.cs">
      <DependentUpon>IntvControllerSettings.cs</DependentUpon>
    </Compile>
    <Compile Include="config\MessageConfig.cs">
      <SubType>Form</SubType>
    </Compile>
    <Compile Include="config\MessageConfig.Designer.cs">
      <DependentUpon>MessageConfig.cs</DependentUpon>
    </Compile>
    <Compile Include="config\N64\N64ControllerSettingControl.cs">
      <SubType>UserControl</SubType>
    </Compile>
    <Compile Include="config\N64\N64ControllerSettingControl.Designer.cs">
      <DependentUpon>N64ControllerSettingControl.cs</DependentUpon>
    </Compile>
    <Compile Include="config\N64\N64ControllersSetup.cs">
      <SubType>Form</SubType>
    </Compile>
    <Compile Include="config\N64\N64ControllersSetup.Designer.cs">
      <DependentUpon>N64ControllersSetup.cs</DependentUpon>
    </Compile>
    <Compile Include="config\N64\N64VideoPluginconfig.cs">
      <SubType>Form</SubType>
    </Compile>
    <Compile Include="config\N64\N64VideoPluginconfig.Designer.cs">
      <DependentUpon>N64VideoPluginconfig.cs</DependentUpon>
    </Compile>
    <Compile Include="config\NES\DataTableDictionaryBind.cs" />
    <Compile Include="config\NES\NesControllerSettings.cs">
      <SubType>Form</SubType>
    </Compile>
    <Compile Include="config\NES\NesControllerSettings.Designer.cs">
      <DependentUpon>NesControllerSettings.cs</DependentUpon>
    </Compile>
    <Compile Include="config\NES\NESGraphicsConfig.cs">
      <SubType>Form</SubType>
    </Compile>
    <Compile Include="config\NES\NESGraphicsConfig.Designer.cs">
      <DependentUpon>NESGraphicsConfig.cs</DependentUpon>
    </Compile>
    <Compile Include="config\NES\NESSoundConfig.cs">
      <SubType>Form</SubType>
    </Compile>
    <Compile Include="config\NES\NESSoundConfig.Designer.cs">
      <DependentUpon>NESSoundConfig.cs</DependentUpon>
    </Compile>
    <Compile Include="config\NES\NESSyncSettingsForm.cs">
      <SubType>Form</SubType>
    </Compile>
    <Compile Include="config\NES\NESSyncSettingsForm.Designer.cs">
      <DependentUpon>NESSyncSettingsForm.cs</DependentUpon>
    </Compile>
    <Compile Include="config\NES\NESVSSettings.cs">
      <SubType>Form</SubType>
    </Compile>
    <Compile Include="config\NES\NESVSSettings.Designer.cs">
      <DependentUpon>NESVSSettings.cs</DependentUpon>
    </Compile>
    <Compile Include="config\NES\QuickNesConfig.cs">
      <SubType>Form</SubType>
    </Compile>
    <Compile Include="config\NES\QuickNesConfig.Designer.cs">
      <DependentUpon>QuickNesConfig.cs</DependentUpon>
    </Compile>
    <Compile Include="config\PathConfig.cs">
      <SubType>Form</SubType>
    </Compile>
    <Compile Include="config\PathConfig.Designer.cs">
      <DependentUpon>PathConfig.cs</DependentUpon>
    </Compile>
    <Compile Include="config\PathInfo.cs">
      <SubType>Form</SubType>
    </Compile>
    <Compile Include="config\PathInfo.Designer.cs">
      <DependentUpon>PathInfo.cs</DependentUpon>
    </Compile>
    <Compile Include="config\PCE\PCEControllerConfig.cs">
      <SubType>Form</SubType>
    </Compile>
    <Compile Include="config\PCE\PCEControllerConfig.Designer.cs">
      <DependentUpon>PCEControllerConfig.cs</DependentUpon>
    </Compile>
    <Compile Include="config\PCE\PCEGraphicsConfig.cs">
      <SubType>Form</SubType>
    </Compile>
    <Compile Include="config\PCE\PCEGraphicsConfig.Designer.cs">
      <DependentUpon>PCEGraphicsConfig.cs</DependentUpon>
    </Compile>
    <Compile Include="config\ProfileConfig.cs">
      <SubType>Form</SubType>
    </Compile>
    <Compile Include="config\ProfileConfig.Designer.cs">
      <DependentUpon>ProfileConfig.cs</DependentUpon>
    </Compile>
    <Compile Include="config\PSX\PSXControllerConfigNew.cs">
      <SubType>Form</SubType>
    </Compile>
    <Compile Include="config\PSX\PSXControllerConfigNew.Designer.cs">
      <DependentUpon>PSXControllerConfigNew.cs</DependentUpon>
    </Compile>
    <Compile Include="config\PSX\PSXHashDiscs.cs">
      <SubType>Form</SubType>
    </Compile>
    <Compile Include="config\PSX\PSXHashDiscs.Designer.cs">
      <DependentUpon>PSXHashDiscs.cs</DependentUpon>
    </Compile>
    <Compile Include="config\PSX\PSXOptions.cs">
      <SubType>Form</SubType>
    </Compile>
    <Compile Include="config\PSX\PSXOptions.Designer.cs">
      <DependentUpon>PSXOptions.cs</DependentUpon>
    </Compile>
    <Compile Include="config\RewindConfig.cs">
      <SubType>Form</SubType>
    </Compile>
    <Compile Include="config\RewindConfig.Designer.cs">
      <DependentUpon>RewindConfig.cs</DependentUpon>
    </Compile>
    <Compile Include="config\SMS\SMSGraphicsConfig.cs">
      <SubType>Form</SubType>
    </Compile>
    <Compile Include="config\SMS\SMSGraphicsConfig.Designer.cs">
      <DependentUpon>SMSGraphicsConfig.cs</DependentUpon>
    </Compile>
    <Compile Include="config\SNES\SNESControllerConfig.cs">
      <SubType>Form</SubType>
    </Compile>
    <Compile Include="config\SNES\SNESControllerConfig.Designer.cs">
      <DependentUpon>SNESControllerConfig.cs</DependentUpon>
    </Compile>
    <Compile Include="config\SNES\SNESOptions.cs">
      <SubType>Form</SubType>
    </Compile>
    <Compile Include="config\SNES\SNESOptions.Designer.cs">
      <DependentUpon>SNESOptions.cs</DependentUpon>
    </Compile>
    <Compile Include="config\SoundConfig.cs">
      <SubType>Form</SubType>
    </Compile>
    <Compile Include="config\SoundConfig.Designer.cs">
      <DependentUpon>SoundConfig.cs</DependentUpon>
    </Compile>
    <Compile Include="config\TI83\TI83PaletteConfig.cs">
      <SubType>Form</SubType>
    </Compile>
    <Compile Include="config\TI83\TI83PaletteConfig.Designer.cs">
      <DependentUpon>TI83PaletteConfig.cs</DependentUpon>
    </Compile>
    <Compile Include="config\ZXSpectrum\ZXSpectrumAudioSettings.cs">
      <SubType>Form</SubType>
    </Compile>
    <Compile Include="config\ZXSpectrum\ZXSpectrumAudioSettings.Designer.cs">
      <DependentUpon>ZXSpectrumAudioSettings.cs</DependentUpon>
    </Compile>
    <Compile Include="config\ZXSpectrum\ZXSpectrumPokeMemory.cs">
      <SubType>Form</SubType>
    </Compile>
    <Compile Include="config\ZXSpectrum\ZXSpectrumPokeMemory.Designer.cs">
      <DependentUpon>ZXSpectrumPokeMemory.cs</DependentUpon>
    </Compile>
    <Compile Include="config\ZXSpectrum\ZXSpectrumNonSyncSettings.cs">
      <SubType>Form</SubType>
    </Compile>
    <Compile Include="config\ZXSpectrum\ZXSpectrumNonSyncSettings.Designer.cs">
      <DependentUpon>ZXSpectrumNonSyncSettings.cs</DependentUpon>
    </Compile>
    <Compile Include="config\ZXSpectrum\ZXSpectrumCoreEmulationSettings.cs">
      <SubType>Form</SubType>
    </Compile>
    <Compile Include="config\ZXSpectrum\ZXSpectrumCoreEmulationSettings.Designer.cs">
      <DependentUpon>ZXSpectrumCoreEmulationSettings.cs</DependentUpon>
    </Compile>
    <Compile Include="config\ZXSpectrum\ZXSpectrumJoystickSettings.cs">
      <SubType>Form</SubType>
    </Compile>
    <Compile Include="config\ZXSpectrum\ZXSpectrumJoystickSettings.Designer.cs">
      <DependentUpon>ZXSpectrumJoystickSettings.cs</DependentUpon>
    </Compile>
    <Compile Include="CoreFeatureAnalysis.cs">
      <SubType>Form</SubType>
    </Compile>
    <Compile Include="CoreFeatureAnalysis.Designer.cs">
      <DependentUpon>CoreFeatureAnalysis.cs</DependentUpon>
    </Compile>
    <Compile Include="CustomControls\ControlRenderer\GdiPlusRenderer.cs" />
    <Compile Include="CustomControls\ControlRenderer\IControlRenderer.cs" />
    <Compile Include="CustomControls\ExceptionBox.cs">
      <SubType>Form</SubType>
    </Compile>
    <Compile Include="CustomControls\ExceptionBox.designer.cs">
      <DependentUpon>ExceptionBox.cs</DependentUpon>
    </Compile>
    <Compile Include="CustomControls\FolderBrowserDialogEx.cs">
      <SubType>Component</SubType>
    </Compile>
    <Compile Include="CustomControls\ControlRenderer\GDIRenderer.cs" />
    <Compile Include="CustomControls\HexTextBox.cs">
      <SubType>Component</SubType>
    </Compile>
    <Compile Include="CustomControls\HexView.cs">
      <SubType>Component</SubType>
    </Compile>
    <Compile Include="CustomControls\InputConfigBase.cs">
      <SubType>Form</SubType>
    </Compile>
    <Compile Include="CustomControls\InputRoll\Cell.cs" />
    <Compile Include="CustomControls\InputRoll\ColumnType.cs" />
    <Compile Include="CustomControls\InputRoll\InputRoll.cs">
      <SubType>Component</SubType>
    </Compile>
    <Compile Include="CustomControls\InputRoll\InputRoll.Drawing.cs">
      <DependentUpon>InputRoll.cs</DependentUpon>
      <SubType>Component</SubType>
    </Compile>
<<<<<<< HEAD
    <Compile Include="CustomControls\InputRoll.Drawing.GDI.cs">
      <DependentUpon>InputRoll.cs</DependentUpon>
      <SubType>Component</SubType>
    </Compile>
    <Compile Include="CustomControls\InputRoll.Drawing.GDIP.cs">
      <DependentUpon>InputRoll.cs</DependentUpon>
      <SubType>Component</SubType>
    </Compile>
=======
    <Compile Include="CustomControls\InputRoll\RollColumn.cs" />
    <Compile Include="CustomControls\InputRoll\RollColumns.cs" />
>>>>>>> 7d554f06
    <Compile Include="CustomControls\MenuButton.cs">
      <SubType>Component</SubType>
    </Compile>
    <Compile Include="CustomControls\MiscControls.cs">
      <SubType>Component</SubType>
    </Compile>
    <Compile Include="CustomControls\MsgBox.cs">
      <SubType>Form</SubType>
    </Compile>
    <Compile Include="CustomControls\MsgBox.designer.cs">
      <DependentUpon>MsgBox.cs</DependentUpon>
    </Compile>
    <Compile Include="CustomControls\PlatformAgnosticVirtualListView.API.cs">
      <DependentUpon>PlatformAgnosticVirtualListView.cs</DependentUpon>
      <SubType>Component</SubType>
    </Compile>
    <Compile Include="CustomControls\PlatformAgnosticVirtualListView.Classes.cs">
      <DependentUpon>PlatformAgnosticVirtualListView.cs</DependentUpon>
      <SubType>Component</SubType>
    </Compile>
    <Compile Include="CustomControls\PlatformAgnosticVirtualListView.Drawing.cs">
      <DependentUpon>PlatformAgnosticVirtualListView.cs</DependentUpon>
      <SubType>Component</SubType>
    </Compile>
    <Compile Include="CustomControls\PlatformAgnosticVirtualListView.EventHandlers.cs">
      <DependentUpon>PlatformAgnosticVirtualListView.cs</DependentUpon>
      <SubType>Component</SubType>
    </Compile>
    <Compile Include="CustomControls\PlatformAgnosticVirtualListView.Helpers.cs">
      <DependentUpon>PlatformAgnosticVirtualListView.cs</DependentUpon>
      <SubType>Component</SubType>
    </Compile>
    <Compile Include="CustomControls\PlatformAgnosticVirtualListView.Properties.cs">
      <DependentUpon>PlatformAgnosticVirtualListView.cs</DependentUpon>
      <SubType>Component</SubType>
    </Compile>
    <Compile Include="CustomControls\PrereqsAlert.cs">
      <SubType>Form</SubType>
    </Compile>
    <Compile Include="CustomControls\PrereqsAlert.Designer.cs">
      <DependentUpon>PrereqsAlert.cs</DependentUpon>
    </Compile>
    <Compile Include="CustomControls\QuickProgressPopup.cs">
      <SubType>Form</SubType>
    </Compile>
    <Compile Include="CustomControls\QuickProgressPopup.Designer.cs">
      <DependentUpon>QuickProgressPopup.cs</DependentUpon>
    </Compile>
    <Compile Include="CustomControls\RepeatButton.cs">
      <SubType>Component</SubType>
    </Compile>
    <Compile Include="CustomControls\TransparentTrackbar.cs">
      <SubType>Component</SubType>
    </Compile>
    <Compile Include="CustomControls\ReadonlyCheckbox.cs">
      <SubType>Component</SubType>
    </Compile>
    <Compile Include="CustomControls\SmartTextBoxControl.cs">
      <SubType>Component</SubType>
    </Compile>
    <Compile Include="CustomControls\TextDebugView.cs">
      <SubType>Component</SubType>
    </Compile>
    <Compile Include="CustomControls\ToolStripEx.cs">
      <SubType>Component</SubType>
    </Compile>
    <Compile Include="CustomControls\ViewportPanel.cs">
      <SubType>Component</SubType>
    </Compile>
    <Compile Include="CustomControls\Win32.cs" />
    <Compile Include="DisplayManager\DisplayManager.cs" />
    <Compile Include="DisplayManager\DisplaySurface.cs" />
    <Compile Include="DisplayManager\FilterManager.cs" />
    <Compile Include="DisplayManager\Filters\BaseFilter.cs" />
    <Compile Include="DisplayManager\Filters\Gui.cs" />
    <Compile Include="DisplayManager\Filters\Utils.cs" />
    <Compile Include="DisplayManager\Filters\Retro.cs" />
    <Compile Include="DisplayManager\OSDManager.cs" />
    <Compile Include="DisplayManager\RenderTargetFrugalizer.cs" />
    <Compile Include="DisplayManager\SwappableDisplaySurfaceSet.cs" />
    <Compile Include="DisplayManager\TextureFrugalizer.cs" />
    <Compile Include="EmuHawkUtil.cs" />
    <Compile Include="Extensions\ControlExtensions.cs" />
    <Compile Include="Extensions\CoreExtensions.cs" />
    <Compile Include="Extensions\ToolExtensions.cs" />
    <Compile Include="FileFilterEntry.cs" />
    <Compile Include="FileLoader.cs">
      <SubType>Form</SubType>
    </Compile>
    <Compile Include="GLManager.cs" />
    <Compile Include="GlobalWin.cs" />
    <Compile Include="Api\ApiContainer.cs" />
    <Compile Include="Api\Libraries\ToolApi.cs" />
    <Compile Include="Api\Libraries\GuiApi.cs" />
    <Compile Include="Api\Libraries\InputApi.cs" />
    <Compile Include="Api\Libraries\SaveStateAPI.cs" />
    <Compile Include="Api\ApiManager.cs" />
    <Compile Include="Api\Libraries\CommApi.cs" />
    <!--<Compile Include="Input\GamePad.cs" Condition=" '$(OS)' == 'Windows_NT' " />-->
    <Compile Include="Input\GamePad.cs" />
    <Compile Include="Input\GamePad360.cs" />
    <Compile Include="Input\Input.cs" />
    <Compile Include="Input\KeyboardMapping.cs" />
    <Compile Include="Input\OTK_Gamepad.cs" />
    <Compile Include="Input\OTK_Keyboard.cs" />
    <Compile Include="IControlMainform.cs" />
    <Compile Include="Input\IPCKeyInput.cs" />
    <Compile Include="JumpLists.cs" />
    <Compile Include="LogConsole.cs" />
    <Compile Include="LogWindow.cs">
      <SubType>Form</SubType>
    </Compile>
    <Compile Include="LogWindow.Designer.cs">
      <DependentUpon>LogWindow.cs</DependentUpon>
    </Compile>
    <Compile Include="MainForm.Hotkey.cs">
      <DependentUpon>MainForm.cs</DependentUpon>
      <SubType>Form</SubType>
    </Compile>
    <Compile Include="MainForm.Movie.cs">
      <DependentUpon>MainForm.cs</DependentUpon>
      <SubType>Form</SubType>
    </Compile>
    <Compile Include="movie\EditCommentsForm.cs">
      <SubType>Form</SubType>
    </Compile>
    <Compile Include="movie\EditCommentsForm.Designer.cs">
      <DependentUpon>EditCommentsForm.cs</DependentUpon>
    </Compile>
    <!--<Compile Include="Input\Keyboard.cs" Condition=" '$(OS)' == 'Windows_NT' " />-->
    <Compile Include="Input\Keyboard.cs" />
    <Compile Include="MainForm.cs">
      <SubType>Form</SubType>
    </Compile>
    <Compile Include="MainForm.Designer.cs">
      <DependentUpon>MainForm.cs</DependentUpon>
    </Compile>
    <Compile Include="MainForm.Events.cs">
      <DependentUpon>MainForm.cs</DependentUpon>
      <SubType>Form</SubType>
    </Compile>
    <Compile Include="movie\EditSubtitlesForm.cs">
      <SubType>Form</SubType>
    </Compile>
    <Compile Include="movie\EditSubtitlesForm.Designer.cs">
      <DependentUpon>EditSubtitlesForm.cs</DependentUpon>
    </Compile>
    <Compile Include="movie\MovieDetails.cs" />
    <Compile Include="movie\PlayMovie.cs">
      <SubType>Form</SubType>
    </Compile>
    <Compile Include="movie\PlayMovie.Designer.cs">
      <DependentUpon>PlayMovie.cs</DependentUpon>
    </Compile>
    <Compile Include="movie\RecordMovie.cs">
      <SubType>Form</SubType>
    </Compile>
    <Compile Include="movie\RecordMovie.Designer.cs">
      <DependentUpon>RecordMovie.cs</DependentUpon>
    </Compile>
    <Compile Include="movie\SubtitleMaker.cs">
      <SubType>Form</SubType>
    </Compile>
    <Compile Include="movie\SubtitleMaker.Designer.cs">
      <DependentUpon>SubtitleMaker.cs</DependentUpon>
    </Compile>
    <Compile Include="NameStateForm.cs">
      <SubType>Form</SubType>
    </Compile>
    <Compile Include="NameStateForm.Designer.cs">
      <DependentUpon>NameStateForm.cs</DependentUpon>
    </Compile>
    <Compile Include="OpenAdvancedChooser.cs">
      <SubType>Form</SubType>
    </Compile>
    <Compile Include="OpenAdvancedChooser.Designer.cs">
      <DependentUpon>OpenAdvancedChooser.cs</DependentUpon>
    </Compile>
    <Compile Include="CustomControls\PlatformAgnosticVirtualListView.cs">
      <SubType>Component</SubType>
    </Compile>
    <Compile Include="PlatformChooser.cs">
      <SubType>Form</SubType>
    </Compile>
    <Compile Include="PlatformChooser.Designer.cs">
      <DependentUpon>PlatformChooser.cs</DependentUpon>
    </Compile>
    <Compile Include="PresentationPanel.cs" />
    <Compile Include="Program.cs" />
    <Compile Include="Properties\AssemblyInfo.cs" />
    <Compile Include="Properties\Resources.Designer.cs">
      <AutoGen>True</AutoGen>
      <DesignTime>True</DesignTime>
      <DependentUpon>Resources.resx</DependentUpon>
    </Compile>
    <Compile Include="RomStatusPicker.cs">
      <SubType>Form</SubType>
    </Compile>
    <Compile Include="RomStatusPicker.Designer.cs">
      <DependentUpon>RomStatusPicker.cs</DependentUpon>
    </Compile>
    <Compile Include="Sound\Interfaces\IBufferedSoundProvider.cs" />
    <Compile Include="Sound\Interfaces\ISoundOutput.cs" />
    <Compile Include="Sound\Output\DirectSoundSoundOutput.cs" />
    <Compile Include="Sound\Output\DummySoundOutput.cs" />
    <Compile Include="Sound\Output\OpenALSoundOutput.cs" />
    <Compile Include="Sound\Output\XAudio2SoundOutput.cs" />
    <Compile Include="Sound\Sound.cs" />
    <Compile Include="Sound\Utilities\BufferedAsync.cs" />
    <Compile Include="Sound\Utilities\SyncToAsyncProvider.cs" />
    <Compile Include="Sound\Utilities\SoundOutputProvider.cs" />
    <Compile Include="Throttle.cs" />
    <Compile Include="ToolAttribute.cs" />
    <Compile Include="tools\BasicBot\BasicBot.cs">
      <SubType>Form</SubType>
    </Compile>
    <Compile Include="tools\BasicBot\BasicBot.Designer.cs">
      <DependentUpon>BasicBot.cs</DependentUpon>
    </Compile>
    <Compile Include="tools\BasicBot\BotControlsRow.cs">
      <SubType>UserControl</SubType>
    </Compile>
    <Compile Include="tools\BasicBot\BotControlsRow.Designer.cs">
      <DependentUpon>BotControlsRow.cs</DependentUpon>
    </Compile>
    <Compile Include="tools\BatchRun.cs">
      <SubType>Form</SubType>
    </Compile>
    <Compile Include="tools\BatchRun.Designer.cs">
      <DependentUpon>BatchRun.cs</DependentUpon>
    </Compile>
    <Compile Include="tools\BatchRunner.cs" />
    <Compile Include="tools\CDL.cs">
      <SubType>Form</SubType>
    </Compile>
    <Compile Include="tools\CDL.designer.cs">
      <DependentUpon>CDL.cs</DependentUpon>
    </Compile>
    <Compile Include="tools\Cheats\CheatEdit.cs">
      <SubType>UserControl</SubType>
    </Compile>
    <Compile Include="tools\Cheats\CheatEdit.Designer.cs">
      <DependentUpon>CheatEdit.cs</DependentUpon>
    </Compile>
    <Compile Include="tools\Cheats\Cheats.cs">
      <SubType>Form</SubType>
    </Compile>
    <Compile Include="tools\Cheats\Cheats.Designer.cs">
      <DependentUpon>Cheats.cs</DependentUpon>
    </Compile>
    <Compile Include="tools\Debugger\AddBreakpointDialog.cs">
      <SubType>Form</SubType>
    </Compile>
    <Compile Include="tools\Debugger\AddBreakpointDialog.Designer.cs">
      <DependentUpon>AddBreakpointDialog.cs</DependentUpon>
    </Compile>
    <Compile Include="tools\Debugger\Breakpoint.cs" />
    <Compile Include="tools\Debugger\BreakpointControl.cs">
      <SubType>UserControl</SubType>
    </Compile>
    <Compile Include="tools\Debugger\BreakpointControl.Designer.cs">
      <DependentUpon>BreakpointControl.cs</DependentUpon>
    </Compile>
    <Compile Include="tools\Debugger\GenericDebugger.cs">
      <SubType>Form</SubType>
    </Compile>
    <Compile Include="tools\Debugger\GenericDebugger.Designer.cs">
      <DependentUpon>GenericDebugger.cs</DependentUpon>
    </Compile>
    <Compile Include="tools\Debugger\GenericDebugger.Disassembler.cs">
      <DependentUpon>GenericDebugger.cs</DependentUpon>
      <SubType>Form</SubType>
    </Compile>
    <Compile Include="tools\Debugger\GenericDebugger.IControlMainform.cs">
      <DependentUpon>GenericDebugger.cs</DependentUpon>
      <SubType>Form</SubType>
    </Compile>
    <Compile Include="tools\Debugger\GenericDebugger.IToolForm.cs">
      <DependentUpon>GenericDebugger.cs</DependentUpon>
      <SubType>Form</SubType>
    </Compile>
    <Compile Include="tools\Debugger\RegisterBoxControl.cs">
      <SubType>UserControl</SubType>
    </Compile>
    <Compile Include="tools\Debugger\RegisterBoxControl.Designer.cs">
      <DependentUpon>RegisterBoxControl.cs</DependentUpon>
    </Compile>
    <Compile Include="tools\GameShark.cs">
      <SubType>Form</SubType>
    </Compile>
    <Compile Include="tools\GameShark.Designer.cs">
      <DependentUpon>GameShark.cs</DependentUpon>
    </Compile>
    <Compile Include="tools\GBA\GBAGPUView.cs">
      <SubType>Form</SubType>
    </Compile>
    <Compile Include="tools\GBA\GBAGPUView.Designer.cs">
      <DependentUpon>GBAGPUView.cs</DependentUpon>
    </Compile>
    <Compile Include="tools\GBA\MobileBmpView.cs">
      <SubType>Form</SubType>
    </Compile>
    <Compile Include="tools\GBA\MobileBmpView.Designer.cs">
      <DependentUpon>MobileBmpView.cs</DependentUpon>
    </Compile>
    <Compile Include="tools\GBA\MobileDetailView.cs">
      <SubType>Form</SubType>
    </Compile>
    <Compile Include="tools\GBA\MobileDetailView.Designer.cs">
      <DependentUpon>MobileDetailView.cs</DependentUpon>
    </Compile>
    <Compile Include="tools\GB\GBGameGenie.cs">
      <SubType>Form</SubType>
    </Compile>
    <Compile Include="tools\GB\GBGameGenie.Designer.cs">
      <DependentUpon>GBGameGenie.cs</DependentUpon>
    </Compile>
    <Compile Include="tools\GB\GBGPUView.cs">
      <SubType>Form</SubType>
    </Compile>
    <Compile Include="tools\GB\GBGPUView.Designer.cs">
      <DependentUpon>GBGPUView.cs</DependentUpon>
    </Compile>
    <Compile Include="tools\GB\GBPrinterView.cs">
      <SubType>Form</SubType>
    </Compile>
    <Compile Include="tools\GB\GBPrinterView.Designer.cs">
      <DependentUpon>GBPrinterView.cs</DependentUpon>
    </Compile>
    <Compile Include="tools\Genesis\GenDbgWind.cs">
      <SubType>Form</SubType>
    </Compile>
    <Compile Include="tools\Genesis\GenDbgWind.Designer.cs">
      <DependentUpon>GenDbgWind.cs</DependentUpon>
    </Compile>
    <Compile Include="tools\Genesis\GenGameGenie.cs">
      <SubType>Form</SubType>
    </Compile>
    <Compile Include="tools\Genesis\GenGameGenie.Designer.cs">
      <DependentUpon>GenGameGenie.cs</DependentUpon>
    </Compile>
    <Compile Include="tools\Genesis\VDPViewer.cs">
      <SubType>Form</SubType>
    </Compile>
    <Compile Include="tools\Genesis\VDPViewer.Designer.cs">
      <DependentUpon>VDPViewer.cs</DependentUpon>
    </Compile>
    <Compile Include="tools\HexEditor\HexColor.cs">
      <SubType>Form</SubType>
    </Compile>
    <Compile Include="tools\HexEditor\HexColor.Designer.cs">
      <DependentUpon>HexColor.cs</DependentUpon>
    </Compile>
    <Compile Include="tools\HexEditor\HexEditor.cs">
      <SubType>Form</SubType>
    </Compile>
    <Compile Include="tools\HexEditor\HexEditor.Designer.cs">
      <DependentUpon>HexEditor.cs</DependentUpon>
    </Compile>
    <Compile Include="tools\HexEditor\HexFind.cs">
      <SubType>Form</SubType>
    </Compile>
    <Compile Include="tools\HexEditor\HexFind.Designer.cs">
      <DependentUpon>HexFind.cs</DependentUpon>
    </Compile>
    <Compile Include="tools\HexEditor\NewHexEditor.cs">
      <SubType>Form</SubType>
    </Compile>
    <Compile Include="tools\HexEditor\NewHexEditor.Designer.cs">
      <DependentUpon>NewHexEditor.cs</DependentUpon>
    </Compile>
    <Compile Include="tools\Lua\Libraries\EmuLuaLibrary.Client.cs" />
    <Compile Include="tools\Lua\Libraries\EmuLuaLibrary.Communication.cs" />
    <Compile Include="tools\Lua\Libraries\EmuLuaLibrary.Console.cs" />
    <Compile Include="tools\Lua\Libraries\EmuLuaLibrary.cs" />
    <Compile Include="tools\Lua\Libraries\EmuLuaLibrary.Forms.cs" />
    <Compile Include="tools\Lua\Libraries\EmuLuaLibrary.Gui.cs" />
    <Compile Include="tools\Lua\Libraries\EmuLuaLibrary.Input.cs" />
    <Compile Include="tools\Lua\Libraries\EmuLuaLibrary.Savestate.cs" />
    <Compile Include="tools\Lua\Libraries\EmuLuaLibrary.Tastudio.cs" />
    <Compile Include="tools\Lua\Libraries\NotReallyLuaLibrary.cs" />
    <Compile Include="tools\Lua\Libraries\PlatformEmuLuaLibrary.cs" />
    <Compile Include="tools\Lua\LuaAutocompleteInstaller.cs" />
    <Compile Include="tools\Lua\LuaCanvas.cs">
      <SubType>Form</SubType>
    </Compile>
    <Compile Include="tools\Lua\LuaCanvas.Designer.cs">
      <DependentUpon>LuaCanvas.cs</DependentUpon>
    </Compile>
    <Compile Include="tools\Lua\LuaCheckbox.cs">
      <SubType>Component</SubType>
    </Compile>
    <Compile Include="tools\Lua\LuaButton.cs">
      <SubType>Component</SubType>
    </Compile>
    <Compile Include="tools\Lua\LuaConsole.cs">
      <SubType>Form</SubType>
    </Compile>
    <Compile Include="tools\Lua\LuaConsole.Designer.cs">
      <DependentUpon>LuaConsole.cs</DependentUpon>
    </Compile>
    <Compile Include="tools\Lua\LuaDropDown.cs">
      <SubType>Component</SubType>
    </Compile>
    <Compile Include="tools\Lua\LuaFunctionsForm.cs">
      <SubType>Form</SubType>
    </Compile>
    <Compile Include="tools\Lua\LuaFunctionsForm.Designer.cs">
      <DependentUpon>LuaFunctionsForm.cs</DependentUpon>
    </Compile>
    <Compile Include="tools\Lua\LuaPictureBox.cs">
      <SubType>Component</SubType>
    </Compile>
    <Compile Include="tools\Lua\LuaRegisteredFunctionsList.cs">
      <SubType>Form</SubType>
    </Compile>
    <Compile Include="tools\Lua\LuaRegisteredFunctionsList.Designer.cs">
      <DependentUpon>LuaRegisteredFunctionsList.cs</DependentUpon>
    </Compile>
    <Compile Include="tools\Lua\LuaTextBox.cs">
      <SubType>Component</SubType>
    </Compile>
    <Compile Include="tools\Lua\LuaWinform.cs">
      <SubType>Form</SubType>
    </Compile>
    <Compile Include="tools\Lua\LuaWinform.Designer.cs">
      <DependentUpon>LuaWinform.cs</DependentUpon>
    </Compile>
    <Compile Include="tools\Lua\SyncTextBox.cs">
      <SubType>Component</SubType>
    </Compile>
    <Compile Include="tools\Macros\MacroInput.ButtonSelect.cs">
      <SubType>Form</SubType>
    </Compile>
    <Compile Include="tools\Macros\MacroInput.cs">
      <SubType>Form</SubType>
    </Compile>
    <Compile Include="tools\Macros\MacroInput.Designer.cs">
      <DependentUpon>MacroInput.cs</DependentUpon>
    </Compile>
    <Compile Include="tools\Macros\MovieZone.cs" />
    <Compile Include="tools\MultiDiskBundler\MultiDiskFileSelector.cs">
      <SubType>UserControl</SubType>
    </Compile>
    <Compile Include="tools\MultiDiskBundler\MultiDiskFileSelector.Designer.cs">
      <DependentUpon>MultiDiskFileSelector.cs</DependentUpon>
    </Compile>
    <Compile Include="tools\MultiDiskBundler\MultiDiskBundler.cs">
      <SubType>Form</SubType>
    </Compile>
    <Compile Include="tools\MultiDiskBundler\MultiDiskBundler.Designer.cs">
      <DependentUpon>MultiDiskBundler.cs</DependentUpon>
    </Compile>
    <Compile Include="tools\NES\BarcodeEntry.cs">
      <SubType>Form</SubType>
    </Compile>
    <Compile Include="tools\NES\BarcodeEntry.Designer.cs">
      <DependentUpon>BarcodeEntry.cs</DependentUpon>
    </Compile>
    <Compile Include="tools\NES\NameTableViewer.cs">
      <SubType>Component</SubType>
    </Compile>
    <Compile Include="tools\NES\NESGameGenie.cs">
      <SubType>Form</SubType>
    </Compile>
    <Compile Include="tools\NES\NESGameGenie.Designer.cs">
      <DependentUpon>NESGameGenie.cs</DependentUpon>
    </Compile>
    <Compile Include="tools\NES\NESMusicRipper.cs">
      <SubType>Form</SubType>
    </Compile>
    <Compile Include="tools\NES\NESMusicRipper.Designer.cs">
      <DependentUpon>NESMusicRipper.cs</DependentUpon>
    </Compile>
    <Compile Include="tools\NES\NESNameTableViewer.cs">
      <SubType>Form</SubType>
    </Compile>
    <Compile Include="tools\NES\NESNameTableViewer.Designer.cs">
      <DependentUpon>NESNameTableViewer.cs</DependentUpon>
    </Compile>
    <Compile Include="tools\NES\NESPPU.cs">
      <SubType>Form</SubType>
    </Compile>
    <Compile Include="tools\NES\NESPPU.Designer.cs">
      <DependentUpon>NESPPU.cs</DependentUpon>
    </Compile>
    <Compile Include="tools\NES\PaletteViewer.cs">
      <SubType>Component</SubType>
    </Compile>
    <Compile Include="tools\NES\PatternViewer.cs">
      <SubType>Component</SubType>
    </Compile>
    <Compile Include="tools\NES\SpriteViewer.cs">
      <SubType>Component</SubType>
    </Compile>
    <Compile Include="tools\PCE\PCEBGCanvas.cs">
      <SubType>Component</SubType>
    </Compile>
    <Compile Include="tools\PCE\PCEBGViewer.cs">
      <SubType>Form</SubType>
    </Compile>
    <Compile Include="tools\PCE\PCEBGViewer.Designer.cs">
      <DependentUpon>PCEBGViewer.cs</DependentUpon>
    </Compile>
    <Compile Include="tools\PCE\PCESoundDebugger.cs">
      <SubType>Form</SubType>
    </Compile>
    <Compile Include="tools\PCE\PCESoundDebugger.Designer.cs">
      <DependentUpon>PCESoundDebugger.cs</DependentUpon>
    </Compile>
    <Compile Include="tools\PCE\PCETileViewer.cs">
      <SubType>Form</SubType>
    </Compile>
    <Compile Include="tools\PCE\PCETileViewer.Designer.cs">
      <DependentUpon>PCETileViewer.cs</DependentUpon>
    </Compile>
    <Compile Include="tools\SMS\VDPViewer.cs">
      <SubType>Form</SubType>
    </Compile>
    <Compile Include="tools\SMS\VDPViewer.Designer.cs">
      <DependentUpon>VDPViewer.cs</DependentUpon>
    </Compile>
    <Compile Include="tools\SNES\SNESGameGenie.cs">
      <SubType>Form</SubType>
    </Compile>
    <Compile Include="tools\SNES\SNESGameGenie.Designer.cs">
      <DependentUpon>SNESGameGenie.cs</DependentUpon>
    </Compile>
    <Compile Include="tools\SNES\SNESGraphicsDebugger.cs">
      <SubType>Form</SubType>
    </Compile>
    <Compile Include="tools\SNES\SNESGraphicsDebugger.Designer.cs">
      <DependentUpon>SNESGraphicsDebugger.cs</DependentUpon>
    </Compile>
    <Compile Include="tools\SNES\SNESGraphicsViewer.cs">
      <SubType>Component</SubType>
    </Compile>
    <Compile Include="tools\TAStudio\BookmarksBranchesBox.cs">
      <SubType>UserControl</SubType>
    </Compile>
    <Compile Include="tools\TAStudio\BookmarksBranchesBox.Designer.cs">
      <DependentUpon>BookmarksBranchesBox.cs</DependentUpon>
    </Compile>
    <Compile Include="tools\TAStudio\DefaultGreenzoneSettings.cs">
      <SubType>Form</SubType>
    </Compile>
    <Compile Include="tools\TAStudio\DefaultGreenzoneSettings.Designer.cs">
      <DependentUpon>DefaultGreenzoneSettings.cs</DependentUpon>
    </Compile>
    <Compile Include="tools\TAStudio\FramesPrompt.cs">
      <SubType>Form</SubType>
    </Compile>
    <Compile Include="tools\TAStudio\FramesPrompt.Designer.cs">
      <DependentUpon>FramesPrompt.cs</DependentUpon>
    </Compile>
    <Compile Include="tools\TAStudio\GreenzoneSettings.cs">
      <SubType>Form</SubType>
    </Compile>
    <Compile Include="tools\TAStudio\GreenzoneSettings.Designer.cs">
      <DependentUpon>GreenzoneSettings.cs</DependentUpon>
    </Compile>
    <Compile Include="tools\TAStudio\HeaderEditor.cs">
      <SubType>Form</SubType>
    </Compile>
    <Compile Include="tools\TAStudio\HeaderEditor.Designer.cs">
      <DependentUpon>HeaderEditor.cs</DependentUpon>
    </Compile>
    <Compile Include="tools\TAStudio\PatternsForm.cs">
      <SubType>Form</SubType>
    </Compile>
    <Compile Include="tools\TAStudio\PatternsForm.Designer.cs">
      <DependentUpon>PatternsForm.cs</DependentUpon>
    </Compile>
    <Compile Include="tools\TAStudio\ScreenshotForm.cs">
      <SubType>Form</SubType>
    </Compile>
    <Compile Include="tools\TAStudio\ScreenshotForm.Designer.cs">
      <DependentUpon>ScreenshotForm.cs</DependentUpon>
    </Compile>
    <Compile Include="tools\TAStudio\TAStudio.Callbacks.cs">
      <DependentUpon>TAStudio.cs</DependentUpon>
      <SubType>Form</SubType>
    </Compile>
    <Compile Include="tools\TAStudio\TAStudio.IControlMainForm.cs">
      <DependentUpon>TAStudio.cs</DependentUpon>
      <SubType>Form</SubType>
    </Compile>
    <Compile Include="tools\TAStudio\TAStudio.IToolForm.cs">
      <DependentUpon>TAStudio.cs</DependentUpon>
      <SubType>Form</SubType>
    </Compile>
    <Compile Include="tools\TAStudio\MarkerControl.cs">
      <SubType>UserControl</SubType>
    </Compile>
    <Compile Include="tools\TAStudio\MarkerControl.Designer.cs">
      <DependentUpon>MarkerControl.cs</DependentUpon>
    </Compile>
    <Compile Include="tools\TAStudio\PlaybackBox.cs">
      <SubType>UserControl</SubType>
    </Compile>
    <Compile Include="tools\TAStudio\PlaybackBox.Designer.cs">
      <DependentUpon>PlaybackBox.cs</DependentUpon>
    </Compile>
    <Compile Include="tools\TAStudio\TAStudio.cs">
      <SubType>Form</SubType>
    </Compile>
    <Compile Include="tools\TAStudio\TAStudio.Designer.cs">
      <DependentUpon>TAStudio.cs</DependentUpon>
    </Compile>
    <Compile Include="tools\TAStudio\TAStudio.ListView.cs">
      <DependentUpon>TAStudio.cs</DependentUpon>
      <SubType>Form</SubType>
    </Compile>
    <Compile Include="tools\TAStudio\TAStudio.MenuItems.cs">
      <DependentUpon>TAStudio.cs</DependentUpon>
      <SubType>Form</SubType>
    </Compile>
    <Compile Include="tools\TAStudio\TAStudio.Navigation.cs">
      <DependentUpon>TAStudio.cs</DependentUpon>
      <SubType>Form</SubType>
    </Compile>
    <Compile Include="tools\TAStudio\TAStudioClipboard.cs" />
    <Compile Include="tools\TAStudio\UndoHistoryForm.cs">
      <SubType>Form</SubType>
    </Compile>
    <Compile Include="tools\TAStudio\UndoHistoryForm.Designer.cs">
      <DependentUpon>UndoHistoryForm.cs</DependentUpon>
    </Compile>
    <Compile Include="tools\TI83\TI83KeyPad.cs">
      <SubType>Form</SubType>
    </Compile>
    <Compile Include="tools\TI83\TI83KeyPad.Designer.cs">
      <DependentUpon>TI83KeyPad.cs</DependentUpon>
    </Compile>
    <Compile Include="tools\ToolHelpers.cs">
      <SubType>Form</SubType>
    </Compile>
    <Compile Include="tools\ToolManager.cs" />
    <Compile Include="tools\TraceLogger.cs">
      <SubType>Form</SubType>
    </Compile>
    <Compile Include="tools\TraceLogger.Designer.cs">
      <DependentUpon>TraceLogger.cs</DependentUpon>
    </Compile>
    <Compile Include="tools\VirtualPads\controls\components\AnalogStickPanel.cs">
      <SubType>Component</SubType>
    </Compile>
    <Compile Include="tools\VirtualPads\controls\IVirtualPadControl.cs" />
    <Compile Include="tools\VirtualPads\controls\VirtualPadAnalogButton.cs">
      <SubType>UserControl</SubType>
    </Compile>
    <Compile Include="tools\VirtualPads\controls\VirtualPadAnalogButton.Designer.cs">
      <DependentUpon>VirtualPadAnalogButton.cs</DependentUpon>
    </Compile>
    <Compile Include="tools\VirtualPads\controls\VirtualPadAnalogStick.cs">
      <SubType>UserControl</SubType>
    </Compile>
    <Compile Include="tools\VirtualPads\controls\VirtualPadAnalogStick.Designer.cs">
      <DependentUpon>VirtualPadAnalogStick.cs</DependentUpon>
    </Compile>
    <Compile Include="tools\VirtualPads\controls\VirtualPadButton.cs">
      <SubType>Component</SubType>
    </Compile>
    <Compile Include="tools\VirtualPads\controls\VirtualPadDiscManager.cs">
      <SubType>UserControl</SubType>
    </Compile>
    <Compile Include="tools\VirtualPads\controls\VirtualPadDiscManager.Designer.cs">
      <DependentUpon>VirtualPadDiscManager.cs</DependentUpon>
    </Compile>
    <Compile Include="tools\VirtualPads\controls\VirtualPadTargetScreen.cs">
      <SubType>UserControl</SubType>
    </Compile>
    <Compile Include="tools\VirtualPads\controls\VirtualPadTargetScreen.Designer.cs">
      <DependentUpon>VirtualPadTargetScreen.cs</DependentUpon>
    </Compile>
    <Compile Include="tools\VirtualPads\schema\A26Schema.cs" />
    <Compile Include="tools\VirtualPads\schema\A78Schema.cs" />
    <Compile Include="tools\VirtualPads\schema\AppleIISchema.cs" />
    <Compile Include="tools\VirtualPads\schema\C64Schema.cs" />
    <Compile Include="tools\VirtualPads\schema\ColecoSchema.cs" />
    <Compile Include="tools\VirtualPads\schema\VECSchema.cs" />
    <Compile Include="tools\VirtualPads\schema\GGLSchema.cs" />
    <Compile Include="tools\VirtualPads\schema\DualGBSchema.cs" />
    <Compile Include="tools\VirtualPads\schema\GBASchema.cs" />
    <Compile Include="tools\VirtualPads\schema\GBSchema.cs" />
    <Compile Include="tools\VirtualPads\schema\GenSchema.cs" />
    <Compile Include="tools\VirtualPads\schema\IntvSchema.cs" />
    <Compile Include="tools\VirtualPads\schema\LynxSchema.cs" />
    <Compile Include="tools\VirtualPads\schema\NgpSchema.cs" />
    <Compile Include="tools\VirtualPads\schema\PcfxSchema.cs" />
    <Compile Include="tools\VirtualPads\schema\PSXSchema.cs" />
    <Compile Include="tools\VirtualPads\schema\SatSchema.cs" />
    <Compile Include="tools\VirtualPads\schema\IVirtualPadSchema.cs" />
    <Compile Include="tools\VirtualPads\schema\N64Schema.cs" />
    <Compile Include="tools\VirtualPads\schema\NesSchema.cs" />
    <Compile Include="tools\VirtualPads\schema\PadSchema.cs" />
    <Compile Include="tools\VirtualPads\schema\PceSchema.cs" />
    <Compile Include="tools\VirtualPads\schema\SchemaAttribute.cs" />
    <Compile Include="tools\VirtualPads\schema\SGBSchema.cs" />
    <Compile Include="tools\VirtualPads\schema\SmsSchema.cs" />
    <Compile Include="tools\VirtualPads\schema\SnesSchema.cs" />
    <Compile Include="tools\VirtualPads\schema\VirtualBoySchema.cs" />
    <Compile Include="tools\VirtualPads\schema\WonderSwanSchema.cs" />
    <Compile Include="tools\VirtualPads\schema\ZXSpectrumSchema.cs" />
    <Compile Include="tools\VirtualPads\VirtualPad.cs">
      <SubType>UserControl</SubType>
    </Compile>
    <Compile Include="tools\VirtualPads\VirtualPad.Designer.cs">
      <DependentUpon>VirtualPad.cs</DependentUpon>
    </Compile>
    <Compile Include="tools\VirtualPads\VirtualpadsTool.cs">
      <SubType>Form</SubType>
    </Compile>
    <Compile Include="tools\VirtualPads\VirtualpadsTool.Designer.cs">
      <DependentUpon>VirtualpadsTool.cs</DependentUpon>
    </Compile>
    <Compile Include="tools\Watch\RamPoke.cs">
      <SubType>Form</SubType>
    </Compile>
    <Compile Include="tools\Watch\RamPoke.Designer.cs">
      <DependentUpon>RamPoke.cs</DependentUpon>
    </Compile>
    <Compile Include="tools\Watch\RamSearch.cs">
      <SubType>Form</SubType>
    </Compile>
    <Compile Include="tools\Watch\RamSearch.Designer.cs">
      <DependentUpon>RamSearch.cs</DependentUpon>
    </Compile>
    <Compile Include="tools\Watch\RamWatch.cs">
      <SubType>Form</SubType>
    </Compile>
    <Compile Include="tools\Watch\RamWatch.Designer.cs">
      <DependentUpon>RamWatch.cs</DependentUpon>
    </Compile>
    <Compile Include="tools\Watch\WatchEditor.cs">
      <SubType>Form</SubType>
    </Compile>
    <Compile Include="tools\Watch\WatchEditor.Designer.cs">
      <DependentUpon>WatchEditor.cs</DependentUpon>
    </Compile>
    <Compile Include="tools\Watch\WatchValueBox.cs">
      <SubType>Component</SubType>
    </Compile>
    <Compile Include="UIHelper.cs" />
    <Compile Include="UpdateChecker.cs">
      <SubType>Code</SubType>
    </Compile>
    <EmbeddedResource Include="AVOut\FFmpegWriterForm.resx">
      <DependentUpon>FFmpegWriterForm.cs</DependentUpon>
    </EmbeddedResource>
    <EmbeddedResource Include="AVOut\GifWriterForm.resx">
      <DependentUpon>GifWriterForm.cs</DependentUpon>
    </EmbeddedResource>
    <EmbeddedResource Include="AVOut\JMDForm.resx">
      <DependentUpon>JMDForm.cs</DependentUpon>
    </EmbeddedResource>
    <EmbeddedResource Include="AVOut\SynclessRecordingTools.resx">
      <DependentUpon>SynclessRecordingTools.cs</DependentUpon>
    </EmbeddedResource>
    <EmbeddedResource Include="AVOut\VideoWriterChooserForm.resx">
      <DependentUpon>VideoWriterChooserForm.cs</DependentUpon>
    </EmbeddedResource>
    <EmbeddedResource Include="BizBoxInfoControl.resx">
      <DependentUpon>BizBoxInfoControl.cs</DependentUpon>
    </EmbeddedResource>
    <EmbeddedResource Include="config\AmstradCPC\AmstradCPCCoreEmulationSettings.resx">
      <DependentUpon>AmstradCPCCoreEmulationSettings.cs</DependentUpon>
    </EmbeddedResource>
    <EmbeddedResource Include="config\AmstradCPC\AmstradCPCAudioSettings.resx">
      <DependentUpon>AmstradCPCAudioSettings.cs</DependentUpon>
    </EmbeddedResource>
    <EmbeddedResource Include="config\AmstradCPC\AmstradCPCPokeMemory.resx">
      <DependentUpon>AmstradCPCPokeMemory.cs</DependentUpon>
    </EmbeddedResource>
    <EmbeddedResource Include="config\AmstradCPC\AmstradCPCNonSyncSettings.resx">
      <DependentUpon>AmstradCPCNonSyncSettings.cs</DependentUpon>
    </EmbeddedResource>
    <EmbeddedResource Include="config\AnalogRangeConfigControl.resx">
      <DependentUpon>AnalogRangeConfigControl.cs</DependentUpon>
    </EmbeddedResource>
    <EmbeddedResource Include="config\ControllerConfig.resx">
      <DependentUpon>ControllerConfig.cs</DependentUpon>
    </EmbeddedResource>
    <EmbeddedResource Include="config\ControllerConfig\AnalogBindControl.resx">
      <DependentUpon>AnalogBindControl.cs</DependentUpon>
    </EmbeddedResource>
    <EmbeddedResource Include="config\ControllerConfig\ControllerConfigPanel.resx">
      <DependentUpon>ControllerConfigPanel.cs</DependentUpon>
    </EmbeddedResource>
    <EmbeddedResource Include="config\DisplayConfig.resx">
      <DependentUpon>DisplayConfig.cs</DependentUpon>
    </EmbeddedResource>
    <EmbeddedResource Include="config\DisplayConfigLite.resx">
      <DependentUpon>DisplayConfigLite.cs</DependentUpon>
      <SubType>Designer</SubType>
    </EmbeddedResource>
    <EmbeddedResource Include="config\FileExtensionPreferences.resx">
      <DependentUpon>FileExtensionPreferences.cs</DependentUpon>
    </EmbeddedResource>
    <EmbeddedResource Include="config\FileExtensionPreferencesPicker.resx">
      <DependentUpon>FileExtensionPreferencesPicker.cs</DependentUpon>
    </EmbeddedResource>
    <EmbeddedResource Include="config\FirmwaresConfig.resx">
      <DependentUpon>FirmwaresConfig.cs</DependentUpon>
    </EmbeddedResource>
    <EmbeddedResource Include="config\FirmwaresConfigInfo.resx">
      <DependentUpon>FirmwaresConfigInfo.cs</DependentUpon>
    </EmbeddedResource>
    <EmbeddedResource Include="config\GB\CGBColorChooserForm.resx">
      <DependentUpon>CGBColorChooserForm.cs</DependentUpon>
    </EmbeddedResource>
    <EmbeddedResource Include="config\GB\ColorChooserForm.resx">
      <DependentUpon>ColorChooserForm.cs</DependentUpon>
    </EmbeddedResource>
    <EmbeddedResource Include="config\GB\DGBPrefs.resx">
      <DependentUpon>DGBPrefs.cs</DependentUpon>
    </EmbeddedResource>
    <EmbeddedResource Include="config\GB\GBPrefControl.resx">
      <DependentUpon>GBPrefControl.cs</DependentUpon>
    </EmbeddedResource>
    <EmbeddedResource Include="config\GB\GBPrefs.resx">
      <DependentUpon>GBPrefs.cs</DependentUpon>
    </EmbeddedResource>
    <EmbeddedResource Include="config\GenericCoreConfig.resx">
      <DependentUpon>GenericCoreConfig.cs</DependentUpon>
    </EmbeddedResource>
    <EmbeddedResource Include="config\GuiOptions.resx">
      <DependentUpon>GuiOptions.cs</DependentUpon>
    </EmbeddedResource>
    <EmbeddedResource Include="config\HotkeyConfig.resx">
      <DependentUpon>HotkeyConfig.cs</DependentUpon>
    </EmbeddedResource>
    <EmbeddedResource Include="config\InputCompositeWidget.resx">
      <DependentUpon>InputCompositeWidget.cs</DependentUpon>
    </EmbeddedResource>
    <EmbeddedResource Include="config\ColecoVision\ColecoControllerSettings.resx">
      <DependentUpon>ColecoControllerSettings.cs</DependentUpon>
    </EmbeddedResource>
    <EmbeddedResource Include="config\A7800\A7800ControllerSettings.resx">
      <DependentUpon>A7800ControllerSettings.cs</DependentUpon>
    </EmbeddedResource>
    <EmbeddedResource Include="config\A7800\A7800FilterSettings.resx">
      <DependentUpon>A7800FilterSettings.cs</DependentUpon>
    </EmbeddedResource>
    <EmbeddedResource Include="config\INTV\IntvControllerSettings.resx">
      <DependentUpon>IntvControllerSettings.cs</DependentUpon>
    </EmbeddedResource>
    <EmbeddedResource Include="config\N64\N64ControllerSettingControl.resx">
      <DependentUpon>N64ControllerSettingControl.cs</DependentUpon>
    </EmbeddedResource>
    <EmbeddedResource Include="config\N64\N64ControllersSetup.resx">
      <DependentUpon>N64ControllersSetup.cs</DependentUpon>
    </EmbeddedResource>
    <EmbeddedResource Include="config\N64\N64VideoPluginconfig.resx">
      <DependentUpon>N64VideoPluginconfig.cs</DependentUpon>
    </EmbeddedResource>
    <EmbeddedResource Include="config\NES\NesControllerSettings.resx">
      <DependentUpon>NesControllerSettings.cs</DependentUpon>
    </EmbeddedResource>
    <EmbeddedResource Include="config\NES\NESGraphicsConfig.resx">
      <DependentUpon>NESGraphicsConfig.cs</DependentUpon>
    </EmbeddedResource>
    <EmbeddedResource Include="config\NES\NESSoundConfig.resx">
      <DependentUpon>NESSoundConfig.cs</DependentUpon>
    </EmbeddedResource>
    <EmbeddedResource Include="config\NES\NESSyncSettingsForm.resx">
      <DependentUpon>NESSyncSettingsForm.cs</DependentUpon>
    </EmbeddedResource>
    <EmbeddedResource Include="config\NES\NESVSSettings.resx">
      <DependentUpon>NESVSSettings.cs</DependentUpon>
    </EmbeddedResource>
    <EmbeddedResource Include="config\NES\QuickNesConfig.resx">
      <DependentUpon>QuickNesConfig.cs</DependentUpon>
    </EmbeddedResource>
    <EmbeddedResource Include="config\PathConfig.resx">
      <DependentUpon>PathConfig.cs</DependentUpon>
    </EmbeddedResource>
    <EmbeddedResource Include="config\PathInfo.resx">
      <DependentUpon>PathInfo.cs</DependentUpon>
    </EmbeddedResource>
    <EmbeddedResource Include="config\PCE\PCEControllerConfig.resx">
      <DependentUpon>PCEControllerConfig.cs</DependentUpon>
    </EmbeddedResource>
    <EmbeddedResource Include="config\PCE\PCEGraphicsConfig.resx">
      <DependentUpon>PCEGraphicsConfig.cs</DependentUpon>
    </EmbeddedResource>
    <EmbeddedResource Include="config\ProfileConfig.resx">
      <DependentUpon>ProfileConfig.cs</DependentUpon>
    </EmbeddedResource>
    <EmbeddedResource Include="config\PSX\PSXControllerConfigNew.resx">
      <DependentUpon>PSXControllerConfigNew.cs</DependentUpon>
    </EmbeddedResource>
    <EmbeddedResource Include="config\PSX\PSXHashDiscs.resx">
      <DependentUpon>PSXHashDiscs.cs</DependentUpon>
    </EmbeddedResource>
    <EmbeddedResource Include="config\PSX\PSXOptions.resx">
      <DependentUpon>PSXOptions.cs</DependentUpon>
    </EmbeddedResource>
    <EmbeddedResource Include="config\RewindConfig.resx">
      <DependentUpon>RewindConfig.cs</DependentUpon>
    </EmbeddedResource>
    <EmbeddedResource Include="config\SMS\SMSGraphicsConfig.resx">
      <DependentUpon>SMSGraphicsConfig.cs</DependentUpon>
    </EmbeddedResource>
    <EmbeddedResource Include="config\SNES\SNESControllerConfig.resx">
      <DependentUpon>SNESControllerConfig.cs</DependentUpon>
    </EmbeddedResource>
    <EmbeddedResource Include="config\SNES\SNESOptions.resx">
      <DependentUpon>SNESOptions.cs</DependentUpon>
    </EmbeddedResource>
    <EmbeddedResource Include="config\TI83\TI83PaletteConfig.resx">
      <DependentUpon>TI83PaletteConfig.cs</DependentUpon>
    </EmbeddedResource>
    <EmbeddedResource Include="config\ZXSpectrum\ZXSpectrumAudioSettings.resx">
      <DependentUpon>ZXSpectrumAudioSettings.cs</DependentUpon>
    </EmbeddedResource>
    <EmbeddedResource Include="config\ZXSpectrum\ZXSpectrumPokeMemory.resx">
      <DependentUpon>ZXSpectrumPokeMemory.cs</DependentUpon>
    </EmbeddedResource>
    <EmbeddedResource Include="config\ZXSpectrum\ZXSpectrumNonSyncSettings.resx">
      <DependentUpon>ZXSpectrumNonSyncSettings.cs</DependentUpon>
    </EmbeddedResource>
    <EmbeddedResource Include="config\ZXSpectrum\ZXSpectrumCoreEmulationSettings.resx">
      <DependentUpon>ZXSpectrumCoreEmulationSettings.cs</DependentUpon>
    </EmbeddedResource>
    <EmbeddedResource Include="config\ZXSpectrum\ZXSpectrumJoystickSettings.resx">
      <DependentUpon>ZXSpectrumJoystickSettings.cs</DependentUpon>
    </EmbeddedResource>
    <EmbeddedResource Include="CoreFeatureAnalysis.resx">
      <DependentUpon>CoreFeatureAnalysis.cs</DependentUpon>
    </EmbeddedResource>
    <EmbeddedResource Include="CustomControls\ExceptionBox.resx">
      <DependentUpon>ExceptionBox.cs</DependentUpon>
    </EmbeddedResource>
    <EmbeddedResource Include="CustomControls\InputConfigBase.resx">
      <DependentUpon>InputConfigBase.cs</DependentUpon>
    </EmbeddedResource>
    <EmbeddedResource Include="CustomControls\MsgBox.resx">
      <DependentUpon>MsgBox.cs</DependentUpon>
    </EmbeddedResource>
    <EmbeddedResource Include="CustomControls\PrereqsAlert.resx">
      <DependentUpon>PrereqsAlert.cs</DependentUpon>
    </EmbeddedResource>
    <EmbeddedResource Include="CustomControls\QuickProgressPopup.resx">
      <DependentUpon>QuickProgressPopup.cs</DependentUpon>
    </EmbeddedResource>
    <EmbeddedResource Include="MainForm.resx">
      <DependentUpon>MainForm.cs</DependentUpon>
      <SubType>Designer</SubType>
    </EmbeddedResource>
    <EmbeddedResource Include="movie\PlayMovie.resx">
      <DependentUpon>PlayMovie.cs</DependentUpon>
    </EmbeddedResource>
    <EmbeddedResource Include="movie\RecordMovie.resx">
      <DependentUpon>RecordMovie.cs</DependentUpon>
    </EmbeddedResource>
    <EmbeddedResource Include="NameStateForm.resx">
      <DependentUpon>NameStateForm.cs</DependentUpon>
      <SubType>Designer</SubType>
    </EmbeddedResource>
    <EmbeddedResource Include="OpenAdvancedChooser.resx">
      <DependentUpon>OpenAdvancedChooser.cs</DependentUpon>
    </EmbeddedResource>
    <EmbeddedResource Include="PlatformChooser.resx">
      <DependentUpon>PlatformChooser.cs</DependentUpon>
    </EmbeddedResource>
    <EmbeddedResource Include="Properties\Resources.resx">
      <Generator>ResXFileCodeGenerator</Generator>
      <SubType>Designer</SubType>
      <LastGenOutput>Resources.Designer.cs</LastGenOutput>
    </EmbeddedResource>
    <EmbeddedResource Include="RomStatusPicker.resx">
      <DependentUpon>RomStatusPicker.cs</DependentUpon>
    </EmbeddedResource>
    <EmbeddedResource Include="tools\BasicBot\BasicBot.resx">
      <DependentUpon>BasicBot.cs</DependentUpon>
    </EmbeddedResource>
    <EmbeddedResource Include="tools\BasicBot\BotControlsRow.resx">
      <DependentUpon>BotControlsRow.cs</DependentUpon>
    </EmbeddedResource>
    <EmbeddedResource Include="tools\BatchRun.resx">
      <DependentUpon>BatchRun.cs</DependentUpon>
    </EmbeddedResource>
    <EmbeddedResource Include="tools\CDL.resx">
      <DependentUpon>CDL.cs</DependentUpon>
    </EmbeddedResource>
    <EmbeddedResource Include="tools\Cheats\CheatEdit.resx">
      <DependentUpon>CheatEdit.cs</DependentUpon>
    </EmbeddedResource>
    <EmbeddedResource Include="tools\Cheats\Cheats.resx">
      <DependentUpon>Cheats.cs</DependentUpon>
    </EmbeddedResource>
    <EmbeddedResource Include="tools\Debugger\AddBreakpointDialog.resx">
      <DependentUpon>AddBreakpointDialog.cs</DependentUpon>
    </EmbeddedResource>
    <EmbeddedResource Include="tools\Debugger\BreakpointControl.resx">
      <DependentUpon>BreakpointControl.cs</DependentUpon>
    </EmbeddedResource>
    <EmbeddedResource Include="tools\Debugger\GenericDebugger.resx">
      <DependentUpon>GenericDebugger.cs</DependentUpon>
    </EmbeddedResource>
    <EmbeddedResource Include="tools\Debugger\RegisterBoxControl.resx">
      <DependentUpon>RegisterBoxControl.cs</DependentUpon>
    </EmbeddedResource>
    <EmbeddedResource Include="tools\GameShark.resx">
      <DependentUpon>GameShark.cs</DependentUpon>
      <SubType>Designer</SubType>
    </EmbeddedResource>
    <EmbeddedResource Include="tools\GBA\GBAGPUView.resx">
      <DependentUpon>GBAGPUView.cs</DependentUpon>
    </EmbeddedResource>
    <EmbeddedResource Include="tools\GBA\MobileBmpView.resx">
      <DependentUpon>MobileBmpView.cs</DependentUpon>
    </EmbeddedResource>
    <EmbeddedResource Include="tools\GBA\MobileDetailView.resx">
      <DependentUpon>MobileDetailView.cs</DependentUpon>
    </EmbeddedResource>
    <EmbeddedResource Include="tools\GB\GBGameGenie.resx">
      <DependentUpon>GBGameGenie.cs</DependentUpon>
    </EmbeddedResource>
    <EmbeddedResource Include="tools\GB\GBGPUView.resx">
      <DependentUpon>GBGPUView.cs</DependentUpon>
    </EmbeddedResource>
    <EmbeddedResource Include="tools\GB\GBPrinterView.resx">
      <DependentUpon>GBPrinterView.cs</DependentUpon>
    </EmbeddedResource>
    <EmbeddedResource Include="tools\Genesis\GenDbgWind.resx">
      <DependentUpon>GenDbgWind.cs</DependentUpon>
    </EmbeddedResource>
    <EmbeddedResource Include="tools\Genesis\GenGameGenie.resx">
      <DependentUpon>GenGameGenie.cs</DependentUpon>
    </EmbeddedResource>
    <EmbeddedResource Include="tools\Genesis\VDPViewer.resx">
      <DependentUpon>VDPViewer.cs</DependentUpon>
    </EmbeddedResource>
    <EmbeddedResource Include="tools\HexEditor\HexColor.resx">
      <DependentUpon>HexColor.cs</DependentUpon>
    </EmbeddedResource>
    <EmbeddedResource Include="tools\HexEditor\HexEditor.resx">
      <DependentUpon>HexEditor.cs</DependentUpon>
    </EmbeddedResource>
    <EmbeddedResource Include="tools\HexEditor\HexFind.resx">
      <DependentUpon>HexFind.cs</DependentUpon>
    </EmbeddedResource>
    <EmbeddedResource Include="tools\HexEditor\NewHexEditor.resx">
      <DependentUpon>NewHexEditor.cs</DependentUpon>
    </EmbeddedResource>
    <EmbeddedResource Include="tools\Lua\LuaCanvas.resx">
      <DependentUpon>LuaCanvas.cs</DependentUpon>
    </EmbeddedResource>
    <EmbeddedResource Include="tools\Lua\LuaConsole.resx">
      <DependentUpon>LuaConsole.cs</DependentUpon>
    </EmbeddedResource>
    <EmbeddedResource Include="tools\Lua\LuaFunctionsForm.resx">
      <DependentUpon>LuaFunctionsForm.cs</DependentUpon>
    </EmbeddedResource>
    <EmbeddedResource Include="tools\Lua\LuaRegisteredFunctionsList.resx">
      <DependentUpon>LuaRegisteredFunctionsList.cs</DependentUpon>
    </EmbeddedResource>
    <EmbeddedResource Include="tools\Lua\LuaWinform.resx">
      <DependentUpon>LuaWinform.cs</DependentUpon>
    </EmbeddedResource>
    <EmbeddedResource Include="tools\Macros\MacroInput.resx">
      <DependentUpon>MacroInput.cs</DependentUpon>
    </EmbeddedResource>
    <EmbeddedResource Include="tools\MultiDiskBundler\MultiDiskFileSelector.resx">
      <DependentUpon>MultiDiskFileSelector.cs</DependentUpon>
    </EmbeddedResource>
    <EmbeddedResource Include="tools\MultiDiskBundler\MultiDiskBundler.resx">
      <DependentUpon>MultiDiskBundler.cs</DependentUpon>
    </EmbeddedResource>
    <EmbeddedResource Include="tools\NES\BarcodeEntry.resx">
      <DependentUpon>BarcodeEntry.cs</DependentUpon>
    </EmbeddedResource>
    <EmbeddedResource Include="tools\NES\NESGameGenie.resx">
      <DependentUpon>NESGameGenie.cs</DependentUpon>
    </EmbeddedResource>
    <EmbeddedResource Include="tools\NES\NESMusicRipper.resx">
      <DependentUpon>NESMusicRipper.cs</DependentUpon>
    </EmbeddedResource>
    <EmbeddedResource Include="tools\NES\NESNameTableViewer.resx">
      <DependentUpon>NESNameTableViewer.cs</DependentUpon>
    </EmbeddedResource>
    <EmbeddedResource Include="tools\NES\NESPPU.resx">
      <DependentUpon>NESPPU.cs</DependentUpon>
      <SubType>Designer</SubType>
    </EmbeddedResource>
    <EmbeddedResource Include="tools\NES\PatternViewer.resx">
      <DependentUpon>PatternViewer.cs</DependentUpon>
    </EmbeddedResource>
    <EmbeddedResource Include="tools\PCE\PCEBGViewer.resx">
      <DependentUpon>PCEBGViewer.cs</DependentUpon>
    </EmbeddedResource>
    <EmbeddedResource Include="tools\PCE\PCESoundDebugger.resx">
      <DependentUpon>PCESoundDebugger.cs</DependentUpon>
    </EmbeddedResource>
    <EmbeddedResource Include="tools\PCE\PCETileViewer.resx">
      <DependentUpon>PCETileViewer.cs</DependentUpon>
    </EmbeddedResource>
    <EmbeddedResource Include="tools\SMS\VDPViewer.resx">
      <DependentUpon>VDPViewer.cs</DependentUpon>
    </EmbeddedResource>
    <EmbeddedResource Include="tools\SNES\SNESGameGenie.resx">
      <DependentUpon>SNESGameGenie.cs</DependentUpon>
    </EmbeddedResource>
    <EmbeddedResource Include="tools\SNES\SNESGraphicsDebugger.resx">
      <DependentUpon>SNESGraphicsDebugger.cs</DependentUpon>
    </EmbeddedResource>
    <EmbeddedResource Include="tools\TAStudio\BookmarksBranchesBox.resx">
      <DependentUpon>BookmarksBranchesBox.cs</DependentUpon>
      <SubType>Designer</SubType>
    </EmbeddedResource>
    <EmbeddedResource Include="tools\TAStudio\DefaultGreenzoneSettings.resx">
      <DependentUpon>DefaultGreenzoneSettings.cs</DependentUpon>
    </EmbeddedResource>
    <EmbeddedResource Include="tools\TAStudio\FramesPrompt.resx">
      <DependentUpon>FramesPrompt.cs</DependentUpon>
    </EmbeddedResource>
    <EmbeddedResource Include="tools\TAStudio\GreenzoneSettings.resx">
      <DependentUpon>GreenzoneSettings.cs</DependentUpon>
    </EmbeddedResource>
    <EmbeddedResource Include="tools\TAStudio\HeaderEditor.resx">
      <DependentUpon>HeaderEditor.cs</DependentUpon>
    </EmbeddedResource>
    <EmbeddedResource Include="tools\TAStudio\MarkerControl.resx">
      <DependentUpon>MarkerControl.cs</DependentUpon>
    </EmbeddedResource>
    <EmbeddedResource Include="tools\TAStudio\PatternsForm.resx">
      <DependentUpon>PatternsForm.cs</DependentUpon>
    </EmbeddedResource>
    <EmbeddedResource Include="tools\TAStudio\PlaybackBox.resx">
      <DependentUpon>PlaybackBox.cs</DependentUpon>
    </EmbeddedResource>
    <EmbeddedResource Include="tools\TAStudio\ScreenshotForm.resx">
      <DependentUpon>ScreenshotForm.cs</DependentUpon>
    </EmbeddedResource>
    <EmbeddedResource Include="tools\TAStudio\TAStudio.resx">
      <DependentUpon>TAStudio.cs</DependentUpon>
    </EmbeddedResource>
    <EmbeddedResource Include="tools\TAStudio\UndoHistoryForm.resx">
      <DependentUpon>UndoHistoryForm.cs</DependentUpon>
    </EmbeddedResource>
    <EmbeddedResource Include="tools\TI83\TI83KeyPad.resx">
      <DependentUpon>TI83KeyPad.cs</DependentUpon>
    </EmbeddedResource>
    <EmbeddedResource Include="tools\VirtualPads\controls\VirtualPadAnalogButton.resx">
      <DependentUpon>VirtualPadAnalogButton.cs</DependentUpon>
    </EmbeddedResource>
    <EmbeddedResource Include="tools\VirtualPads\controls\VirtualPadAnalogStick.resx">
      <DependentUpon>VirtualPadAnalogStick.cs</DependentUpon>
    </EmbeddedResource>
    <EmbeddedResource Include="tools\VirtualPads\controls\VirtualPadDiscManager.resx">
      <DependentUpon>VirtualPadDiscManager.cs</DependentUpon>
    </EmbeddedResource>
    <EmbeddedResource Include="tools\VirtualPads\controls\VirtualPadTargetScreen.resx">
      <DependentUpon>VirtualPadTargetScreen.cs</DependentUpon>
    </EmbeddedResource>
    <EmbeddedResource Include="tools\VirtualPads\VirtualPad.resx">
      <DependentUpon>VirtualPad.cs</DependentUpon>
    </EmbeddedResource>
    <EmbeddedResource Include="tools\VirtualPads\VirtualpadsTool.resx">
      <DependentUpon>VirtualpadsTool.cs</DependentUpon>
    </EmbeddedResource>
    <EmbeddedResource Include="tools\Watch\RamPoke.resx">
      <DependentUpon>RamPoke.cs</DependentUpon>
    </EmbeddedResource>
    <EmbeddedResource Include="tools\Watch\RamSearch.resx">
      <DependentUpon>RamSearch.cs</DependentUpon>
    </EmbeddedResource>
    <EmbeddedResource Include="tools\Watch\RamWatch.resx">
      <DependentUpon>RamWatch.cs</DependentUpon>
    </EmbeddedResource>
    <EmbeddedResource Include="tools\Watch\WatchEditor.resx">
      <DependentUpon>WatchEditor.cs</DependentUpon>
    </EmbeddedResource>
    <Compile Include="tools\InputPrompt.cs">
      <SubType>Form</SubType>
    </Compile>
    <Compile Include="tools\InputPrompt.Designer.cs">
      <DependentUpon>InputPrompt.cs</DependentUpon>
    </Compile>
    <Compile Include="ScreenSaver.cs" />
    <Compile Include="tools\ToolBox.cs">
      <SubType>Form</SubType>
    </Compile>
    <Compile Include="tools\ToolBox.Designer.cs">
      <DependentUpon>ToolBox.cs</DependentUpon>
    </Compile>
    <EmbeddedResource Include="Resources\courier16px.fnt" />
  </ItemGroup>
  <ItemGroup>
    <ProjectReference Include="..\BizHawk.Client.ApiHawk\BizHawk.Client.ApiHawk.csproj">
      <Project>{8e2f11f2-3955-4382-8c3a-ceba1276caea}</Project>
      <Name>BizHawk.Client.ApiHawk</Name>
    </ProjectReference>
    <ProjectReference Include="..\BizHawk.Client.Common\BizHawk.Client.Common.csproj">
      <Project>{24A0AA3C-B25F-4197-B23D-476D6462DBA0}</Project>
      <Name>BizHawk.Client.Common</Name>
    </ProjectReference>
    <ProjectReference Include="..\BizHawk.Common\BizHawk.Common.csproj">
      <Project>{866F8D13-0678-4FF9-80A4-A3993FD4D8A3}</Project>
      <Name>BizHawk.Common</Name>
    </ProjectReference>
    <ProjectReference Include="..\BizHawk.Emulation.Common\BizHawk.Emulation.Common.csproj">
      <Project>{e1a23168-b571-411c-b360-2229e7225e0e}</Project>
      <Name>BizHawk.Emulation.Common</Name>
    </ProjectReference>
    <ProjectReference Include="..\BizHawk.Emulation.Cores\BizHawk.Emulation.Cores.csproj">
      <Project>{197D4314-8A9F-49BA-977D-54ACEFAEB6BA}</Project>
      <Name>BizHawk.Emulation.Cores</Name>
    </ProjectReference>
    <ProjectReference Include="..\BizHawk.Emulation.DiscSystem\BizHawk.Emulation.DiscSystem.csproj">
      <Project>{f51946ea-827f-4d82-b841-1f2f6d060312}</Project>
      <Name>BizHawk.Emulation.DiscSystem</Name>
    </ProjectReference>
    <ProjectReference Include="..\Bizware\BizHawk.Bizware.BizwareGL.GdiPlus\BizHawk.Bizware.BizwareGL.GdiPlus.csproj">
      <Project>{337CA23E-65E7-44E1-9411-97EE08BB8116}</Project>
      <Name>BizHawk.Bizware.BizwareGL.GdiPlus</Name>
    </ProjectReference>
    <ProjectReference Include="..\Bizware\BizHawk.Bizware.BizwareGL.OpenTK\BizHawk.Bizware.BizwareGL.OpenTK.csproj">
      <Project>{5160CFB1-5389-47C1-B7F6-8A0DC97641EE}</Project>
      <Name>BizHawk.Bizware.BizwareGL.OpenTK</Name>
    </ProjectReference>
    <ProjectReference Include="..\Bizware\BizHawk.Bizware.BizwareGL.SlimDX\BizHawk.Bizware.BizwareGL.SlimDX.csproj">
      <Project>{E6B436B1-A3CD-4C9A-8F76-5D7154726884}</Project>
      <Name>BizHawk.Bizware.BizwareGL.SlimDX</Name>
    </ProjectReference>
    <ProjectReference Include="..\Bizware\BizHawk.Bizware.BizwareGL\BizHawk.Bizware.BizwareGL.csproj">
      <Project>{9F84A0B2-861E-4EF4-B89B-5E2A3F38A465}</Project>
      <Name>BizHawk.Bizware.BizwareGL</Name>
    </ProjectReference>
  </ItemGroup>
  <ItemGroup>
    <EmbeddedResource Include="AboutBox.resx">
      <DependentUpon>AboutBox.cs</DependentUpon>
      <SubType>Designer</SubType>
    </EmbeddedResource>
    <EmbeddedResource Include="ArchiveChooser.resx">
      <DependentUpon>ArchiveChooser.cs</DependentUpon>
      <SubType>Designer</SubType>
    </EmbeddedResource>
    <EmbeddedResource Include="BizBox.resx">
      <DependentUpon>BizBox.cs</DependentUpon>
    </EmbeddedResource>
    <EmbeddedResource Include="config\AutofireConfig.resx">
      <DependentUpon>AutofireConfig.cs</DependentUpon>
    </EmbeddedResource>
    <EmbeddedResource Include="config\MessageConfig.resx">
      <DependentUpon>MessageConfig.cs</DependentUpon>
      <SubType>Designer</SubType>
    </EmbeddedResource>
    <EmbeddedResource Include="config\SoundConfig.resx">
      <DependentUpon>SoundConfig.cs</DependentUpon>
      <SubType>Designer</SubType>
    </EmbeddedResource>
    <EmbeddedResource Include="images\BuilderDialog_delete.bmp" />
    <EmbeddedResource Include="images\BuilderDialog_movedown.bmp" />
    <EmbeddedResource Include="images\BuilderDialog_moveup.bmp" />
    <EmbeddedResource Include="images\InserSeparator.bmp" />
    <EmbeddedResource Include="images\search.ico" />
    <EmbeddedResource Include="LogWindow.resx">
      <DependentUpon>LogWindow.cs</DependentUpon>
    </EmbeddedResource>
    <EmbeddedResource Include="movie\EditCommentsForm.resx">
      <DependentUpon>EditCommentsForm.cs</DependentUpon>
    </EmbeddedResource>
    <EmbeddedResource Include="movie\EditSubtitlesForm.resx">
      <DependentUpon>EditSubtitlesForm.cs</DependentUpon>
    </EmbeddedResource>
    <EmbeddedResource Include="movie\SubtitleMaker.resx">
      <DependentUpon>SubtitleMaker.cs</DependentUpon>
    </EmbeddedResource>
    <EmbeddedResource Include="tools\TraceLogger.resx">
      <DependentUpon>TraceLogger.cs</DependentUpon>
    </EmbeddedResource>
    <EmbeddedResource Include="tools\InputPrompt.resx">
      <DependentUpon>InputPrompt.cs</DependentUpon>
      <SubType>Designer</SubType>
    </EmbeddedResource>
    <EmbeddedResource Include="tools\ToolBox.resx">
      <DependentUpon>ToolBox.cs</DependentUpon>
      <SubType>Designer</SubType>
    </EmbeddedResource>
  </ItemGroup>
  <ItemGroup>
    <None Include="app.config" />
    <None Include="app.manifest" />
    <None Include="images\FindHS.png" />
  </ItemGroup>
  <ItemGroup>
    <None Include="images\poke.png" />
  </ItemGroup>
  <ItemGroup>
    <None Include="images\search.png" />
  </ItemGroup>
  <ItemGroup>
    <None Include="images\undo.png" />
  </ItemGroup>
  <ItemGroup>
    <None Include="images\restart.png" />
  </ItemGroup>
  <ItemGroup>
    <None Include="config\ControllerImages\SMSController.png" />
  </ItemGroup>
  <ItemGroup>
    <None Include="config\ControllerImages\GBController.png" />
  </ItemGroup>
  <ItemGroup>
    <None Include="config\ControllerImages\PCEngineController.png" />
  </ItemGroup>
  <ItemGroup>
    <None Include="config\ControllerImages\GENController.png" />
  </ItemGroup>
  <ItemGroup>
    <None Include="images\StopButton.png" />
    <None Include="images\mame.png" />
    <None Include="Resources\MoveTop.png" />
    <None Include="Resources\MoveBottom.png" />
    <None Include="Resources\MoveTop.bmp" />
    <None Include="Resources\ZXSpectrumKeyboard.bmp" />
    <None Include="images\WSW.png" />
    <None Include="images\WNW.png" />
    <None Include="images\SW.png" />
    <None Include="images\SSW.png" />
    <None Include="images\SSE.png" />
    <None Include="images\SE.png" />
    <None Include="images\NW.png" />
    <None Include="images\NNW.png" />
    <None Include="images\NNE.png" />
    <None Include="images\NE.png" />
    <None Include="images\Shark.ico" />
    <None Include="images\Shark.png" />
    <None Include="images\ScrollTo.png" />
    <None Include="images\tastudio\icon_anchor_lag.png" />
    <None Include="images\tastudio\icon_anchor.png" />
    <None Include="images\tastudio\icon_marker.png" />
    <EmbeddedResource Include="Resources\gens.ttf" />
    <EmbeddedResource Include="Resources\fceux.ttf" />
    <None Include="images\Circle.png" />
    <None Include="images\Cross.png" />
    <None Include="images\Square.png" />
    <None Include="images\Triangle.png" />
    <None Include="images\user_blue_small.png" />
    <None Include="images\user_blue.ico" />
    <None Include="images\tastudio\ts_v_piano_19_green_blue.png" />
    <None Include="images\tastudio\ts_v_piano_19_green.png" />
    <None Include="images\tastudio\ts_v_piano_19_blue.png" />
    <None Include="images\tastudio\ts_v_piano_19.png" />
    <None Include="images\tastudio\ts_v_piano_18_green_blue.png" />
    <None Include="images\tastudio\ts_v_piano_18_green.png" />
    <None Include="images\tastudio\ts_v_piano_18_blue.png" />
    <None Include="images\tastudio\ts_v_piano_18.png" />
    <None Include="images\tastudio\ts_v_piano_17_green_blue.png" />
    <None Include="images\tastudio\ts_v_piano_17_green.png" />
    <None Include="images\tastudio\ts_v_piano_17_blue.png" />
    <None Include="images\tastudio\ts_v_piano_17.png" />
    <None Include="images\tastudio\ts_v_piano_16_green_blue.png" />
    <None Include="images\tastudio\ts_v_piano_16_green.png" />
    <None Include="images\tastudio\ts_v_piano_16_blue.png" />
    <None Include="images\tastudio\ts_v_piano_16.png" />
    <None Include="images\tastudio\ts_v_piano_15_green_blue.png" />
    <None Include="images\tastudio\ts_v_piano_15_green.png" />
    <None Include="images\tastudio\ts_v_piano_15_blue.png" />
    <None Include="images\tastudio\ts_v_piano_15.png" />
    <None Include="images\tastudio\ts_v_piano_14_green_blue.png" />
    <None Include="images\tastudio\ts_v_piano_14_green.png" />
    <None Include="images\tastudio\ts_v_piano_14_blue.png" />
    <None Include="images\tastudio\ts_v_piano_14.png" />
    <None Include="images\tastudio\ts_v_piano_13_green_blue.png" />
    <None Include="images\tastudio\ts_v_piano_13_green.png" />
    <None Include="images\tastudio\ts_v_piano_13_blue.png" />
    <None Include="images\tastudio\ts_v_piano_13.png" />
    <None Include="images\tastudio\ts_v_piano_12_green_blue.png" />
    <None Include="images\tastudio\ts_v_piano_12_green.png" />
    <None Include="images\tastudio\ts_v_piano_12_blue.png" />
    <None Include="images\tastudio\ts_v_piano_12.png" />
    <None Include="images\tastudio\ts_v_piano_11_green_blue.png" />
    <None Include="images\tastudio\ts_v_piano_11_green.png" />
    <None Include="images\tastudio\ts_v_piano_11_blue.png" />
    <None Include="images\tastudio\ts_v_piano_11.png" />
    <None Include="images\tastudio\ts_v_piano_10_green_blue.png" />
    <None Include="images\tastudio\ts_v_piano_10_green.png" />
    <None Include="images\tastudio\ts_v_piano_10_blue.png" />
    <None Include="images\tastudio\ts_v_piano_10.png" />
    <None Include="images\tastudio\ts_v_piano_09_green_blue.png" />
    <None Include="images\tastudio\ts_v_piano_09_green.png" />
    <None Include="images\tastudio\ts_v_piano_09_blue.png" />
    <None Include="images\tastudio\ts_v_piano_09.png" />
    <None Include="images\tastudio\ts_v_piano_08_green_blue.png" />
    <None Include="images\tastudio\ts_v_piano_08_green.png" />
    <None Include="images\tastudio\ts_v_piano_08_blue.png" />
    <None Include="images\tastudio\ts_v_piano_08.png" />
    <None Include="images\tastudio\ts_v_piano_07_green_blue.png" />
    <None Include="images\tastudio\ts_v_piano_07_green.png" />
    <None Include="images\tastudio\ts_v_piano_07_blue.png" />
    <None Include="images\tastudio\ts_v_piano_07.png" />
    <None Include="images\tastudio\ts_v_piano_06_green_blue.png" />
    <None Include="images\tastudio\ts_v_piano_06_green.png" />
    <None Include="images\tastudio\ts_v_piano_06_blue.png" />
    <None Include="images\tastudio\ts_v_piano_06.png" />
    <None Include="images\tastudio\ts_v_piano_05_green_blue.png" />
    <None Include="images\tastudio\ts_v_piano_05_green.png" />
    <None Include="images\tastudio\ts_v_piano_05_blue.png" />
    <None Include="images\tastudio\ts_v_piano_05.png" />
    <None Include="images\tastudio\ts_v_piano_04_green_blue.png" />
    <None Include="images\tastudio\ts_v_piano_04_green.png" />
    <None Include="images\tastudio\ts_v_piano_04_blue.png" />
    <None Include="images\tastudio\ts_v_piano_04.png" />
    <None Include="images\tastudio\ts_v_piano_03_green_blue.png" />
    <None Include="images\tastudio\ts_v_piano_03_green.png" />
    <None Include="images\tastudio\ts_v_piano_03_blue.png" />
    <None Include="images\tastudio\ts_v_piano_03.png" />
    <None Include="images\tastudio\ts_v_piano_02_green_blue.png" />
    <None Include="images\tastudio\ts_v_piano_02_green.png" />
    <None Include="images\tastudio\ts_v_piano_02_blue.png" />
    <None Include="images\tastudio\ts_v_piano_02.png" />
    <None Include="images\tastudio\ts_v_piano_01_green_blue.png" />
    <None Include="images\tastudio\ts_v_piano_01_green.png" />
    <None Include="images\tastudio\ts_v_piano_01_blue.png" />
    <None Include="images\tastudio\ts_v_piano_01.png" />
    <None Include="images\tastudio\ts_v_piano_00_green_blue.png" />
    <None Include="images\tastudio\ts_v_piano_00_green.png" />
    <None Include="images\tastudio\ts_v_piano_00_blue.png" />
    <None Include="images\tastudio\ts_v_piano_00.png" />
    <None Include="images\tastudio\ts_v_arrow_green_blue.png" />
    <None Include="images\tastudio\ts_v_arrow_green.png" />
    <None Include="images\tastudio\ts_v_arrow_blue.png" />
    <None Include="images\tastudio\ts_h_piano_19_green_blue.png" />
    <None Include="images\tastudio\ts_h_piano_19_green.png" />
    <None Include="images\tastudio\ts_h_piano_19_blue.png" />
    <None Include="images\tastudio\ts_h_piano_19.png" />
    <None Include="images\tastudio\ts_h_piano_18_green_blue.png" />
    <None Include="images\tastudio\ts_h_piano_18_green.png" />
    <None Include="images\tastudio\ts_h_piano_18_blue.png" />
    <None Include="images\tastudio\ts_h_piano_18.png" />
    <None Include="images\tastudio\ts_h_piano_17_green_blue.png" />
    <None Include="images\tastudio\ts_h_piano_17_green.png" />
    <None Include="images\tastudio\ts_h_piano_17_blue.png" />
    <None Include="images\tastudio\ts_h_piano_17.png" />
    <None Include="images\tastudio\ts_h_piano_16_green_blue.png" />
    <None Include="images\tastudio\ts_h_piano_16_green.png" />
    <None Include="images\tastudio\ts_h_piano_16_blue.png" />
    <None Include="images\tastudio\ts_h_piano_16.png" />
    <None Include="images\tastudio\ts_h_piano_15_green_blue.png" />
    <None Include="images\tastudio\ts_h_piano_15_green.png" />
    <None Include="images\tastudio\ts_h_piano_15_blue.png" />
    <None Include="images\tastudio\ts_h_piano_15.png" />
    <None Include="images\tastudio\ts_h_piano_14_green_blue.png" />
    <None Include="images\tastudio\ts_h_piano_14_green.png" />
    <None Include="images\tastudio\ts_h_piano_14_blue.png" />
    <None Include="images\tastudio\ts_h_piano_14.png" />
    <None Include="images\tastudio\ts_h_piano_13_green_blue.png" />
    <None Include="images\tastudio\ts_h_piano_13_green.png" />
    <None Include="images\tastudio\ts_h_piano_13_blue.png" />
    <None Include="images\tastudio\ts_h_piano_13.png" />
    <None Include="images\tastudio\ts_h_piano_12_green_blue.png" />
    <None Include="images\tastudio\ts_h_piano_12_green.png" />
    <None Include="images\tastudio\ts_h_piano_12_blue.png" />
    <None Include="images\tastudio\ts_h_piano_12.png" />
    <None Include="images\tastudio\ts_h_piano_11_green_blue.png" />
    <None Include="images\tastudio\ts_h_piano_11_green.png" />
    <None Include="images\tastudio\ts_h_piano_11_blue.png" />
    <None Include="images\tastudio\ts_h_piano_11.png" />
    <None Include="images\tastudio\ts_h_piano_10_green_blue.png" />
    <None Include="images\tastudio\ts_h_piano_10_green.png" />
    <None Include="images\tastudio\ts_h_piano_10_blue.png" />
    <None Include="images\tastudio\ts_h_piano_10.png" />
    <None Include="images\tastudio\ts_h_piano_09_green_blue.png" />
    <None Include="images\tastudio\ts_h_piano_09_green.png" />
    <None Include="images\tastudio\ts_h_piano_09_blue.png" />
    <None Include="images\tastudio\ts_h_piano_09.png" />
    <None Include="images\tastudio\ts_h_piano_08_green_blue.png" />
    <None Include="images\tastudio\ts_h_piano_08_green.png" />
    <None Include="images\tastudio\ts_h_piano_08_blue.png" />
    <None Include="images\tastudio\ts_h_piano_08.png" />
    <None Include="images\tastudio\ts_h_piano_07_green_blue.png" />
    <None Include="images\tastudio\ts_h_piano_07_green.png" />
    <None Include="images\tastudio\ts_h_piano_07_blue.png" />
    <None Include="images\tastudio\ts_h_piano_07.png" />
    <None Include="images\tastudio\ts_h_piano_06_green_blue.png" />
    <None Include="images\tastudio\ts_h_piano_06_green.png" />
    <None Include="images\tastudio\ts_h_piano_06_blue.png" />
    <None Include="images\tastudio\ts_h_piano_06.png" />
    <None Include="images\tastudio\ts_h_piano_05_green_blue.png" />
    <None Include="images\tastudio\ts_h_piano_05_green.png" />
    <None Include="images\tastudio\ts_h_piano_05_blue.png" />
    <None Include="images\tastudio\ts_h_piano_05.png" />
    <None Include="images\tastudio\ts_h_piano_04_green_blue.png" />
    <None Include="images\tastudio\ts_h_piano_04_green.png" />
    <None Include="images\tastudio\ts_h_piano_04_blue.png" />
    <None Include="images\tastudio\ts_h_piano_04.png" />
    <None Include="images\tastudio\ts_h_piano_03_green_blue.png" />
    <None Include="images\tastudio\ts_h_piano_03_green.png" />
    <None Include="images\tastudio\ts_h_piano_03_blue.png" />
    <None Include="images\tastudio\ts_h_piano_03.png" />
    <None Include="images\tastudio\ts_h_piano_02_green_blue.png" />
    <None Include="images\tastudio\ts_h_piano_02_green.png" />
    <None Include="images\tastudio\ts_h_piano_02_blue.png" />
    <None Include="images\tastudio\ts_h_piano_02.png" />
    <None Include="images\tastudio\ts_h_piano_01_green_blue.png" />
    <None Include="images\tastudio\ts_h_piano_01_green.png" />
    <None Include="images\tastudio\ts_h_piano_01_blue.png" />
    <None Include="images\tastudio\ts_h_piano_01.png" />
    <None Include="images\tastudio\ts_h_piano_00_green_blue.png" />
    <None Include="images\tastudio\ts_h_piano_00_green.png" />
    <None Include="images\tastudio\ts_h_piano_00_blue.png" />
    <None Include="images\tastudio\ts_h_piano_00.png" />
    <None Include="images\tastudio\ts_h_arrow_green_blue.png" />
    <None Include="images\tastudio\ts_h_arrow_green.png" />
    <None Include="images\tastudio\ts_h_arrow_blue.png" />
    <None Include="images\noconnect_16x16.png" />
    <None Include="images\snes9x.png" />
    <None Include="images\YellowUp.png" />
    <None Include="images\YellowRight.png" />
    <None Include="images\YellowLeft.png" />
    <None Include="images\YellowDown.png" />
    <None Include="images\user_blue.png" />
    <None Include="images\thumbsdown.png" />
    <None Include="images\monitor.png" />
    <None Include="images\ppsspp.png" />
    <None Include="images\QuickNes.png" />
    <None Include="images\sms-icon.png" />
    <None Include="images\pcb.png" />
    <None Include="images\tvIcon.png" />
    <EmbeddedResource Include="Resources\courier16px_0.png" />
    <None Include="images\pcejin1.bmp" />
    <None Include="images\watch.ico" />
    <None Include="images\TurboFastForward.png" />
    <None Include="images\cheat.png" />
    <None Include="images\Cheats.ico" />
    <None Include="images\Debugger.png" />
    <None Include="images\Stop.png" />
    <None Include="images\ToolBox.png" />
    <None Include="images\Pause.png" />
    <None Include="images\Play.png" />
    <None Include="config\ControllerImages\TI83Calculator.png" />
    <None Include="images\whiteTriUp.png" />
    <None Include="images\whiteTriDown.png" />
    <None Include="images\whiteTriLeft.png" />
    <None Include="images\whiteTriRight.png" />
    <None Include="images\Lua.png" />
    <None Include="images\textdoc.png" />
    <None Include="images\calculator.png" />
    <None Include="images\NESControllerIcon.png" />
    <None Include="images\FastForward.png" />
    <None Include="images\ReadOnly.png" />
    <None Include="images\Back.png" />
    <None Include="images\BackMore.png" />
    <None Include="images\Forward.png" />
    <None Include="images\ForwardMore.png" />
    <None Include="images\BlueDown.png" />
    <None Include="images\BlueUp.png" />
    <None Include="images\WarningHS.png" />
    <None Include="images\TAStudio.png" />
    <None Include="images\redo.png" />
    <None Include="images\OpenFile.png" />
    <None Include="images\SaveAs.png" />
    <None Include="images\NewFile.png" />
    <None Include="images\Duplicate.png" />
    <None Include="images\CutHS.png" />
    <None Include="images\Refresh.png" />
    <None Include="images\PrintPreviewHS.png" />
    <None Include="images\Previous.png" />
    <None Include="images\LoadConfig.png" />
    <None Include="images\SaveConfig.png" />
    <None Include="images\Save.png" />
    <None Include="images\GameController.png" />
    <None Include="images\HotKeys.png" />
    <None Include="images\Close.png" />
    <None Include="images\CopyFolderHS.png" />
    <None Include="images\MessageConfig.png" />
    <None Include="images\AudioHS.png" />
    <None Include="images\Delete.png" />
    <None Include="images\MoveDown.png" />
    <None Include="images\MoveUp.png" />
    <None Include="images\InsertSeparator.png" />
    <None Include="images\Fullscreen.png" />
    <None Include="images\camera.png" />
    <None Include="images\Recent.png" />
    <None Include="images\Blank.png" />
    <None Include="images\RecordHS.png" />
    <None Include="images\GreenCheck.png" />
    <None Include="images\RetroQuestion.png" />
    <None Include="images\ExclamationRed.png" />
    <None Include="images\Translation.png" />
    <None Include="images\HomeBrew.png" />
    <None Include="images\Hack.png" />
    <None Include="images\AVI.png" />
    <None Include="images\MoveRight.png" />
    <None Include="images\MoveLeft.png" />
    <None Include="images\Scan.png" />
    <None Include="images\corphawk.jpg" />
    <None Include="images\Help.png" />
    <None Include="images\CorpHawkSmall.png" />
    <None Include="images\Freeze.png" />
    <None Include="images\Unfreeze.png" />
    <None Include="images\AutoSearch.png" />
    <None Include="images\Lightning.png" />
    <None Include="images\Bug.png" />
    <None Include="images\console32x32.png" />
    <None Include="images\console16x16.png" />
    <None Include="images\Import.png" />
    <None Include="images\atari_controller.png" />
    <None Include="config\ControllerImages\NES_Controller.png" />
    <None Include="config\ControllerImages\SNES_Controller.png" />
    <None Include="config\ControllerImages\TI83_Controller.png" />
    <None Include="images\GenesisControllerIcon.png" />
    <None Include="config\ControllerImages\C64Joystick.png" />
    <None Include="config\ControllerImages\C64Keyboard.png" />
    <None Include="config\ControllerImages\colecovisioncontroller.png" />
    <None Include="config\ControllerImages\GBA_Controller.png" />
    <None Include="images\C64Symbol.png" />
    <None Include="images\LightOff.png" />
    <None Include="images\LightOn.png" />
    <None Include="images\Both.png" />
    <None Include="config\ControllerImages\A78Joystick.png" />
    <None Include="config\ControllerImages\VBoyController.png" />
    <None Include="config\ControllerImages\IntVController.png" />
    <None Include="config\ControllerImages\Lynx.png" />
    <Content Include="config\ControllerImages\N64.png" />
    <None Include="config\ControllerImages\psx_dualshock.png" />
    <None Include="config\ControllerImages\PSX-Original-Controller.png" />
    <Content Include="config\ControllerImages\SaturnController.jpg" />
    <None Include="images\addWatch.ico" />
    <None Include="images\gba-icon.png" />
    <None Include="images\checkbox.png" />
    <None Include="images\Erase.png" />
    <None Include="images\bsnes.png" />
    <None Include="images\genplus.png" />
    <None Include="images\gambatte.png" />
    <None Include="images\dual.png" />
    <None Include="config\ControllerImages\WonderSwanColor.png" />
    <None Include="images\alt_about_image.png" />
    <None Include="images\connect_16x16.png" />
    <None Include="images\add.png" />
    <None Include="images\HawkInLove.png" />
    <None Include="images\ControllerImages\AppleIIKeyboard.png" />
    <None Include="images\BlankCursor.cur" />
    <None Include="images\cdlogger.ico" />
    <None Include="images\AddEdit.png" />
    <None Include="images\JumpTo.png" />
    <None Include="images\ENE.png" />
    <None Include="images\ESE.png" />
    <None Include="images\ControllerImages\NGPController.png" />
    <Content Include="config\ControllerImages\ZXSpectrumKeyboards.png" />
    <None Include="images\ControllerImages\ArcadeController.jpg" />
    <Content Include="images\logo.ico" />
    <None Include="images\Paste.png" />
    <None Include="images\reboot.png" />
    <None Include="images\SNESControllerIcon.png" />
    <None Include="images\pencil.png" />
    <None Include="images\Refresh.bmp" />
    <None Include="images\TruncateFromRW.png" />
    <None Include="images\TruncateFromFile.png" />
  </ItemGroup>
  <ItemGroup>
    <BootstrapperPackage Include="Microsoft.Net.Client.3.5">
      <Visible>False</Visible>
      <ProductName>.NET Framework 3.5 SP1 Client Profile</ProductName>
      <Install>false</Install>
    </BootstrapperPackage>
    <BootstrapperPackage Include="Microsoft.Net.Framework.2.0">
      <Visible>False</Visible>
      <ProductName>.NET Framework 2.0 %28x86%29</ProductName>
      <Install>false</Install>
    </BootstrapperPackage>
    <BootstrapperPackage Include="Microsoft.Net.Framework.3.0">
      <Visible>False</Visible>
      <ProductName>.NET Framework 3.0 %28x86%29</ProductName>
      <Install>false</Install>
    </BootstrapperPackage>
    <BootstrapperPackage Include="Microsoft.Net.Framework.3.5">
      <Visible>False</Visible>
      <ProductName>.NET Framework 3.5</ProductName>
      <Install>false</Install>
    </BootstrapperPackage>
    <BootstrapperPackage Include="Microsoft.Net.Framework.3.5.SP1">
      <Visible>False</Visible>
      <ProductName>.NET Framework 3.5 SP1</ProductName>
      <Install>true</Install>
    </BootstrapperPackage>
    <BootstrapperPackage Include="Microsoft.Windows.Installer.3.1">
      <Visible>False</Visible>
      <ProductName>Windows Installer 3.1</ProductName>
      <Install>true</Install>
    </BootstrapperPackage>
  </ItemGroup>
  <ItemGroup>
    <Folder Include="config\Saturn\" />
  </ItemGroup>
  <Import Project="$(MSBuildBinPath)\Microsoft.CSharp.targets" />
  <!-- To modify your build process, add your task inside one of the targets below and uncomment it. 
       Other similar extension points exist, see Microsoft.Common.targets.
  <Target Name="BeforeBuild">
  </Target>
  <Target Name="AfterBuild">
  </Target>
  -->
  <PropertyGroup>
    <PostBuildEvent>
    </PostBuildEvent>
  </PropertyGroup>
  <PropertyGroup>
    <PreBuildEvent Condition=" '$(OS)' == 'Windows_NT' ">"$(SolutionDir)subwcrev.bat" "$(ProjectDir)"</PreBuildEvent>
    <PreBuildEvent Condition=" '$(OS)' != 'Windows_NT' ">"$(SolutionDir)subwcrev.sh" "$(ProjectDir)"</PreBuildEvent>
  </PropertyGroup>
  <PropertyGroup>
    <PreBuildEvent />
  </PropertyGroup>
  <Import Project="$(SolutionDir)Build\Common.targets" />
</Project><|MERGE_RESOLUTION|>--- conflicted
+++ resolved
@@ -1,2323 +1,2285 @@
-﻿<?xml version="1.0" encoding="utf-8"?>
-<Project ToolsVersion="12.0" DefaultTargets="Build" xmlns="http://schemas.microsoft.com/developer/msbuild/2003">
-  <PropertyGroup>
-    <Configuration Condition=" '$(Configuration)' == '' ">Debug</Configuration>
-    <Platform Condition=" '$(Platform)' == '' ">x86</Platform>
-    <ProductVersion>9.0.30729</ProductVersion>
-    <SchemaVersion>2.0</SchemaVersion>
-    <ProjectGuid>{DD448B37-BA3F-4544-9754-5406E8094723}</ProjectGuid>
-    <OutputType>WinExe</OutputType>
-    <AppDesignerFolder>Properties</AppDesignerFolder>
-    <RootNamespace>BizHawk.Client.EmuHawk</RootNamespace>
-    <AssemblyName>EmuHawk</AssemblyName>
-    <TargetFrameworkVersion>v4.6.1</TargetFrameworkVersion>
-    <FileAlignment>512</FileAlignment>
-    <StartupObject>BizHawk.Client.EmuHawk.Program</StartupObject>
-    <IsWebBootstrapper>false</IsWebBootstrapper>
-    <ApplicationIcon>images\logo.ico</ApplicationIcon>
-    <FileUpgradeFlags>
-    </FileUpgradeFlags>
-    <OldToolsVersion>3.5</OldToolsVersion>
-    <UpgradeBackupLocation />
-    <TargetFrameworkProfile />
-    <DefineConstants Condition=" '$(OS)' == 'Windows_NT' ">WINDOWS</DefineConstants>
-    <PublishUrl>publish\</PublishUrl>
-    <Install>true</Install>
-    <InstallFrom>Disk</InstallFrom>
-    <Prefer32Bit>false</Prefer32Bit>
-    <UpdateEnabled>false</UpdateEnabled>
-    <UpdateMode>Foreground</UpdateMode>
-    <UpdateInterval>7</UpdateInterval>
-    <UpdateIntervalUnits>Days</UpdateIntervalUnits>
-    <UpdatePeriodically>false</UpdatePeriodically>
-    <UpdateRequired>false</UpdateRequired>
-    <MapFileExtensions>true</MapFileExtensions>
-    <ApplicationRevision>0</ApplicationRevision>
-    <ApplicationVersion>1.0.0.%2a</ApplicationVersion>
-    <UseApplicationTrust>false</UseApplicationTrust>
-    <BootstrapperEnabled>true</BootstrapperEnabled>
-    <ResolveAssemblyWarnOrErrorOnTargetArchitectureMismatch>None</ResolveAssemblyWarnOrErrorOnTargetArchitectureMismatch>
-    <AutoGenerateBindingRedirects>true</AutoGenerateBindingRedirects>
-    <LangVersion>8.0</LangVersion>
-  </PropertyGroup>
-  <PropertyGroup>
-    <ApplicationManifest>app.manifest</ApplicationManifest>
-  </PropertyGroup>
-  <PropertyGroup Condition="'$(Configuration)|$(Platform)' == 'Debug|AnyCPU'">
-    <DebugSymbols>true</DebugSymbols>
-    <OutputPath>..\output\</OutputPath>
-    <DefineConstants>DEBUG;WINDOWS;EXE_PROJECT</DefineConstants>
-    <AllowUnsafeBlocks>true</AllowUnsafeBlocks>
-    <DebugType>full</DebugType>
-    <PlatformTarget>AnyCPU</PlatformTarget>
-    <UseVSHostingProcess>false</UseVSHostingProcess>
-    <ErrorReport>prompt</ErrorReport>
-    <!--<CodeAnalysisRuleSet>AllRules.ruleset</CodeAnalysisRuleSet>-->
-    <CodeAnalysisRuleSet Condition=" '$(OS)' == 'Windows_NT' ">AllRules.ruleset</CodeAnalysisRuleSet>
-  </PropertyGroup>
-  <PropertyGroup Condition="'$(Configuration)|$(Platform)' == 'Release|AnyCPU'">
-    <OutputPath>..\output\</OutputPath>
-    <DefineConstants>WINDOWS;EXE_PROJECT</DefineConstants>
-    <AllowUnsafeBlocks>true</AllowUnsafeBlocks>
-    <Optimize>true</Optimize>
-    <DebugType>pdbonly</DebugType>
-    <PlatformTarget>AnyCPU</PlatformTarget>
-    <UseVSHostingProcess>false</UseVSHostingProcess>
-    <ErrorReport>prompt</ErrorReport>
-    <!--<CodeAnalysisRuleSet>AllRules.ruleset</CodeAnalysisRuleSet>-->
-    <CodeAnalysisRuleSet Condition=" '$(OS)' == 'Windows_NT' ">AllRules.ruleset</CodeAnalysisRuleSet>
-  </PropertyGroup>
-  <ItemGroup>
-    <Reference Include="GongShell">
-      <HintPath>..\References\GongShell.dll</HintPath>
-    </Reference>
-    <Reference Include="ICSharpCode.SharpZipLib">
-      <HintPath>..\References\ICSharpCode.SharpZipLib.dll</HintPath>
-    </Reference>
-    <Reference Include="Microsoft.CSharp" />
-    <!--<Reference Include="Microsoft.VisualBasic" Condition=" '$(OS)' == 'Windows_NT' " />-->
-    <Reference Include="Microsoft.VisualBasic" />
-    <Reference Include="Newtonsoft.Json">
-      <HintPath>..\References\Newtonsoft.Json.dll</HintPath>
-    </Reference>
-    <Reference Include="NLua, Version=1.3.2.0, Culture=neutral, processorArchitecture=MSIL">
-      <SpecificVersion>False</SpecificVersion>
-      <HintPath>..\output\dll\nlua\NLua.dll</HintPath>
-      <Private>False</Private>
-    </Reference>
-    <Reference Include="OpenTK, Version=3.0.1.0, Culture=neutral, PublicKeyToken=bad199fe84eb3df4, processorArchitecture=MSIL">
-      <SpecificVersion>False</SpecificVersion>
-      <HintPath>..\References\OpenTK.dll</HintPath>
-    </Reference>
-    <Reference Include="SlimDX">
-      <HintPath>..\References\x64\SlimDX.dll</HintPath>
-    </Reference>
-    <Reference Include="System" />
-    <Reference Include="System.Core">
-      <RequiredTargetFramework>3.5</RequiredTargetFramework>
-    </Reference>
-    <Reference Include="System.DirectoryServices" />
-    <Reference Include="System.Net.Http" />
-    <Reference Include="System.Numerics" />
-    <Reference Include="System.Xaml" />
-    <Reference Include="System.Xml.Linq">
-      <RequiredTargetFramework>3.5</RequiredTargetFramework>
-    </Reference>
-    <Reference Include="System.Data.DataSetExtensions">
-      <RequiredTargetFramework>3.5</RequiredTargetFramework>
-    </Reference>
-    <Reference Include="System.Data" />
-    <Reference Include="System.Deployment" Condition=" '$(OS)' == 'Windows_NT' " />
-    <Reference Include="System.Drawing" />
-    <Reference Include="System.Windows.Forms" />
-    <Reference Include="System.Xml" />
-    <Reference Include="WindowsBase" />
-  </ItemGroup>
-  <ItemGroup>
-    <Compile Include="..\BizHawk.Common\OSTailoredCode.cs">
-      <Link>OSTailoredCode.cs</Link>
-    </Compile>
-    <Compile Include="..\Version\svnrev.cs">
-      <Link>svnrev.cs</Link>
-    </Compile>
-    <Compile Include="..\Version\VersionInfo.cs">
-      <Link>VersionInfo.cs</Link>
-    </Compile>
-    <Compile Include="AboutBox.cs">
-      <SubType>Form</SubType>
-    </Compile>
-    <Compile Include="AboutBox.Designer.cs">
-      <DependentUpon>AboutBox.cs</DependentUpon>
-    </Compile>
-    <Compile Include="ArchiveChooser.cs">
-      <SubType>Form</SubType>
-    </Compile>
-    <Compile Include="ArchiveChooser.Designer.cs">
-      <DependentUpon>ArchiveChooser.cs</DependentUpon>
-    </Compile>
-    <Compile Include="ArgParser.cs" />
-    <Compile Include="AVOut\AviWriter.cs" />
-    <Compile Include="AVOut\AVSync.cs" />
-    <Compile Include="AVOut\BmpVideoProvder.cs" />
-    <Compile Include="AVOut\FFmpegWriter.cs" />
-    <Compile Include="AVOut\FFmpegWriterForm.cs">
-      <SubType>Form</SubType>
-    </Compile>
-    <Compile Include="AVOut\FFmpegWriterForm.Designer.cs">
-      <DependentUpon>FFmpegWriterForm.cs</DependentUpon>
-    </Compile>
-    <Compile Include="AVOut\GifWriter.cs" />
-    <Compile Include="AVOut\GifWriterForm.cs">
-      <SubType>Form</SubType>
-    </Compile>
-    <Compile Include="AVOut\GifWriterForm.Designer.cs">
-      <DependentUpon>GifWriterForm.cs</DependentUpon>
-    </Compile>
-    <Compile Include="AVOut\IVideoWriter.cs" />
-    <Compile Include="AVOut\JMDForm.cs">
-      <SubType>Form</SubType>
-    </Compile>
-    <Compile Include="AVOut\JMDForm.Designer.cs">
-      <DependentUpon>JMDForm.cs</DependentUpon>
-    </Compile>
-    <Compile Include="AVOut\JMDWriter.cs" />
-    <Compile Include="AVOut\NumericTextBox.cs">
-      <SubType>Component</SubType>
-    </Compile>
-    <Compile Include="AVOut\NutMuxer.cs" />
-    <Compile Include="AVOut\NutWriter.cs" />
-    <Compile Include="AVOut\ImageSequenceWriter.cs" />
-    <Compile Include="AVOut\Quantize\OctreeQuantizer.cs">
-      <SubType>Code</SubType>
-    </Compile>
-    <Compile Include="AVOut\Quantize\PaletteTable.cs">
-      <SubType>Code</SubType>
-    </Compile>
-    <Compile Include="AVOut\Quantize\Quantizer.cs">
-      <SubType>Code</SubType>
-    </Compile>
-    <Compile Include="AVOut\SynclessRecorder.cs" />
-    <Compile Include="AVOut\SynclessRecordingTools.cs">
-      <SubType>Form</SubType>
-    </Compile>
-    <Compile Include="AVOut\SynclessRecordingTools.Designer.cs">
-      <DependentUpon>SynclessRecordingTools.cs</DependentUpon>
-    </Compile>
-    <Compile Include="AVOut\VideoWriterChooserForm.cs">
-      <SubType>Form</SubType>
-    </Compile>
-    <Compile Include="AVOut\VideoWriterChooserForm.Designer.cs">
-      <DependentUpon>VideoWriterChooserForm.cs</DependentUpon>
-    </Compile>
-    <Compile Include="AVOut\WavWriter.cs" />
-    <Compile Include="BizBox.cs">
-      <SubType>Form</SubType>
-    </Compile>
-    <Compile Include="BizBox.Designer.cs">
-      <DependentUpon>BizBox.cs</DependentUpon>
-    </Compile>
-    <Compile Include="BizBoxInfoControl.cs">
-      <SubType>UserControl</SubType>
-    </Compile>
-    <Compile Include="BizBoxInfoControl.Designer.cs">
-      <DependentUpon>BizBoxInfoControl.cs</DependentUpon>
-    </Compile>
-    <Compile Include="Communication.cs" />
-    <Compile Include="config\AmstradCPC\AmstradCPCCoreEmulationSettings.cs">
-      <SubType>Form</SubType>
-    </Compile>
-    <Compile Include="config\AmstradCPC\AmstradCPCCoreEmulationSettings.Designer.cs">
-      <DependentUpon>AmstradCPCCoreEmulationSettings.cs</DependentUpon>
-    </Compile>
-    <Compile Include="config\AmstradCPC\AmstradCPCAudioSettings.cs">
-      <SubType>Form</SubType>
-    </Compile>
-    <Compile Include="config\AmstradCPC\AmstradCPCAudioSettings.Designer.cs">
-      <DependentUpon>AmstradCPCAudioSettings.cs</DependentUpon>
-    </Compile>
-    <Compile Include="config\AmstradCPC\AmstradCPCPokeMemory.cs">
-      <SubType>Form</SubType>
-    </Compile>
-    <Compile Include="config\AmstradCPC\AmstradCPCPokeMemory.Designer.cs">
-      <DependentUpon>AmstradCPCPokeMemory.cs</DependentUpon>
-    </Compile>
-    <Compile Include="config\AmstradCPC\AmstradCPCNonSyncSettings.cs">
-      <SubType>Form</SubType>
-    </Compile>
-    <Compile Include="config\AmstradCPC\AmstradCPCNonSyncSettings.Designer.cs">
-      <DependentUpon>AmstradCPCNonSyncSettings.cs</DependentUpon>
-    </Compile>
-    <Compile Include="config\AnalogRangeConfig.cs">
-      <SubType>Component</SubType>
-    </Compile>
-    <Compile Include="config\AnalogRangeConfig.Designer.cs">
-      <DependentUpon>AnalogRangeConfig.cs</DependentUpon>
-    </Compile>
-    <Compile Include="config\AnalogRangeConfigControl.cs">
-      <SubType>UserControl</SubType>
-    </Compile>
-    <Compile Include="config\AnalogRangeConfigControl.Designer.cs">
-      <DependentUpon>AnalogRangeConfigControl.cs</DependentUpon>
-    </Compile>
-    <Compile Include="config\AutofireConfig.cs">
-      <SubType>Form</SubType>
-    </Compile>
-    <Compile Include="config\AutofireConfig.Designer.cs">
-      <DependentUpon>AutofireConfig.cs</DependentUpon>
-    </Compile>
-    <Compile Include="config\ControllerConfig.cs">
-      <SubType>Form</SubType>
-    </Compile>
-    <Compile Include="config\ControllerConfig.Designer.cs">
-      <DependentUpon>ControllerConfig.cs</DependentUpon>
-    </Compile>
-    <Compile Include="config\ControllerConfig\AnalogBindControl.cs">
-      <SubType>UserControl</SubType>
-    </Compile>
-    <Compile Include="config\ControllerConfig\AnalogBindControl.Designer.cs">
-      <DependentUpon>AnalogBindControl.cs</DependentUpon>
-    </Compile>
-    <Compile Include="config\ControllerConfig\AnalogBindPanel.cs">
-      <SubType>UserControl</SubType>
-    </Compile>
-    <Compile Include="config\ControllerConfig\ControllerConfigPanel.cs">
-      <SubType>UserControl</SubType>
-    </Compile>
-    <Compile Include="config\ControllerConfig\ControllerConfigPanel.Designer.cs">
-      <DependentUpon>ControllerConfigPanel.cs</DependentUpon>
-    </Compile>
-    <Compile Include="config\DisplayConfigLite.cs">
-      <SubType>Form</SubType>
-    </Compile>
-    <Compile Include="config\DisplayConfigLite.Designer.cs">
-      <DependentUpon>DisplayConfigLite.cs</DependentUpon>
-    </Compile>
-    <Compile Include="config\FileExtensionPreferences.cs">
-      <SubType>Form</SubType>
-    </Compile>
-    <Compile Include="config\FileExtensionPreferences.Designer.cs">
-      <DependentUpon>FileExtensionPreferences.cs</DependentUpon>
-    </Compile>
-    <Compile Include="config\FileExtensionPreferencesPicker.cs">
-      <SubType>UserControl</SubType>
-    </Compile>
-    <Compile Include="config\FileExtensionPreferencesPicker.Designer.cs">
-      <DependentUpon>FileExtensionPreferencesPicker.cs</DependentUpon>
-    </Compile>
-    <Compile Include="config\FirmwaresConfig.cs">
-      <SubType>Form</SubType>
-    </Compile>
-    <Compile Include="config\FirmwaresConfig.Designer.cs">
-      <DependentUpon>FirmwaresConfig.cs</DependentUpon>
-    </Compile>
-    <Compile Include="config\FirmwaresConfigInfo.cs">
-      <SubType>Form</SubType>
-    </Compile>
-    <Compile Include="config\FirmwaresConfigInfo.Designer.cs">
-      <DependentUpon>FirmwaresConfigInfo.cs</DependentUpon>
-    </Compile>
-    <Compile Include="config\DisplayConfig.cs">
-      <SubType>Form</SubType>
-    </Compile>
-    <Compile Include="config\DisplayConfig.Designer.cs">
-      <DependentUpon>DisplayConfig.cs</DependentUpon>
-    </Compile>
-    <Compile Include="config\GB\BmpView.cs">
-      <SubType>Component</SubType>
-    </Compile>
-    <Compile Include="config\GB\CGBColorChooserForm.cs">
-      <SubType>Form</SubType>
-    </Compile>
-    <Compile Include="config\GB\CGBColorChooserForm.Designer.cs">
-      <DependentUpon>CGBColorChooserForm.cs</DependentUpon>
-    </Compile>
-    <Compile Include="config\GB\ColorChooserForm.cs">
-      <SubType>Form</SubType>
-    </Compile>
-    <Compile Include="config\GB\ColorChooserForm.Designer.cs">
-      <DependentUpon>ColorChooserForm.cs</DependentUpon>
-    </Compile>
-    <Compile Include="config\GB\DGBPrefs.cs">
-      <SubType>Form</SubType>
-    </Compile>
-    <Compile Include="config\GB\DGBPrefs.Designer.cs">
-      <DependentUpon>DGBPrefs.cs</DependentUpon>
-    </Compile>
-    <Compile Include="config\GB\GBPrefControl.cs">
-      <SubType>UserControl</SubType>
-    </Compile>
-    <Compile Include="config\GB\GBPrefControl.Designer.cs">
-      <DependentUpon>GBPrefControl.cs</DependentUpon>
-    </Compile>
-    <Compile Include="config\GB\GBPrefs.cs">
-      <SubType>Form</SubType>
-    </Compile>
-    <Compile Include="config\GB\GBPrefs.Designer.cs">
-      <DependentUpon>GBPrefs.cs</DependentUpon>
-    </Compile>
-    <Compile Include="config\GenericCoreConfig.cs">
-      <SubType>Form</SubType>
-    </Compile>
-    <Compile Include="config\GenericCoreConfig.Designer.cs">
-      <DependentUpon>GenericCoreConfig.cs</DependentUpon>
-    </Compile>
-    <Compile Include="config\GuiOptions.cs">
-      <SubType>Form</SubType>
-    </Compile>
-    <Compile Include="config\GuiOptions.Designer.cs">
-      <DependentUpon>GuiOptions.cs</DependentUpon>
-    </Compile>
-    <Compile Include="config\HotkeyConfig.cs">
-      <SubType>Form</SubType>
-    </Compile>
-    <Compile Include="config\HotkeyConfig.Designer.cs">
-      <DependentUpon>HotkeyConfig.cs</DependentUpon>
-    </Compile>
-    <Compile Include="config\InputCompositeWidget.cs">
-      <SubType>UserControl</SubType>
-    </Compile>
-    <Compile Include="config\InputCompositeWidget.Designer.cs">
-      <DependentUpon>InputCompositeWidget.cs</DependentUpon>
-    </Compile>
-    <Compile Include="config\InputWidget.cs">
-      <SubType>Component</SubType>
-    </Compile>
-    <Compile Include="config\ColecoVision\ColecoControllerSettings.cs">
-      <SubType>Form</SubType>
-    </Compile>
-    <Compile Include="config\ColecoVision\ColecoControllerSettings.Designer.cs">
-      <DependentUpon>ColecoControllerSettings.cs</DependentUpon>
-    </Compile>
-    <Compile Include="config\A7800\A7800ControllerSettings.cs">
-      <SubType>Form</SubType>
-    </Compile>
-    <Compile Include="config\A7800\A7800ControllerSettings.Designer.cs">
-      <DependentUpon>A7800ControllerSettings.cs</DependentUpon>
-    </Compile>
-    <Compile Include="config\A7800\A7800FilterSettings.cs">
-      <SubType>Form</SubType>
-    </Compile>
-    <Compile Include="config\A7800\A7800FilterSettings.Designer.cs">
-      <DependentUpon>A7800FilterSettings.cs</DependentUpon>
-    </Compile>
-    <Compile Include="config\INTV\IntvControllerSettings.cs">
-      <SubType>Form</SubType>
-    </Compile>
-    <Compile Include="config\INTV\IntvControllerSettings.Designer.cs">
-      <DependentUpon>IntvControllerSettings.cs</DependentUpon>
-    </Compile>
-    <Compile Include="config\MessageConfig.cs">
-      <SubType>Form</SubType>
-    </Compile>
-    <Compile Include="config\MessageConfig.Designer.cs">
-      <DependentUpon>MessageConfig.cs</DependentUpon>
-    </Compile>
-    <Compile Include="config\N64\N64ControllerSettingControl.cs">
-      <SubType>UserControl</SubType>
-    </Compile>
-    <Compile Include="config\N64\N64ControllerSettingControl.Designer.cs">
-      <DependentUpon>N64ControllerSettingControl.cs</DependentUpon>
-    </Compile>
-    <Compile Include="config\N64\N64ControllersSetup.cs">
-      <SubType>Form</SubType>
-    </Compile>
-    <Compile Include="config\N64\N64ControllersSetup.Designer.cs">
-      <DependentUpon>N64ControllersSetup.cs</DependentUpon>
-    </Compile>
-    <Compile Include="config\N64\N64VideoPluginconfig.cs">
-      <SubType>Form</SubType>
-    </Compile>
-    <Compile Include="config\N64\N64VideoPluginconfig.Designer.cs">
-      <DependentUpon>N64VideoPluginconfig.cs</DependentUpon>
-    </Compile>
-    <Compile Include="config\NES\DataTableDictionaryBind.cs" />
-    <Compile Include="config\NES\NesControllerSettings.cs">
-      <SubType>Form</SubType>
-    </Compile>
-    <Compile Include="config\NES\NesControllerSettings.Designer.cs">
-      <DependentUpon>NesControllerSettings.cs</DependentUpon>
-    </Compile>
-    <Compile Include="config\NES\NESGraphicsConfig.cs">
-      <SubType>Form</SubType>
-    </Compile>
-    <Compile Include="config\NES\NESGraphicsConfig.Designer.cs">
-      <DependentUpon>NESGraphicsConfig.cs</DependentUpon>
-    </Compile>
-    <Compile Include="config\NES\NESSoundConfig.cs">
-      <SubType>Form</SubType>
-    </Compile>
-    <Compile Include="config\NES\NESSoundConfig.Designer.cs">
-      <DependentUpon>NESSoundConfig.cs</DependentUpon>
-    </Compile>
-    <Compile Include="config\NES\NESSyncSettingsForm.cs">
-      <SubType>Form</SubType>
-    </Compile>
-    <Compile Include="config\NES\NESSyncSettingsForm.Designer.cs">
-      <DependentUpon>NESSyncSettingsForm.cs</DependentUpon>
-    </Compile>
-    <Compile Include="config\NES\NESVSSettings.cs">
-      <SubType>Form</SubType>
-    </Compile>
-    <Compile Include="config\NES\NESVSSettings.Designer.cs">
-      <DependentUpon>NESVSSettings.cs</DependentUpon>
-    </Compile>
-    <Compile Include="config\NES\QuickNesConfig.cs">
-      <SubType>Form</SubType>
-    </Compile>
-    <Compile Include="config\NES\QuickNesConfig.Designer.cs">
-      <DependentUpon>QuickNesConfig.cs</DependentUpon>
-    </Compile>
-    <Compile Include="config\PathConfig.cs">
-      <SubType>Form</SubType>
-    </Compile>
-    <Compile Include="config\PathConfig.Designer.cs">
-      <DependentUpon>PathConfig.cs</DependentUpon>
-    </Compile>
-    <Compile Include="config\PathInfo.cs">
-      <SubType>Form</SubType>
-    </Compile>
-    <Compile Include="config\PathInfo.Designer.cs">
-      <DependentUpon>PathInfo.cs</DependentUpon>
-    </Compile>
-    <Compile Include="config\PCE\PCEControllerConfig.cs">
-      <SubType>Form</SubType>
-    </Compile>
-    <Compile Include="config\PCE\PCEControllerConfig.Designer.cs">
-      <DependentUpon>PCEControllerConfig.cs</DependentUpon>
-    </Compile>
-    <Compile Include="config\PCE\PCEGraphicsConfig.cs">
-      <SubType>Form</SubType>
-    </Compile>
-    <Compile Include="config\PCE\PCEGraphicsConfig.Designer.cs">
-      <DependentUpon>PCEGraphicsConfig.cs</DependentUpon>
-    </Compile>
-    <Compile Include="config\ProfileConfig.cs">
-      <SubType>Form</SubType>
-    </Compile>
-    <Compile Include="config\ProfileConfig.Designer.cs">
-      <DependentUpon>ProfileConfig.cs</DependentUpon>
-    </Compile>
-    <Compile Include="config\PSX\PSXControllerConfigNew.cs">
-      <SubType>Form</SubType>
-    </Compile>
-    <Compile Include="config\PSX\PSXControllerConfigNew.Designer.cs">
-      <DependentUpon>PSXControllerConfigNew.cs</DependentUpon>
-    </Compile>
-    <Compile Include="config\PSX\PSXHashDiscs.cs">
-      <SubType>Form</SubType>
-    </Compile>
-    <Compile Include="config\PSX\PSXHashDiscs.Designer.cs">
-      <DependentUpon>PSXHashDiscs.cs</DependentUpon>
-    </Compile>
-    <Compile Include="config\PSX\PSXOptions.cs">
-      <SubType>Form</SubType>
-    </Compile>
-    <Compile Include="config\PSX\PSXOptions.Designer.cs">
-      <DependentUpon>PSXOptions.cs</DependentUpon>
-    </Compile>
-    <Compile Include="config\RewindConfig.cs">
-      <SubType>Form</SubType>
-    </Compile>
-    <Compile Include="config\RewindConfig.Designer.cs">
-      <DependentUpon>RewindConfig.cs</DependentUpon>
-    </Compile>
-    <Compile Include="config\SMS\SMSGraphicsConfig.cs">
-      <SubType>Form</SubType>
-    </Compile>
-    <Compile Include="config\SMS\SMSGraphicsConfig.Designer.cs">
-      <DependentUpon>SMSGraphicsConfig.cs</DependentUpon>
-    </Compile>
-    <Compile Include="config\SNES\SNESControllerConfig.cs">
-      <SubType>Form</SubType>
-    </Compile>
-    <Compile Include="config\SNES\SNESControllerConfig.Designer.cs">
-      <DependentUpon>SNESControllerConfig.cs</DependentUpon>
-    </Compile>
-    <Compile Include="config\SNES\SNESOptions.cs">
-      <SubType>Form</SubType>
-    </Compile>
-    <Compile Include="config\SNES\SNESOptions.Designer.cs">
-      <DependentUpon>SNESOptions.cs</DependentUpon>
-    </Compile>
-    <Compile Include="config\SoundConfig.cs">
-      <SubType>Form</SubType>
-    </Compile>
-    <Compile Include="config\SoundConfig.Designer.cs">
-      <DependentUpon>SoundConfig.cs</DependentUpon>
-    </Compile>
-    <Compile Include="config\TI83\TI83PaletteConfig.cs">
-      <SubType>Form</SubType>
-    </Compile>
-    <Compile Include="config\TI83\TI83PaletteConfig.Designer.cs">
-      <DependentUpon>TI83PaletteConfig.cs</DependentUpon>
-    </Compile>
-    <Compile Include="config\ZXSpectrum\ZXSpectrumAudioSettings.cs">
-      <SubType>Form</SubType>
-    </Compile>
-    <Compile Include="config\ZXSpectrum\ZXSpectrumAudioSettings.Designer.cs">
-      <DependentUpon>ZXSpectrumAudioSettings.cs</DependentUpon>
-    </Compile>
-    <Compile Include="config\ZXSpectrum\ZXSpectrumPokeMemory.cs">
-      <SubType>Form</SubType>
-    </Compile>
-    <Compile Include="config\ZXSpectrum\ZXSpectrumPokeMemory.Designer.cs">
-      <DependentUpon>ZXSpectrumPokeMemory.cs</DependentUpon>
-    </Compile>
-    <Compile Include="config\ZXSpectrum\ZXSpectrumNonSyncSettings.cs">
-      <SubType>Form</SubType>
-    </Compile>
-    <Compile Include="config\ZXSpectrum\ZXSpectrumNonSyncSettings.Designer.cs">
-      <DependentUpon>ZXSpectrumNonSyncSettings.cs</DependentUpon>
-    </Compile>
-    <Compile Include="config\ZXSpectrum\ZXSpectrumCoreEmulationSettings.cs">
-      <SubType>Form</SubType>
-    </Compile>
-    <Compile Include="config\ZXSpectrum\ZXSpectrumCoreEmulationSettings.Designer.cs">
-      <DependentUpon>ZXSpectrumCoreEmulationSettings.cs</DependentUpon>
-    </Compile>
-    <Compile Include="config\ZXSpectrum\ZXSpectrumJoystickSettings.cs">
-      <SubType>Form</SubType>
-    </Compile>
-    <Compile Include="config\ZXSpectrum\ZXSpectrumJoystickSettings.Designer.cs">
-      <DependentUpon>ZXSpectrumJoystickSettings.cs</DependentUpon>
-    </Compile>
-    <Compile Include="CoreFeatureAnalysis.cs">
-      <SubType>Form</SubType>
-    </Compile>
-    <Compile Include="CoreFeatureAnalysis.Designer.cs">
-      <DependentUpon>CoreFeatureAnalysis.cs</DependentUpon>
-    </Compile>
-    <Compile Include="CustomControls\ControlRenderer\GdiPlusRenderer.cs" />
-    <Compile Include="CustomControls\ControlRenderer\IControlRenderer.cs" />
-    <Compile Include="CustomControls\ExceptionBox.cs">
-      <SubType>Form</SubType>
-    </Compile>
-    <Compile Include="CustomControls\ExceptionBox.designer.cs">
-      <DependentUpon>ExceptionBox.cs</DependentUpon>
-    </Compile>
-    <Compile Include="CustomControls\FolderBrowserDialogEx.cs">
-      <SubType>Component</SubType>
-    </Compile>
-    <Compile Include="CustomControls\ControlRenderer\GDIRenderer.cs" />
-    <Compile Include="CustomControls\HexTextBox.cs">
-      <SubType>Component</SubType>
-    </Compile>
-    <Compile Include="CustomControls\HexView.cs">
-      <SubType>Component</SubType>
-    </Compile>
-    <Compile Include="CustomControls\InputConfigBase.cs">
-      <SubType>Form</SubType>
-    </Compile>
-    <Compile Include="CustomControls\InputRoll\Cell.cs" />
-    <Compile Include="CustomControls\InputRoll\ColumnType.cs" />
-    <Compile Include="CustomControls\InputRoll\InputRoll.cs">
-      <SubType>Component</SubType>
-    </Compile>
-    <Compile Include="CustomControls\InputRoll\InputRoll.Drawing.cs">
-      <DependentUpon>InputRoll.cs</DependentUpon>
-      <SubType>Component</SubType>
-    </Compile>
-<<<<<<< HEAD
-    <Compile Include="CustomControls\InputRoll.Drawing.GDI.cs">
-      <DependentUpon>InputRoll.cs</DependentUpon>
-      <SubType>Component</SubType>
-    </Compile>
-    <Compile Include="CustomControls\InputRoll.Drawing.GDIP.cs">
-      <DependentUpon>InputRoll.cs</DependentUpon>
-      <SubType>Component</SubType>
-    </Compile>
-=======
-    <Compile Include="CustomControls\InputRoll\RollColumn.cs" />
-    <Compile Include="CustomControls\InputRoll\RollColumns.cs" />
->>>>>>> 7d554f06
-    <Compile Include="CustomControls\MenuButton.cs">
-      <SubType>Component</SubType>
-    </Compile>
-    <Compile Include="CustomControls\MiscControls.cs">
-      <SubType>Component</SubType>
-    </Compile>
-    <Compile Include="CustomControls\MsgBox.cs">
-      <SubType>Form</SubType>
-    </Compile>
-    <Compile Include="CustomControls\MsgBox.designer.cs">
-      <DependentUpon>MsgBox.cs</DependentUpon>
-    </Compile>
-    <Compile Include="CustomControls\PlatformAgnosticVirtualListView.API.cs">
-      <DependentUpon>PlatformAgnosticVirtualListView.cs</DependentUpon>
-      <SubType>Component</SubType>
-    </Compile>
-    <Compile Include="CustomControls\PlatformAgnosticVirtualListView.Classes.cs">
-      <DependentUpon>PlatformAgnosticVirtualListView.cs</DependentUpon>
-      <SubType>Component</SubType>
-    </Compile>
-    <Compile Include="CustomControls\PlatformAgnosticVirtualListView.Drawing.cs">
-      <DependentUpon>PlatformAgnosticVirtualListView.cs</DependentUpon>
-      <SubType>Component</SubType>
-    </Compile>
-    <Compile Include="CustomControls\PlatformAgnosticVirtualListView.EventHandlers.cs">
-      <DependentUpon>PlatformAgnosticVirtualListView.cs</DependentUpon>
-      <SubType>Component</SubType>
-    </Compile>
-    <Compile Include="CustomControls\PlatformAgnosticVirtualListView.Helpers.cs">
-      <DependentUpon>PlatformAgnosticVirtualListView.cs</DependentUpon>
-      <SubType>Component</SubType>
-    </Compile>
-    <Compile Include="CustomControls\PlatformAgnosticVirtualListView.Properties.cs">
-      <DependentUpon>PlatformAgnosticVirtualListView.cs</DependentUpon>
-      <SubType>Component</SubType>
-    </Compile>
-    <Compile Include="CustomControls\PrereqsAlert.cs">
-      <SubType>Form</SubType>
-    </Compile>
-    <Compile Include="CustomControls\PrereqsAlert.Designer.cs">
-      <DependentUpon>PrereqsAlert.cs</DependentUpon>
-    </Compile>
-    <Compile Include="CustomControls\QuickProgressPopup.cs">
-      <SubType>Form</SubType>
-    </Compile>
-    <Compile Include="CustomControls\QuickProgressPopup.Designer.cs">
-      <DependentUpon>QuickProgressPopup.cs</DependentUpon>
-    </Compile>
-    <Compile Include="CustomControls\RepeatButton.cs">
-      <SubType>Component</SubType>
-    </Compile>
-    <Compile Include="CustomControls\TransparentTrackbar.cs">
-      <SubType>Component</SubType>
-    </Compile>
-    <Compile Include="CustomControls\ReadonlyCheckbox.cs">
-      <SubType>Component</SubType>
-    </Compile>
-    <Compile Include="CustomControls\SmartTextBoxControl.cs">
-      <SubType>Component</SubType>
-    </Compile>
-    <Compile Include="CustomControls\TextDebugView.cs">
-      <SubType>Component</SubType>
-    </Compile>
-    <Compile Include="CustomControls\ToolStripEx.cs">
-      <SubType>Component</SubType>
-    </Compile>
-    <Compile Include="CustomControls\ViewportPanel.cs">
-      <SubType>Component</SubType>
-    </Compile>
-    <Compile Include="CustomControls\Win32.cs" />
-    <Compile Include="DisplayManager\DisplayManager.cs" />
-    <Compile Include="DisplayManager\DisplaySurface.cs" />
-    <Compile Include="DisplayManager\FilterManager.cs" />
-    <Compile Include="DisplayManager\Filters\BaseFilter.cs" />
-    <Compile Include="DisplayManager\Filters\Gui.cs" />
-    <Compile Include="DisplayManager\Filters\Utils.cs" />
-    <Compile Include="DisplayManager\Filters\Retro.cs" />
-    <Compile Include="DisplayManager\OSDManager.cs" />
-    <Compile Include="DisplayManager\RenderTargetFrugalizer.cs" />
-    <Compile Include="DisplayManager\SwappableDisplaySurfaceSet.cs" />
-    <Compile Include="DisplayManager\TextureFrugalizer.cs" />
-    <Compile Include="EmuHawkUtil.cs" />
-    <Compile Include="Extensions\ControlExtensions.cs" />
-    <Compile Include="Extensions\CoreExtensions.cs" />
-    <Compile Include="Extensions\ToolExtensions.cs" />
-    <Compile Include="FileFilterEntry.cs" />
-    <Compile Include="FileLoader.cs">
-      <SubType>Form</SubType>
-    </Compile>
-    <Compile Include="GLManager.cs" />
-    <Compile Include="GlobalWin.cs" />
-    <Compile Include="Api\ApiContainer.cs" />
-    <Compile Include="Api\Libraries\ToolApi.cs" />
-    <Compile Include="Api\Libraries\GuiApi.cs" />
-    <Compile Include="Api\Libraries\InputApi.cs" />
-    <Compile Include="Api\Libraries\SaveStateAPI.cs" />
-    <Compile Include="Api\ApiManager.cs" />
-    <Compile Include="Api\Libraries\CommApi.cs" />
-    <!--<Compile Include="Input\GamePad.cs" Condition=" '$(OS)' == 'Windows_NT' " />-->
-    <Compile Include="Input\GamePad.cs" />
-    <Compile Include="Input\GamePad360.cs" />
-    <Compile Include="Input\Input.cs" />
-    <Compile Include="Input\KeyboardMapping.cs" />
-    <Compile Include="Input\OTK_Gamepad.cs" />
-    <Compile Include="Input\OTK_Keyboard.cs" />
-    <Compile Include="IControlMainform.cs" />
-    <Compile Include="Input\IPCKeyInput.cs" />
-    <Compile Include="JumpLists.cs" />
-    <Compile Include="LogConsole.cs" />
-    <Compile Include="LogWindow.cs">
-      <SubType>Form</SubType>
-    </Compile>
-    <Compile Include="LogWindow.Designer.cs">
-      <DependentUpon>LogWindow.cs</DependentUpon>
-    </Compile>
-    <Compile Include="MainForm.Hotkey.cs">
-      <DependentUpon>MainForm.cs</DependentUpon>
-      <SubType>Form</SubType>
-    </Compile>
-    <Compile Include="MainForm.Movie.cs">
-      <DependentUpon>MainForm.cs</DependentUpon>
-      <SubType>Form</SubType>
-    </Compile>
-    <Compile Include="movie\EditCommentsForm.cs">
-      <SubType>Form</SubType>
-    </Compile>
-    <Compile Include="movie\EditCommentsForm.Designer.cs">
-      <DependentUpon>EditCommentsForm.cs</DependentUpon>
-    </Compile>
-    <!--<Compile Include="Input\Keyboard.cs" Condition=" '$(OS)' == 'Windows_NT' " />-->
-    <Compile Include="Input\Keyboard.cs" />
-    <Compile Include="MainForm.cs">
-      <SubType>Form</SubType>
-    </Compile>
-    <Compile Include="MainForm.Designer.cs">
-      <DependentUpon>MainForm.cs</DependentUpon>
-    </Compile>
-    <Compile Include="MainForm.Events.cs">
-      <DependentUpon>MainForm.cs</DependentUpon>
-      <SubType>Form</SubType>
-    </Compile>
-    <Compile Include="movie\EditSubtitlesForm.cs">
-      <SubType>Form</SubType>
-    </Compile>
-    <Compile Include="movie\EditSubtitlesForm.Designer.cs">
-      <DependentUpon>EditSubtitlesForm.cs</DependentUpon>
-    </Compile>
-    <Compile Include="movie\MovieDetails.cs" />
-    <Compile Include="movie\PlayMovie.cs">
-      <SubType>Form</SubType>
-    </Compile>
-    <Compile Include="movie\PlayMovie.Designer.cs">
-      <DependentUpon>PlayMovie.cs</DependentUpon>
-    </Compile>
-    <Compile Include="movie\RecordMovie.cs">
-      <SubType>Form</SubType>
-    </Compile>
-    <Compile Include="movie\RecordMovie.Designer.cs">
-      <DependentUpon>RecordMovie.cs</DependentUpon>
-    </Compile>
-    <Compile Include="movie\SubtitleMaker.cs">
-      <SubType>Form</SubType>
-    </Compile>
-    <Compile Include="movie\SubtitleMaker.Designer.cs">
-      <DependentUpon>SubtitleMaker.cs</DependentUpon>
-    </Compile>
-    <Compile Include="NameStateForm.cs">
-      <SubType>Form</SubType>
-    </Compile>
-    <Compile Include="NameStateForm.Designer.cs">
-      <DependentUpon>NameStateForm.cs</DependentUpon>
-    </Compile>
-    <Compile Include="OpenAdvancedChooser.cs">
-      <SubType>Form</SubType>
-    </Compile>
-    <Compile Include="OpenAdvancedChooser.Designer.cs">
-      <DependentUpon>OpenAdvancedChooser.cs</DependentUpon>
-    </Compile>
-    <Compile Include="CustomControls\PlatformAgnosticVirtualListView.cs">
-      <SubType>Component</SubType>
-    </Compile>
-    <Compile Include="PlatformChooser.cs">
-      <SubType>Form</SubType>
-    </Compile>
-    <Compile Include="PlatformChooser.Designer.cs">
-      <DependentUpon>PlatformChooser.cs</DependentUpon>
-    </Compile>
-    <Compile Include="PresentationPanel.cs" />
-    <Compile Include="Program.cs" />
-    <Compile Include="Properties\AssemblyInfo.cs" />
-    <Compile Include="Properties\Resources.Designer.cs">
-      <AutoGen>True</AutoGen>
-      <DesignTime>True</DesignTime>
-      <DependentUpon>Resources.resx</DependentUpon>
-    </Compile>
-    <Compile Include="RomStatusPicker.cs">
-      <SubType>Form</SubType>
-    </Compile>
-    <Compile Include="RomStatusPicker.Designer.cs">
-      <DependentUpon>RomStatusPicker.cs</DependentUpon>
-    </Compile>
-    <Compile Include="Sound\Interfaces\IBufferedSoundProvider.cs" />
-    <Compile Include="Sound\Interfaces\ISoundOutput.cs" />
-    <Compile Include="Sound\Output\DirectSoundSoundOutput.cs" />
-    <Compile Include="Sound\Output\DummySoundOutput.cs" />
-    <Compile Include="Sound\Output\OpenALSoundOutput.cs" />
-    <Compile Include="Sound\Output\XAudio2SoundOutput.cs" />
-    <Compile Include="Sound\Sound.cs" />
-    <Compile Include="Sound\Utilities\BufferedAsync.cs" />
-    <Compile Include="Sound\Utilities\SyncToAsyncProvider.cs" />
-    <Compile Include="Sound\Utilities\SoundOutputProvider.cs" />
-    <Compile Include="Throttle.cs" />
-    <Compile Include="ToolAttribute.cs" />
-    <Compile Include="tools\BasicBot\BasicBot.cs">
-      <SubType>Form</SubType>
-    </Compile>
-    <Compile Include="tools\BasicBot\BasicBot.Designer.cs">
-      <DependentUpon>BasicBot.cs</DependentUpon>
-    </Compile>
-    <Compile Include="tools\BasicBot\BotControlsRow.cs">
-      <SubType>UserControl</SubType>
-    </Compile>
-    <Compile Include="tools\BasicBot\BotControlsRow.Designer.cs">
-      <DependentUpon>BotControlsRow.cs</DependentUpon>
-    </Compile>
-    <Compile Include="tools\BatchRun.cs">
-      <SubType>Form</SubType>
-    </Compile>
-    <Compile Include="tools\BatchRun.Designer.cs">
-      <DependentUpon>BatchRun.cs</DependentUpon>
-    </Compile>
-    <Compile Include="tools\BatchRunner.cs" />
-    <Compile Include="tools\CDL.cs">
-      <SubType>Form</SubType>
-    </Compile>
-    <Compile Include="tools\CDL.designer.cs">
-      <DependentUpon>CDL.cs</DependentUpon>
-    </Compile>
-    <Compile Include="tools\Cheats\CheatEdit.cs">
-      <SubType>UserControl</SubType>
-    </Compile>
-    <Compile Include="tools\Cheats\CheatEdit.Designer.cs">
-      <DependentUpon>CheatEdit.cs</DependentUpon>
-    </Compile>
-    <Compile Include="tools\Cheats\Cheats.cs">
-      <SubType>Form</SubType>
-    </Compile>
-    <Compile Include="tools\Cheats\Cheats.Designer.cs">
-      <DependentUpon>Cheats.cs</DependentUpon>
-    </Compile>
-    <Compile Include="tools\Debugger\AddBreakpointDialog.cs">
-      <SubType>Form</SubType>
-    </Compile>
-    <Compile Include="tools\Debugger\AddBreakpointDialog.Designer.cs">
-      <DependentUpon>AddBreakpointDialog.cs</DependentUpon>
-    </Compile>
-    <Compile Include="tools\Debugger\Breakpoint.cs" />
-    <Compile Include="tools\Debugger\BreakpointControl.cs">
-      <SubType>UserControl</SubType>
-    </Compile>
-    <Compile Include="tools\Debugger\BreakpointControl.Designer.cs">
-      <DependentUpon>BreakpointControl.cs</DependentUpon>
-    </Compile>
-    <Compile Include="tools\Debugger\GenericDebugger.cs">
-      <SubType>Form</SubType>
-    </Compile>
-    <Compile Include="tools\Debugger\GenericDebugger.Designer.cs">
-      <DependentUpon>GenericDebugger.cs</DependentUpon>
-    </Compile>
-    <Compile Include="tools\Debugger\GenericDebugger.Disassembler.cs">
-      <DependentUpon>GenericDebugger.cs</DependentUpon>
-      <SubType>Form</SubType>
-    </Compile>
-    <Compile Include="tools\Debugger\GenericDebugger.IControlMainform.cs">
-      <DependentUpon>GenericDebugger.cs</DependentUpon>
-      <SubType>Form</SubType>
-    </Compile>
-    <Compile Include="tools\Debugger\GenericDebugger.IToolForm.cs">
-      <DependentUpon>GenericDebugger.cs</DependentUpon>
-      <SubType>Form</SubType>
-    </Compile>
-    <Compile Include="tools\Debugger\RegisterBoxControl.cs">
-      <SubType>UserControl</SubType>
-    </Compile>
-    <Compile Include="tools\Debugger\RegisterBoxControl.Designer.cs">
-      <DependentUpon>RegisterBoxControl.cs</DependentUpon>
-    </Compile>
-    <Compile Include="tools\GameShark.cs">
-      <SubType>Form</SubType>
-    </Compile>
-    <Compile Include="tools\GameShark.Designer.cs">
-      <DependentUpon>GameShark.cs</DependentUpon>
-    </Compile>
-    <Compile Include="tools\GBA\GBAGPUView.cs">
-      <SubType>Form</SubType>
-    </Compile>
-    <Compile Include="tools\GBA\GBAGPUView.Designer.cs">
-      <DependentUpon>GBAGPUView.cs</DependentUpon>
-    </Compile>
-    <Compile Include="tools\GBA\MobileBmpView.cs">
-      <SubType>Form</SubType>
-    </Compile>
-    <Compile Include="tools\GBA\MobileBmpView.Designer.cs">
-      <DependentUpon>MobileBmpView.cs</DependentUpon>
-    </Compile>
-    <Compile Include="tools\GBA\MobileDetailView.cs">
-      <SubType>Form</SubType>
-    </Compile>
-    <Compile Include="tools\GBA\MobileDetailView.Designer.cs">
-      <DependentUpon>MobileDetailView.cs</DependentUpon>
-    </Compile>
-    <Compile Include="tools\GB\GBGameGenie.cs">
-      <SubType>Form</SubType>
-    </Compile>
-    <Compile Include="tools\GB\GBGameGenie.Designer.cs">
-      <DependentUpon>GBGameGenie.cs</DependentUpon>
-    </Compile>
-    <Compile Include="tools\GB\GBGPUView.cs">
-      <SubType>Form</SubType>
-    </Compile>
-    <Compile Include="tools\GB\GBGPUView.Designer.cs">
-      <DependentUpon>GBGPUView.cs</DependentUpon>
-    </Compile>
-    <Compile Include="tools\GB\GBPrinterView.cs">
-      <SubType>Form</SubType>
-    </Compile>
-    <Compile Include="tools\GB\GBPrinterView.Designer.cs">
-      <DependentUpon>GBPrinterView.cs</DependentUpon>
-    </Compile>
-    <Compile Include="tools\Genesis\GenDbgWind.cs">
-      <SubType>Form</SubType>
-    </Compile>
-    <Compile Include="tools\Genesis\GenDbgWind.Designer.cs">
-      <DependentUpon>GenDbgWind.cs</DependentUpon>
-    </Compile>
-    <Compile Include="tools\Genesis\GenGameGenie.cs">
-      <SubType>Form</SubType>
-    </Compile>
-    <Compile Include="tools\Genesis\GenGameGenie.Designer.cs">
-      <DependentUpon>GenGameGenie.cs</DependentUpon>
-    </Compile>
-    <Compile Include="tools\Genesis\VDPViewer.cs">
-      <SubType>Form</SubType>
-    </Compile>
-    <Compile Include="tools\Genesis\VDPViewer.Designer.cs">
-      <DependentUpon>VDPViewer.cs</DependentUpon>
-    </Compile>
-    <Compile Include="tools\HexEditor\HexColor.cs">
-      <SubType>Form</SubType>
-    </Compile>
-    <Compile Include="tools\HexEditor\HexColor.Designer.cs">
-      <DependentUpon>HexColor.cs</DependentUpon>
-    </Compile>
-    <Compile Include="tools\HexEditor\HexEditor.cs">
-      <SubType>Form</SubType>
-    </Compile>
-    <Compile Include="tools\HexEditor\HexEditor.Designer.cs">
-      <DependentUpon>HexEditor.cs</DependentUpon>
-    </Compile>
-    <Compile Include="tools\HexEditor\HexFind.cs">
-      <SubType>Form</SubType>
-    </Compile>
-    <Compile Include="tools\HexEditor\HexFind.Designer.cs">
-      <DependentUpon>HexFind.cs</DependentUpon>
-    </Compile>
-    <Compile Include="tools\HexEditor\NewHexEditor.cs">
-      <SubType>Form</SubType>
-    </Compile>
-    <Compile Include="tools\HexEditor\NewHexEditor.Designer.cs">
-      <DependentUpon>NewHexEditor.cs</DependentUpon>
-    </Compile>
-    <Compile Include="tools\Lua\Libraries\EmuLuaLibrary.Client.cs" />
-    <Compile Include="tools\Lua\Libraries\EmuLuaLibrary.Communication.cs" />
-    <Compile Include="tools\Lua\Libraries\EmuLuaLibrary.Console.cs" />
-    <Compile Include="tools\Lua\Libraries\EmuLuaLibrary.cs" />
-    <Compile Include="tools\Lua\Libraries\EmuLuaLibrary.Forms.cs" />
-    <Compile Include="tools\Lua\Libraries\EmuLuaLibrary.Gui.cs" />
-    <Compile Include="tools\Lua\Libraries\EmuLuaLibrary.Input.cs" />
-    <Compile Include="tools\Lua\Libraries\EmuLuaLibrary.Savestate.cs" />
-    <Compile Include="tools\Lua\Libraries\EmuLuaLibrary.Tastudio.cs" />
-    <Compile Include="tools\Lua\Libraries\NotReallyLuaLibrary.cs" />
-    <Compile Include="tools\Lua\Libraries\PlatformEmuLuaLibrary.cs" />
-    <Compile Include="tools\Lua\LuaAutocompleteInstaller.cs" />
-    <Compile Include="tools\Lua\LuaCanvas.cs">
-      <SubType>Form</SubType>
-    </Compile>
-    <Compile Include="tools\Lua\LuaCanvas.Designer.cs">
-      <DependentUpon>LuaCanvas.cs</DependentUpon>
-    </Compile>
-    <Compile Include="tools\Lua\LuaCheckbox.cs">
-      <SubType>Component</SubType>
-    </Compile>
-    <Compile Include="tools\Lua\LuaButton.cs">
-      <SubType>Component</SubType>
-    </Compile>
-    <Compile Include="tools\Lua\LuaConsole.cs">
-      <SubType>Form</SubType>
-    </Compile>
-    <Compile Include="tools\Lua\LuaConsole.Designer.cs">
-      <DependentUpon>LuaConsole.cs</DependentUpon>
-    </Compile>
-    <Compile Include="tools\Lua\LuaDropDown.cs">
-      <SubType>Component</SubType>
-    </Compile>
-    <Compile Include="tools\Lua\LuaFunctionsForm.cs">
-      <SubType>Form</SubType>
-    </Compile>
-    <Compile Include="tools\Lua\LuaFunctionsForm.Designer.cs">
-      <DependentUpon>LuaFunctionsForm.cs</DependentUpon>
-    </Compile>
-    <Compile Include="tools\Lua\LuaPictureBox.cs">
-      <SubType>Component</SubType>
-    </Compile>
-    <Compile Include="tools\Lua\LuaRegisteredFunctionsList.cs">
-      <SubType>Form</SubType>
-    </Compile>
-    <Compile Include="tools\Lua\LuaRegisteredFunctionsList.Designer.cs">
-      <DependentUpon>LuaRegisteredFunctionsList.cs</DependentUpon>
-    </Compile>
-    <Compile Include="tools\Lua\LuaTextBox.cs">
-      <SubType>Component</SubType>
-    </Compile>
-    <Compile Include="tools\Lua\LuaWinform.cs">
-      <SubType>Form</SubType>
-    </Compile>
-    <Compile Include="tools\Lua\LuaWinform.Designer.cs">
-      <DependentUpon>LuaWinform.cs</DependentUpon>
-    </Compile>
-    <Compile Include="tools\Lua\SyncTextBox.cs">
-      <SubType>Component</SubType>
-    </Compile>
-    <Compile Include="tools\Macros\MacroInput.ButtonSelect.cs">
-      <SubType>Form</SubType>
-    </Compile>
-    <Compile Include="tools\Macros\MacroInput.cs">
-      <SubType>Form</SubType>
-    </Compile>
-    <Compile Include="tools\Macros\MacroInput.Designer.cs">
-      <DependentUpon>MacroInput.cs</DependentUpon>
-    </Compile>
-    <Compile Include="tools\Macros\MovieZone.cs" />
-    <Compile Include="tools\MultiDiskBundler\MultiDiskFileSelector.cs">
-      <SubType>UserControl</SubType>
-    </Compile>
-    <Compile Include="tools\MultiDiskBundler\MultiDiskFileSelector.Designer.cs">
-      <DependentUpon>MultiDiskFileSelector.cs</DependentUpon>
-    </Compile>
-    <Compile Include="tools\MultiDiskBundler\MultiDiskBundler.cs">
-      <SubType>Form</SubType>
-    </Compile>
-    <Compile Include="tools\MultiDiskBundler\MultiDiskBundler.Designer.cs">
-      <DependentUpon>MultiDiskBundler.cs</DependentUpon>
-    </Compile>
-    <Compile Include="tools\NES\BarcodeEntry.cs">
-      <SubType>Form</SubType>
-    </Compile>
-    <Compile Include="tools\NES\BarcodeEntry.Designer.cs">
-      <DependentUpon>BarcodeEntry.cs</DependentUpon>
-    </Compile>
-    <Compile Include="tools\NES\NameTableViewer.cs">
-      <SubType>Component</SubType>
-    </Compile>
-    <Compile Include="tools\NES\NESGameGenie.cs">
-      <SubType>Form</SubType>
-    </Compile>
-    <Compile Include="tools\NES\NESGameGenie.Designer.cs">
-      <DependentUpon>NESGameGenie.cs</DependentUpon>
-    </Compile>
-    <Compile Include="tools\NES\NESMusicRipper.cs">
-      <SubType>Form</SubType>
-    </Compile>
-    <Compile Include="tools\NES\NESMusicRipper.Designer.cs">
-      <DependentUpon>NESMusicRipper.cs</DependentUpon>
-    </Compile>
-    <Compile Include="tools\NES\NESNameTableViewer.cs">
-      <SubType>Form</SubType>
-    </Compile>
-    <Compile Include="tools\NES\NESNameTableViewer.Designer.cs">
-      <DependentUpon>NESNameTableViewer.cs</DependentUpon>
-    </Compile>
-    <Compile Include="tools\NES\NESPPU.cs">
-      <SubType>Form</SubType>
-    </Compile>
-    <Compile Include="tools\NES\NESPPU.Designer.cs">
-      <DependentUpon>NESPPU.cs</DependentUpon>
-    </Compile>
-    <Compile Include="tools\NES\PaletteViewer.cs">
-      <SubType>Component</SubType>
-    </Compile>
-    <Compile Include="tools\NES\PatternViewer.cs">
-      <SubType>Component</SubType>
-    </Compile>
-    <Compile Include="tools\NES\SpriteViewer.cs">
-      <SubType>Component</SubType>
-    </Compile>
-    <Compile Include="tools\PCE\PCEBGCanvas.cs">
-      <SubType>Component</SubType>
-    </Compile>
-    <Compile Include="tools\PCE\PCEBGViewer.cs">
-      <SubType>Form</SubType>
-    </Compile>
-    <Compile Include="tools\PCE\PCEBGViewer.Designer.cs">
-      <DependentUpon>PCEBGViewer.cs</DependentUpon>
-    </Compile>
-    <Compile Include="tools\PCE\PCESoundDebugger.cs">
-      <SubType>Form</SubType>
-    </Compile>
-    <Compile Include="tools\PCE\PCESoundDebugger.Designer.cs">
-      <DependentUpon>PCESoundDebugger.cs</DependentUpon>
-    </Compile>
-    <Compile Include="tools\PCE\PCETileViewer.cs">
-      <SubType>Form</SubType>
-    </Compile>
-    <Compile Include="tools\PCE\PCETileViewer.Designer.cs">
-      <DependentUpon>PCETileViewer.cs</DependentUpon>
-    </Compile>
-    <Compile Include="tools\SMS\VDPViewer.cs">
-      <SubType>Form</SubType>
-    </Compile>
-    <Compile Include="tools\SMS\VDPViewer.Designer.cs">
-      <DependentUpon>VDPViewer.cs</DependentUpon>
-    </Compile>
-    <Compile Include="tools\SNES\SNESGameGenie.cs">
-      <SubType>Form</SubType>
-    </Compile>
-    <Compile Include="tools\SNES\SNESGameGenie.Designer.cs">
-      <DependentUpon>SNESGameGenie.cs</DependentUpon>
-    </Compile>
-    <Compile Include="tools\SNES\SNESGraphicsDebugger.cs">
-      <SubType>Form</SubType>
-    </Compile>
-    <Compile Include="tools\SNES\SNESGraphicsDebugger.Designer.cs">
-      <DependentUpon>SNESGraphicsDebugger.cs</DependentUpon>
-    </Compile>
-    <Compile Include="tools\SNES\SNESGraphicsViewer.cs">
-      <SubType>Component</SubType>
-    </Compile>
-    <Compile Include="tools\TAStudio\BookmarksBranchesBox.cs">
-      <SubType>UserControl</SubType>
-    </Compile>
-    <Compile Include="tools\TAStudio\BookmarksBranchesBox.Designer.cs">
-      <DependentUpon>BookmarksBranchesBox.cs</DependentUpon>
-    </Compile>
-    <Compile Include="tools\TAStudio\DefaultGreenzoneSettings.cs">
-      <SubType>Form</SubType>
-    </Compile>
-    <Compile Include="tools\TAStudio\DefaultGreenzoneSettings.Designer.cs">
-      <DependentUpon>DefaultGreenzoneSettings.cs</DependentUpon>
-    </Compile>
-    <Compile Include="tools\TAStudio\FramesPrompt.cs">
-      <SubType>Form</SubType>
-    </Compile>
-    <Compile Include="tools\TAStudio\FramesPrompt.Designer.cs">
-      <DependentUpon>FramesPrompt.cs</DependentUpon>
-    </Compile>
-    <Compile Include="tools\TAStudio\GreenzoneSettings.cs">
-      <SubType>Form</SubType>
-    </Compile>
-    <Compile Include="tools\TAStudio\GreenzoneSettings.Designer.cs">
-      <DependentUpon>GreenzoneSettings.cs</DependentUpon>
-    </Compile>
-    <Compile Include="tools\TAStudio\HeaderEditor.cs">
-      <SubType>Form</SubType>
-    </Compile>
-    <Compile Include="tools\TAStudio\HeaderEditor.Designer.cs">
-      <DependentUpon>HeaderEditor.cs</DependentUpon>
-    </Compile>
-    <Compile Include="tools\TAStudio\PatternsForm.cs">
-      <SubType>Form</SubType>
-    </Compile>
-    <Compile Include="tools\TAStudio\PatternsForm.Designer.cs">
-      <DependentUpon>PatternsForm.cs</DependentUpon>
-    </Compile>
-    <Compile Include="tools\TAStudio\ScreenshotForm.cs">
-      <SubType>Form</SubType>
-    </Compile>
-    <Compile Include="tools\TAStudio\ScreenshotForm.Designer.cs">
-      <DependentUpon>ScreenshotForm.cs</DependentUpon>
-    </Compile>
-    <Compile Include="tools\TAStudio\TAStudio.Callbacks.cs">
-      <DependentUpon>TAStudio.cs</DependentUpon>
-      <SubType>Form</SubType>
-    </Compile>
-    <Compile Include="tools\TAStudio\TAStudio.IControlMainForm.cs">
-      <DependentUpon>TAStudio.cs</DependentUpon>
-      <SubType>Form</SubType>
-    </Compile>
-    <Compile Include="tools\TAStudio\TAStudio.IToolForm.cs">
-      <DependentUpon>TAStudio.cs</DependentUpon>
-      <SubType>Form</SubType>
-    </Compile>
-    <Compile Include="tools\TAStudio\MarkerControl.cs">
-      <SubType>UserControl</SubType>
-    </Compile>
-    <Compile Include="tools\TAStudio\MarkerControl.Designer.cs">
-      <DependentUpon>MarkerControl.cs</DependentUpon>
-    </Compile>
-    <Compile Include="tools\TAStudio\PlaybackBox.cs">
-      <SubType>UserControl</SubType>
-    </Compile>
-    <Compile Include="tools\TAStudio\PlaybackBox.Designer.cs">
-      <DependentUpon>PlaybackBox.cs</DependentUpon>
-    </Compile>
-    <Compile Include="tools\TAStudio\TAStudio.cs">
-      <SubType>Form</SubType>
-    </Compile>
-    <Compile Include="tools\TAStudio\TAStudio.Designer.cs">
-      <DependentUpon>TAStudio.cs</DependentUpon>
-    </Compile>
-    <Compile Include="tools\TAStudio\TAStudio.ListView.cs">
-      <DependentUpon>TAStudio.cs</DependentUpon>
-      <SubType>Form</SubType>
-    </Compile>
-    <Compile Include="tools\TAStudio\TAStudio.MenuItems.cs">
-      <DependentUpon>TAStudio.cs</DependentUpon>
-      <SubType>Form</SubType>
-    </Compile>
-    <Compile Include="tools\TAStudio\TAStudio.Navigation.cs">
-      <DependentUpon>TAStudio.cs</DependentUpon>
-      <SubType>Form</SubType>
-    </Compile>
-    <Compile Include="tools\TAStudio\TAStudioClipboard.cs" />
-    <Compile Include="tools\TAStudio\UndoHistoryForm.cs">
-      <SubType>Form</SubType>
-    </Compile>
-    <Compile Include="tools\TAStudio\UndoHistoryForm.Designer.cs">
-      <DependentUpon>UndoHistoryForm.cs</DependentUpon>
-    </Compile>
-    <Compile Include="tools\TI83\TI83KeyPad.cs">
-      <SubType>Form</SubType>
-    </Compile>
-    <Compile Include="tools\TI83\TI83KeyPad.Designer.cs">
-      <DependentUpon>TI83KeyPad.cs</DependentUpon>
-    </Compile>
-    <Compile Include="tools\ToolHelpers.cs">
-      <SubType>Form</SubType>
-    </Compile>
-    <Compile Include="tools\ToolManager.cs" />
-    <Compile Include="tools\TraceLogger.cs">
-      <SubType>Form</SubType>
-    </Compile>
-    <Compile Include="tools\TraceLogger.Designer.cs">
-      <DependentUpon>TraceLogger.cs</DependentUpon>
-    </Compile>
-    <Compile Include="tools\VirtualPads\controls\components\AnalogStickPanel.cs">
-      <SubType>Component</SubType>
-    </Compile>
-    <Compile Include="tools\VirtualPads\controls\IVirtualPadControl.cs" />
-    <Compile Include="tools\VirtualPads\controls\VirtualPadAnalogButton.cs">
-      <SubType>UserControl</SubType>
-    </Compile>
-    <Compile Include="tools\VirtualPads\controls\VirtualPadAnalogButton.Designer.cs">
-      <DependentUpon>VirtualPadAnalogButton.cs</DependentUpon>
-    </Compile>
-    <Compile Include="tools\VirtualPads\controls\VirtualPadAnalogStick.cs">
-      <SubType>UserControl</SubType>
-    </Compile>
-    <Compile Include="tools\VirtualPads\controls\VirtualPadAnalogStick.Designer.cs">
-      <DependentUpon>VirtualPadAnalogStick.cs</DependentUpon>
-    </Compile>
-    <Compile Include="tools\VirtualPads\controls\VirtualPadButton.cs">
-      <SubType>Component</SubType>
-    </Compile>
-    <Compile Include="tools\VirtualPads\controls\VirtualPadDiscManager.cs">
-      <SubType>UserControl</SubType>
-    </Compile>
-    <Compile Include="tools\VirtualPads\controls\VirtualPadDiscManager.Designer.cs">
-      <DependentUpon>VirtualPadDiscManager.cs</DependentUpon>
-    </Compile>
-    <Compile Include="tools\VirtualPads\controls\VirtualPadTargetScreen.cs">
-      <SubType>UserControl</SubType>
-    </Compile>
-    <Compile Include="tools\VirtualPads\controls\VirtualPadTargetScreen.Designer.cs">
-      <DependentUpon>VirtualPadTargetScreen.cs</DependentUpon>
-    </Compile>
-    <Compile Include="tools\VirtualPads\schema\A26Schema.cs" />
-    <Compile Include="tools\VirtualPads\schema\A78Schema.cs" />
-    <Compile Include="tools\VirtualPads\schema\AppleIISchema.cs" />
-    <Compile Include="tools\VirtualPads\schema\C64Schema.cs" />
-    <Compile Include="tools\VirtualPads\schema\ColecoSchema.cs" />
-    <Compile Include="tools\VirtualPads\schema\VECSchema.cs" />
-    <Compile Include="tools\VirtualPads\schema\GGLSchema.cs" />
-    <Compile Include="tools\VirtualPads\schema\DualGBSchema.cs" />
-    <Compile Include="tools\VirtualPads\schema\GBASchema.cs" />
-    <Compile Include="tools\VirtualPads\schema\GBSchema.cs" />
-    <Compile Include="tools\VirtualPads\schema\GenSchema.cs" />
-    <Compile Include="tools\VirtualPads\schema\IntvSchema.cs" />
-    <Compile Include="tools\VirtualPads\schema\LynxSchema.cs" />
-    <Compile Include="tools\VirtualPads\schema\NgpSchema.cs" />
-    <Compile Include="tools\VirtualPads\schema\PcfxSchema.cs" />
-    <Compile Include="tools\VirtualPads\schema\PSXSchema.cs" />
-    <Compile Include="tools\VirtualPads\schema\SatSchema.cs" />
-    <Compile Include="tools\VirtualPads\schema\IVirtualPadSchema.cs" />
-    <Compile Include="tools\VirtualPads\schema\N64Schema.cs" />
-    <Compile Include="tools\VirtualPads\schema\NesSchema.cs" />
-    <Compile Include="tools\VirtualPads\schema\PadSchema.cs" />
-    <Compile Include="tools\VirtualPads\schema\PceSchema.cs" />
-    <Compile Include="tools\VirtualPads\schema\SchemaAttribute.cs" />
-    <Compile Include="tools\VirtualPads\schema\SGBSchema.cs" />
-    <Compile Include="tools\VirtualPads\schema\SmsSchema.cs" />
-    <Compile Include="tools\VirtualPads\schema\SnesSchema.cs" />
-    <Compile Include="tools\VirtualPads\schema\VirtualBoySchema.cs" />
-    <Compile Include="tools\VirtualPads\schema\WonderSwanSchema.cs" />
-    <Compile Include="tools\VirtualPads\schema\ZXSpectrumSchema.cs" />
-    <Compile Include="tools\VirtualPads\VirtualPad.cs">
-      <SubType>UserControl</SubType>
-    </Compile>
-    <Compile Include="tools\VirtualPads\VirtualPad.Designer.cs">
-      <DependentUpon>VirtualPad.cs</DependentUpon>
-    </Compile>
-    <Compile Include="tools\VirtualPads\VirtualpadsTool.cs">
-      <SubType>Form</SubType>
-    </Compile>
-    <Compile Include="tools\VirtualPads\VirtualpadsTool.Designer.cs">
-      <DependentUpon>VirtualpadsTool.cs</DependentUpon>
-    </Compile>
-    <Compile Include="tools\Watch\RamPoke.cs">
-      <SubType>Form</SubType>
-    </Compile>
-    <Compile Include="tools\Watch\RamPoke.Designer.cs">
-      <DependentUpon>RamPoke.cs</DependentUpon>
-    </Compile>
-    <Compile Include="tools\Watch\RamSearch.cs">
-      <SubType>Form</SubType>
-    </Compile>
-    <Compile Include="tools\Watch\RamSearch.Designer.cs">
-      <DependentUpon>RamSearch.cs</DependentUpon>
-    </Compile>
-    <Compile Include="tools\Watch\RamWatch.cs">
-      <SubType>Form</SubType>
-    </Compile>
-    <Compile Include="tools\Watch\RamWatch.Designer.cs">
-      <DependentUpon>RamWatch.cs</DependentUpon>
-    </Compile>
-    <Compile Include="tools\Watch\WatchEditor.cs">
-      <SubType>Form</SubType>
-    </Compile>
-    <Compile Include="tools\Watch\WatchEditor.Designer.cs">
-      <DependentUpon>WatchEditor.cs</DependentUpon>
-    </Compile>
-    <Compile Include="tools\Watch\WatchValueBox.cs">
-      <SubType>Component</SubType>
-    </Compile>
-    <Compile Include="UIHelper.cs" />
-    <Compile Include="UpdateChecker.cs">
-      <SubType>Code</SubType>
-    </Compile>
-    <EmbeddedResource Include="AVOut\FFmpegWriterForm.resx">
-      <DependentUpon>FFmpegWriterForm.cs</DependentUpon>
-    </EmbeddedResource>
-    <EmbeddedResource Include="AVOut\GifWriterForm.resx">
-      <DependentUpon>GifWriterForm.cs</DependentUpon>
-    </EmbeddedResource>
-    <EmbeddedResource Include="AVOut\JMDForm.resx">
-      <DependentUpon>JMDForm.cs</DependentUpon>
-    </EmbeddedResource>
-    <EmbeddedResource Include="AVOut\SynclessRecordingTools.resx">
-      <DependentUpon>SynclessRecordingTools.cs</DependentUpon>
-    </EmbeddedResource>
-    <EmbeddedResource Include="AVOut\VideoWriterChooserForm.resx">
-      <DependentUpon>VideoWriterChooserForm.cs</DependentUpon>
-    </EmbeddedResource>
-    <EmbeddedResource Include="BizBoxInfoControl.resx">
-      <DependentUpon>BizBoxInfoControl.cs</DependentUpon>
-    </EmbeddedResource>
-    <EmbeddedResource Include="config\AmstradCPC\AmstradCPCCoreEmulationSettings.resx">
-      <DependentUpon>AmstradCPCCoreEmulationSettings.cs</DependentUpon>
-    </EmbeddedResource>
-    <EmbeddedResource Include="config\AmstradCPC\AmstradCPCAudioSettings.resx">
-      <DependentUpon>AmstradCPCAudioSettings.cs</DependentUpon>
-    </EmbeddedResource>
-    <EmbeddedResource Include="config\AmstradCPC\AmstradCPCPokeMemory.resx">
-      <DependentUpon>AmstradCPCPokeMemory.cs</DependentUpon>
-    </EmbeddedResource>
-    <EmbeddedResource Include="config\AmstradCPC\AmstradCPCNonSyncSettings.resx">
-      <DependentUpon>AmstradCPCNonSyncSettings.cs</DependentUpon>
-    </EmbeddedResource>
-    <EmbeddedResource Include="config\AnalogRangeConfigControl.resx">
-      <DependentUpon>AnalogRangeConfigControl.cs</DependentUpon>
-    </EmbeddedResource>
-    <EmbeddedResource Include="config\ControllerConfig.resx">
-      <DependentUpon>ControllerConfig.cs</DependentUpon>
-    </EmbeddedResource>
-    <EmbeddedResource Include="config\ControllerConfig\AnalogBindControl.resx">
-      <DependentUpon>AnalogBindControl.cs</DependentUpon>
-    </EmbeddedResource>
-    <EmbeddedResource Include="config\ControllerConfig\ControllerConfigPanel.resx">
-      <DependentUpon>ControllerConfigPanel.cs</DependentUpon>
-    </EmbeddedResource>
-    <EmbeddedResource Include="config\DisplayConfig.resx">
-      <DependentUpon>DisplayConfig.cs</DependentUpon>
-    </EmbeddedResource>
-    <EmbeddedResource Include="config\DisplayConfigLite.resx">
-      <DependentUpon>DisplayConfigLite.cs</DependentUpon>
-      <SubType>Designer</SubType>
-    </EmbeddedResource>
-    <EmbeddedResource Include="config\FileExtensionPreferences.resx">
-      <DependentUpon>FileExtensionPreferences.cs</DependentUpon>
-    </EmbeddedResource>
-    <EmbeddedResource Include="config\FileExtensionPreferencesPicker.resx">
-      <DependentUpon>FileExtensionPreferencesPicker.cs</DependentUpon>
-    </EmbeddedResource>
-    <EmbeddedResource Include="config\FirmwaresConfig.resx">
-      <DependentUpon>FirmwaresConfig.cs</DependentUpon>
-    </EmbeddedResource>
-    <EmbeddedResource Include="config\FirmwaresConfigInfo.resx">
-      <DependentUpon>FirmwaresConfigInfo.cs</DependentUpon>
-    </EmbeddedResource>
-    <EmbeddedResource Include="config\GB\CGBColorChooserForm.resx">
-      <DependentUpon>CGBColorChooserForm.cs</DependentUpon>
-    </EmbeddedResource>
-    <EmbeddedResource Include="config\GB\ColorChooserForm.resx">
-      <DependentUpon>ColorChooserForm.cs</DependentUpon>
-    </EmbeddedResource>
-    <EmbeddedResource Include="config\GB\DGBPrefs.resx">
-      <DependentUpon>DGBPrefs.cs</DependentUpon>
-    </EmbeddedResource>
-    <EmbeddedResource Include="config\GB\GBPrefControl.resx">
-      <DependentUpon>GBPrefControl.cs</DependentUpon>
-    </EmbeddedResource>
-    <EmbeddedResource Include="config\GB\GBPrefs.resx">
-      <DependentUpon>GBPrefs.cs</DependentUpon>
-    </EmbeddedResource>
-    <EmbeddedResource Include="config\GenericCoreConfig.resx">
-      <DependentUpon>GenericCoreConfig.cs</DependentUpon>
-    </EmbeddedResource>
-    <EmbeddedResource Include="config\GuiOptions.resx">
-      <DependentUpon>GuiOptions.cs</DependentUpon>
-    </EmbeddedResource>
-    <EmbeddedResource Include="config\HotkeyConfig.resx">
-      <DependentUpon>HotkeyConfig.cs</DependentUpon>
-    </EmbeddedResource>
-    <EmbeddedResource Include="config\InputCompositeWidget.resx">
-      <DependentUpon>InputCompositeWidget.cs</DependentUpon>
-    </EmbeddedResource>
-    <EmbeddedResource Include="config\ColecoVision\ColecoControllerSettings.resx">
-      <DependentUpon>ColecoControllerSettings.cs</DependentUpon>
-    </EmbeddedResource>
-    <EmbeddedResource Include="config\A7800\A7800ControllerSettings.resx">
-      <DependentUpon>A7800ControllerSettings.cs</DependentUpon>
-    </EmbeddedResource>
-    <EmbeddedResource Include="config\A7800\A7800FilterSettings.resx">
-      <DependentUpon>A7800FilterSettings.cs</DependentUpon>
-    </EmbeddedResource>
-    <EmbeddedResource Include="config\INTV\IntvControllerSettings.resx">
-      <DependentUpon>IntvControllerSettings.cs</DependentUpon>
-    </EmbeddedResource>
-    <EmbeddedResource Include="config\N64\N64ControllerSettingControl.resx">
-      <DependentUpon>N64ControllerSettingControl.cs</DependentUpon>
-    </EmbeddedResource>
-    <EmbeddedResource Include="config\N64\N64ControllersSetup.resx">
-      <DependentUpon>N64ControllersSetup.cs</DependentUpon>
-    </EmbeddedResource>
-    <EmbeddedResource Include="config\N64\N64VideoPluginconfig.resx">
-      <DependentUpon>N64VideoPluginconfig.cs</DependentUpon>
-    </EmbeddedResource>
-    <EmbeddedResource Include="config\NES\NesControllerSettings.resx">
-      <DependentUpon>NesControllerSettings.cs</DependentUpon>
-    </EmbeddedResource>
-    <EmbeddedResource Include="config\NES\NESGraphicsConfig.resx">
-      <DependentUpon>NESGraphicsConfig.cs</DependentUpon>
-    </EmbeddedResource>
-    <EmbeddedResource Include="config\NES\NESSoundConfig.resx">
-      <DependentUpon>NESSoundConfig.cs</DependentUpon>
-    </EmbeddedResource>
-    <EmbeddedResource Include="config\NES\NESSyncSettingsForm.resx">
-      <DependentUpon>NESSyncSettingsForm.cs</DependentUpon>
-    </EmbeddedResource>
-    <EmbeddedResource Include="config\NES\NESVSSettings.resx">
-      <DependentUpon>NESVSSettings.cs</DependentUpon>
-    </EmbeddedResource>
-    <EmbeddedResource Include="config\NES\QuickNesConfig.resx">
-      <DependentUpon>QuickNesConfig.cs</DependentUpon>
-    </EmbeddedResource>
-    <EmbeddedResource Include="config\PathConfig.resx">
-      <DependentUpon>PathConfig.cs</DependentUpon>
-    </EmbeddedResource>
-    <EmbeddedResource Include="config\PathInfo.resx">
-      <DependentUpon>PathInfo.cs</DependentUpon>
-    </EmbeddedResource>
-    <EmbeddedResource Include="config\PCE\PCEControllerConfig.resx">
-      <DependentUpon>PCEControllerConfig.cs</DependentUpon>
-    </EmbeddedResource>
-    <EmbeddedResource Include="config\PCE\PCEGraphicsConfig.resx">
-      <DependentUpon>PCEGraphicsConfig.cs</DependentUpon>
-    </EmbeddedResource>
-    <EmbeddedResource Include="config\ProfileConfig.resx">
-      <DependentUpon>ProfileConfig.cs</DependentUpon>
-    </EmbeddedResource>
-    <EmbeddedResource Include="config\PSX\PSXControllerConfigNew.resx">
-      <DependentUpon>PSXControllerConfigNew.cs</DependentUpon>
-    </EmbeddedResource>
-    <EmbeddedResource Include="config\PSX\PSXHashDiscs.resx">
-      <DependentUpon>PSXHashDiscs.cs</DependentUpon>
-    </EmbeddedResource>
-    <EmbeddedResource Include="config\PSX\PSXOptions.resx">
-      <DependentUpon>PSXOptions.cs</DependentUpon>
-    </EmbeddedResource>
-    <EmbeddedResource Include="config\RewindConfig.resx">
-      <DependentUpon>RewindConfig.cs</DependentUpon>
-    </EmbeddedResource>
-    <EmbeddedResource Include="config\SMS\SMSGraphicsConfig.resx">
-      <DependentUpon>SMSGraphicsConfig.cs</DependentUpon>
-    </EmbeddedResource>
-    <EmbeddedResource Include="config\SNES\SNESControllerConfig.resx">
-      <DependentUpon>SNESControllerConfig.cs</DependentUpon>
-    </EmbeddedResource>
-    <EmbeddedResource Include="config\SNES\SNESOptions.resx">
-      <DependentUpon>SNESOptions.cs</DependentUpon>
-    </EmbeddedResource>
-    <EmbeddedResource Include="config\TI83\TI83PaletteConfig.resx">
-      <DependentUpon>TI83PaletteConfig.cs</DependentUpon>
-    </EmbeddedResource>
-    <EmbeddedResource Include="config\ZXSpectrum\ZXSpectrumAudioSettings.resx">
-      <DependentUpon>ZXSpectrumAudioSettings.cs</DependentUpon>
-    </EmbeddedResource>
-    <EmbeddedResource Include="config\ZXSpectrum\ZXSpectrumPokeMemory.resx">
-      <DependentUpon>ZXSpectrumPokeMemory.cs</DependentUpon>
-    </EmbeddedResource>
-    <EmbeddedResource Include="config\ZXSpectrum\ZXSpectrumNonSyncSettings.resx">
-      <DependentUpon>ZXSpectrumNonSyncSettings.cs</DependentUpon>
-    </EmbeddedResource>
-    <EmbeddedResource Include="config\ZXSpectrum\ZXSpectrumCoreEmulationSettings.resx">
-      <DependentUpon>ZXSpectrumCoreEmulationSettings.cs</DependentUpon>
-    </EmbeddedResource>
-    <EmbeddedResource Include="config\ZXSpectrum\ZXSpectrumJoystickSettings.resx">
-      <DependentUpon>ZXSpectrumJoystickSettings.cs</DependentUpon>
-    </EmbeddedResource>
-    <EmbeddedResource Include="CoreFeatureAnalysis.resx">
-      <DependentUpon>CoreFeatureAnalysis.cs</DependentUpon>
-    </EmbeddedResource>
-    <EmbeddedResource Include="CustomControls\ExceptionBox.resx">
-      <DependentUpon>ExceptionBox.cs</DependentUpon>
-    </EmbeddedResource>
-    <EmbeddedResource Include="CustomControls\InputConfigBase.resx">
-      <DependentUpon>InputConfigBase.cs</DependentUpon>
-    </EmbeddedResource>
-    <EmbeddedResource Include="CustomControls\MsgBox.resx">
-      <DependentUpon>MsgBox.cs</DependentUpon>
-    </EmbeddedResource>
-    <EmbeddedResource Include="CustomControls\PrereqsAlert.resx">
-      <DependentUpon>PrereqsAlert.cs</DependentUpon>
-    </EmbeddedResource>
-    <EmbeddedResource Include="CustomControls\QuickProgressPopup.resx">
-      <DependentUpon>QuickProgressPopup.cs</DependentUpon>
-    </EmbeddedResource>
-    <EmbeddedResource Include="MainForm.resx">
-      <DependentUpon>MainForm.cs</DependentUpon>
-      <SubType>Designer</SubType>
-    </EmbeddedResource>
-    <EmbeddedResource Include="movie\PlayMovie.resx">
-      <DependentUpon>PlayMovie.cs</DependentUpon>
-    </EmbeddedResource>
-    <EmbeddedResource Include="movie\RecordMovie.resx">
-      <DependentUpon>RecordMovie.cs</DependentUpon>
-    </EmbeddedResource>
-    <EmbeddedResource Include="NameStateForm.resx">
-      <DependentUpon>NameStateForm.cs</DependentUpon>
-      <SubType>Designer</SubType>
-    </EmbeddedResource>
-    <EmbeddedResource Include="OpenAdvancedChooser.resx">
-      <DependentUpon>OpenAdvancedChooser.cs</DependentUpon>
-    </EmbeddedResource>
-    <EmbeddedResource Include="PlatformChooser.resx">
-      <DependentUpon>PlatformChooser.cs</DependentUpon>
-    </EmbeddedResource>
-    <EmbeddedResource Include="Properties\Resources.resx">
-      <Generator>ResXFileCodeGenerator</Generator>
-      <SubType>Designer</SubType>
-      <LastGenOutput>Resources.Designer.cs</LastGenOutput>
-    </EmbeddedResource>
-    <EmbeddedResource Include="RomStatusPicker.resx">
-      <DependentUpon>RomStatusPicker.cs</DependentUpon>
-    </EmbeddedResource>
-    <EmbeddedResource Include="tools\BasicBot\BasicBot.resx">
-      <DependentUpon>BasicBot.cs</DependentUpon>
-    </EmbeddedResource>
-    <EmbeddedResource Include="tools\BasicBot\BotControlsRow.resx">
-      <DependentUpon>BotControlsRow.cs</DependentUpon>
-    </EmbeddedResource>
-    <EmbeddedResource Include="tools\BatchRun.resx">
-      <DependentUpon>BatchRun.cs</DependentUpon>
-    </EmbeddedResource>
-    <EmbeddedResource Include="tools\CDL.resx">
-      <DependentUpon>CDL.cs</DependentUpon>
-    </EmbeddedResource>
-    <EmbeddedResource Include="tools\Cheats\CheatEdit.resx">
-      <DependentUpon>CheatEdit.cs</DependentUpon>
-    </EmbeddedResource>
-    <EmbeddedResource Include="tools\Cheats\Cheats.resx">
-      <DependentUpon>Cheats.cs</DependentUpon>
-    </EmbeddedResource>
-    <EmbeddedResource Include="tools\Debugger\AddBreakpointDialog.resx">
-      <DependentUpon>AddBreakpointDialog.cs</DependentUpon>
-    </EmbeddedResource>
-    <EmbeddedResource Include="tools\Debugger\BreakpointControl.resx">
-      <DependentUpon>BreakpointControl.cs</DependentUpon>
-    </EmbeddedResource>
-    <EmbeddedResource Include="tools\Debugger\GenericDebugger.resx">
-      <DependentUpon>GenericDebugger.cs</DependentUpon>
-    </EmbeddedResource>
-    <EmbeddedResource Include="tools\Debugger\RegisterBoxControl.resx">
-      <DependentUpon>RegisterBoxControl.cs</DependentUpon>
-    </EmbeddedResource>
-    <EmbeddedResource Include="tools\GameShark.resx">
-      <DependentUpon>GameShark.cs</DependentUpon>
-      <SubType>Designer</SubType>
-    </EmbeddedResource>
-    <EmbeddedResource Include="tools\GBA\GBAGPUView.resx">
-      <DependentUpon>GBAGPUView.cs</DependentUpon>
-    </EmbeddedResource>
-    <EmbeddedResource Include="tools\GBA\MobileBmpView.resx">
-      <DependentUpon>MobileBmpView.cs</DependentUpon>
-    </EmbeddedResource>
-    <EmbeddedResource Include="tools\GBA\MobileDetailView.resx">
-      <DependentUpon>MobileDetailView.cs</DependentUpon>
-    </EmbeddedResource>
-    <EmbeddedResource Include="tools\GB\GBGameGenie.resx">
-      <DependentUpon>GBGameGenie.cs</DependentUpon>
-    </EmbeddedResource>
-    <EmbeddedResource Include="tools\GB\GBGPUView.resx">
-      <DependentUpon>GBGPUView.cs</DependentUpon>
-    </EmbeddedResource>
-    <EmbeddedResource Include="tools\GB\GBPrinterView.resx">
-      <DependentUpon>GBPrinterView.cs</DependentUpon>
-    </EmbeddedResource>
-    <EmbeddedResource Include="tools\Genesis\GenDbgWind.resx">
-      <DependentUpon>GenDbgWind.cs</DependentUpon>
-    </EmbeddedResource>
-    <EmbeddedResource Include="tools\Genesis\GenGameGenie.resx">
-      <DependentUpon>GenGameGenie.cs</DependentUpon>
-    </EmbeddedResource>
-    <EmbeddedResource Include="tools\Genesis\VDPViewer.resx">
-      <DependentUpon>VDPViewer.cs</DependentUpon>
-    </EmbeddedResource>
-    <EmbeddedResource Include="tools\HexEditor\HexColor.resx">
-      <DependentUpon>HexColor.cs</DependentUpon>
-    </EmbeddedResource>
-    <EmbeddedResource Include="tools\HexEditor\HexEditor.resx">
-      <DependentUpon>HexEditor.cs</DependentUpon>
-    </EmbeddedResource>
-    <EmbeddedResource Include="tools\HexEditor\HexFind.resx">
-      <DependentUpon>HexFind.cs</DependentUpon>
-    </EmbeddedResource>
-    <EmbeddedResource Include="tools\HexEditor\NewHexEditor.resx">
-      <DependentUpon>NewHexEditor.cs</DependentUpon>
-    </EmbeddedResource>
-    <EmbeddedResource Include="tools\Lua\LuaCanvas.resx">
-      <DependentUpon>LuaCanvas.cs</DependentUpon>
-    </EmbeddedResource>
-    <EmbeddedResource Include="tools\Lua\LuaConsole.resx">
-      <DependentUpon>LuaConsole.cs</DependentUpon>
-    </EmbeddedResource>
-    <EmbeddedResource Include="tools\Lua\LuaFunctionsForm.resx">
-      <DependentUpon>LuaFunctionsForm.cs</DependentUpon>
-    </EmbeddedResource>
-    <EmbeddedResource Include="tools\Lua\LuaRegisteredFunctionsList.resx">
-      <DependentUpon>LuaRegisteredFunctionsList.cs</DependentUpon>
-    </EmbeddedResource>
-    <EmbeddedResource Include="tools\Lua\LuaWinform.resx">
-      <DependentUpon>LuaWinform.cs</DependentUpon>
-    </EmbeddedResource>
-    <EmbeddedResource Include="tools\Macros\MacroInput.resx">
-      <DependentUpon>MacroInput.cs</DependentUpon>
-    </EmbeddedResource>
-    <EmbeddedResource Include="tools\MultiDiskBundler\MultiDiskFileSelector.resx">
-      <DependentUpon>MultiDiskFileSelector.cs</DependentUpon>
-    </EmbeddedResource>
-    <EmbeddedResource Include="tools\MultiDiskBundler\MultiDiskBundler.resx">
-      <DependentUpon>MultiDiskBundler.cs</DependentUpon>
-    </EmbeddedResource>
-    <EmbeddedResource Include="tools\NES\BarcodeEntry.resx">
-      <DependentUpon>BarcodeEntry.cs</DependentUpon>
-    </EmbeddedResource>
-    <EmbeddedResource Include="tools\NES\NESGameGenie.resx">
-      <DependentUpon>NESGameGenie.cs</DependentUpon>
-    </EmbeddedResource>
-    <EmbeddedResource Include="tools\NES\NESMusicRipper.resx">
-      <DependentUpon>NESMusicRipper.cs</DependentUpon>
-    </EmbeddedResource>
-    <EmbeddedResource Include="tools\NES\NESNameTableViewer.resx">
-      <DependentUpon>NESNameTableViewer.cs</DependentUpon>
-    </EmbeddedResource>
-    <EmbeddedResource Include="tools\NES\NESPPU.resx">
-      <DependentUpon>NESPPU.cs</DependentUpon>
-      <SubType>Designer</SubType>
-    </EmbeddedResource>
-    <EmbeddedResource Include="tools\NES\PatternViewer.resx">
-      <DependentUpon>PatternViewer.cs</DependentUpon>
-    </EmbeddedResource>
-    <EmbeddedResource Include="tools\PCE\PCEBGViewer.resx">
-      <DependentUpon>PCEBGViewer.cs</DependentUpon>
-    </EmbeddedResource>
-    <EmbeddedResource Include="tools\PCE\PCESoundDebugger.resx">
-      <DependentUpon>PCESoundDebugger.cs</DependentUpon>
-    </EmbeddedResource>
-    <EmbeddedResource Include="tools\PCE\PCETileViewer.resx">
-      <DependentUpon>PCETileViewer.cs</DependentUpon>
-    </EmbeddedResource>
-    <EmbeddedResource Include="tools\SMS\VDPViewer.resx">
-      <DependentUpon>VDPViewer.cs</DependentUpon>
-    </EmbeddedResource>
-    <EmbeddedResource Include="tools\SNES\SNESGameGenie.resx">
-      <DependentUpon>SNESGameGenie.cs</DependentUpon>
-    </EmbeddedResource>
-    <EmbeddedResource Include="tools\SNES\SNESGraphicsDebugger.resx">
-      <DependentUpon>SNESGraphicsDebugger.cs</DependentUpon>
-    </EmbeddedResource>
-    <EmbeddedResource Include="tools\TAStudio\BookmarksBranchesBox.resx">
-      <DependentUpon>BookmarksBranchesBox.cs</DependentUpon>
-      <SubType>Designer</SubType>
-    </EmbeddedResource>
-    <EmbeddedResource Include="tools\TAStudio\DefaultGreenzoneSettings.resx">
-      <DependentUpon>DefaultGreenzoneSettings.cs</DependentUpon>
-    </EmbeddedResource>
-    <EmbeddedResource Include="tools\TAStudio\FramesPrompt.resx">
-      <DependentUpon>FramesPrompt.cs</DependentUpon>
-    </EmbeddedResource>
-    <EmbeddedResource Include="tools\TAStudio\GreenzoneSettings.resx">
-      <DependentUpon>GreenzoneSettings.cs</DependentUpon>
-    </EmbeddedResource>
-    <EmbeddedResource Include="tools\TAStudio\HeaderEditor.resx">
-      <DependentUpon>HeaderEditor.cs</DependentUpon>
-    </EmbeddedResource>
-    <EmbeddedResource Include="tools\TAStudio\MarkerControl.resx">
-      <DependentUpon>MarkerControl.cs</DependentUpon>
-    </EmbeddedResource>
-    <EmbeddedResource Include="tools\TAStudio\PatternsForm.resx">
-      <DependentUpon>PatternsForm.cs</DependentUpon>
-    </EmbeddedResource>
-    <EmbeddedResource Include="tools\TAStudio\PlaybackBox.resx">
-      <DependentUpon>PlaybackBox.cs</DependentUpon>
-    </EmbeddedResource>
-    <EmbeddedResource Include="tools\TAStudio\ScreenshotForm.resx">
-      <DependentUpon>ScreenshotForm.cs</DependentUpon>
-    </EmbeddedResource>
-    <EmbeddedResource Include="tools\TAStudio\TAStudio.resx">
-      <DependentUpon>TAStudio.cs</DependentUpon>
-    </EmbeddedResource>
-    <EmbeddedResource Include="tools\TAStudio\UndoHistoryForm.resx">
-      <DependentUpon>UndoHistoryForm.cs</DependentUpon>
-    </EmbeddedResource>
-    <EmbeddedResource Include="tools\TI83\TI83KeyPad.resx">
-      <DependentUpon>TI83KeyPad.cs</DependentUpon>
-    </EmbeddedResource>
-    <EmbeddedResource Include="tools\VirtualPads\controls\VirtualPadAnalogButton.resx">
-      <DependentUpon>VirtualPadAnalogButton.cs</DependentUpon>
-    </EmbeddedResource>
-    <EmbeddedResource Include="tools\VirtualPads\controls\VirtualPadAnalogStick.resx">
-      <DependentUpon>VirtualPadAnalogStick.cs</DependentUpon>
-    </EmbeddedResource>
-    <EmbeddedResource Include="tools\VirtualPads\controls\VirtualPadDiscManager.resx">
-      <DependentUpon>VirtualPadDiscManager.cs</DependentUpon>
-    </EmbeddedResource>
-    <EmbeddedResource Include="tools\VirtualPads\controls\VirtualPadTargetScreen.resx">
-      <DependentUpon>VirtualPadTargetScreen.cs</DependentUpon>
-    </EmbeddedResource>
-    <EmbeddedResource Include="tools\VirtualPads\VirtualPad.resx">
-      <DependentUpon>VirtualPad.cs</DependentUpon>
-    </EmbeddedResource>
-    <EmbeddedResource Include="tools\VirtualPads\VirtualpadsTool.resx">
-      <DependentUpon>VirtualpadsTool.cs</DependentUpon>
-    </EmbeddedResource>
-    <EmbeddedResource Include="tools\Watch\RamPoke.resx">
-      <DependentUpon>RamPoke.cs</DependentUpon>
-    </EmbeddedResource>
-    <EmbeddedResource Include="tools\Watch\RamSearch.resx">
-      <DependentUpon>RamSearch.cs</DependentUpon>
-    </EmbeddedResource>
-    <EmbeddedResource Include="tools\Watch\RamWatch.resx">
-      <DependentUpon>RamWatch.cs</DependentUpon>
-    </EmbeddedResource>
-    <EmbeddedResource Include="tools\Watch\WatchEditor.resx">
-      <DependentUpon>WatchEditor.cs</DependentUpon>
-    </EmbeddedResource>
-    <Compile Include="tools\InputPrompt.cs">
-      <SubType>Form</SubType>
-    </Compile>
-    <Compile Include="tools\InputPrompt.Designer.cs">
-      <DependentUpon>InputPrompt.cs</DependentUpon>
-    </Compile>
-    <Compile Include="ScreenSaver.cs" />
-    <Compile Include="tools\ToolBox.cs">
-      <SubType>Form</SubType>
-    </Compile>
-    <Compile Include="tools\ToolBox.Designer.cs">
-      <DependentUpon>ToolBox.cs</DependentUpon>
-    </Compile>
-    <EmbeddedResource Include="Resources\courier16px.fnt" />
-  </ItemGroup>
-  <ItemGroup>
-    <ProjectReference Include="..\BizHawk.Client.ApiHawk\BizHawk.Client.ApiHawk.csproj">
-      <Project>{8e2f11f2-3955-4382-8c3a-ceba1276caea}</Project>
-      <Name>BizHawk.Client.ApiHawk</Name>
-    </ProjectReference>
-    <ProjectReference Include="..\BizHawk.Client.Common\BizHawk.Client.Common.csproj">
-      <Project>{24A0AA3C-B25F-4197-B23D-476D6462DBA0}</Project>
-      <Name>BizHawk.Client.Common</Name>
-    </ProjectReference>
-    <ProjectReference Include="..\BizHawk.Common\BizHawk.Common.csproj">
-      <Project>{866F8D13-0678-4FF9-80A4-A3993FD4D8A3}</Project>
-      <Name>BizHawk.Common</Name>
-    </ProjectReference>
-    <ProjectReference Include="..\BizHawk.Emulation.Common\BizHawk.Emulation.Common.csproj">
-      <Project>{e1a23168-b571-411c-b360-2229e7225e0e}</Project>
-      <Name>BizHawk.Emulation.Common</Name>
-    </ProjectReference>
-    <ProjectReference Include="..\BizHawk.Emulation.Cores\BizHawk.Emulation.Cores.csproj">
-      <Project>{197D4314-8A9F-49BA-977D-54ACEFAEB6BA}</Project>
-      <Name>BizHawk.Emulation.Cores</Name>
-    </ProjectReference>
-    <ProjectReference Include="..\BizHawk.Emulation.DiscSystem\BizHawk.Emulation.DiscSystem.csproj">
-      <Project>{f51946ea-827f-4d82-b841-1f2f6d060312}</Project>
-      <Name>BizHawk.Emulation.DiscSystem</Name>
-    </ProjectReference>
-    <ProjectReference Include="..\Bizware\BizHawk.Bizware.BizwareGL.GdiPlus\BizHawk.Bizware.BizwareGL.GdiPlus.csproj">
-      <Project>{337CA23E-65E7-44E1-9411-97EE08BB8116}</Project>
-      <Name>BizHawk.Bizware.BizwareGL.GdiPlus</Name>
-    </ProjectReference>
-    <ProjectReference Include="..\Bizware\BizHawk.Bizware.BizwareGL.OpenTK\BizHawk.Bizware.BizwareGL.OpenTK.csproj">
-      <Project>{5160CFB1-5389-47C1-B7F6-8A0DC97641EE}</Project>
-      <Name>BizHawk.Bizware.BizwareGL.OpenTK</Name>
-    </ProjectReference>
-    <ProjectReference Include="..\Bizware\BizHawk.Bizware.BizwareGL.SlimDX\BizHawk.Bizware.BizwareGL.SlimDX.csproj">
-      <Project>{E6B436B1-A3CD-4C9A-8F76-5D7154726884}</Project>
-      <Name>BizHawk.Bizware.BizwareGL.SlimDX</Name>
-    </ProjectReference>
-    <ProjectReference Include="..\Bizware\BizHawk.Bizware.BizwareGL\BizHawk.Bizware.BizwareGL.csproj">
-      <Project>{9F84A0B2-861E-4EF4-B89B-5E2A3F38A465}</Project>
-      <Name>BizHawk.Bizware.BizwareGL</Name>
-    </ProjectReference>
-  </ItemGroup>
-  <ItemGroup>
-    <EmbeddedResource Include="AboutBox.resx">
-      <DependentUpon>AboutBox.cs</DependentUpon>
-      <SubType>Designer</SubType>
-    </EmbeddedResource>
-    <EmbeddedResource Include="ArchiveChooser.resx">
-      <DependentUpon>ArchiveChooser.cs</DependentUpon>
-      <SubType>Designer</SubType>
-    </EmbeddedResource>
-    <EmbeddedResource Include="BizBox.resx">
-      <DependentUpon>BizBox.cs</DependentUpon>
-    </EmbeddedResource>
-    <EmbeddedResource Include="config\AutofireConfig.resx">
-      <DependentUpon>AutofireConfig.cs</DependentUpon>
-    </EmbeddedResource>
-    <EmbeddedResource Include="config\MessageConfig.resx">
-      <DependentUpon>MessageConfig.cs</DependentUpon>
-      <SubType>Designer</SubType>
-    </EmbeddedResource>
-    <EmbeddedResource Include="config\SoundConfig.resx">
-      <DependentUpon>SoundConfig.cs</DependentUpon>
-      <SubType>Designer</SubType>
-    </EmbeddedResource>
-    <EmbeddedResource Include="images\BuilderDialog_delete.bmp" />
-    <EmbeddedResource Include="images\BuilderDialog_movedown.bmp" />
-    <EmbeddedResource Include="images\BuilderDialog_moveup.bmp" />
-    <EmbeddedResource Include="images\InserSeparator.bmp" />
-    <EmbeddedResource Include="images\search.ico" />
-    <EmbeddedResource Include="LogWindow.resx">
-      <DependentUpon>LogWindow.cs</DependentUpon>
-    </EmbeddedResource>
-    <EmbeddedResource Include="movie\EditCommentsForm.resx">
-      <DependentUpon>EditCommentsForm.cs</DependentUpon>
-    </EmbeddedResource>
-    <EmbeddedResource Include="movie\EditSubtitlesForm.resx">
-      <DependentUpon>EditSubtitlesForm.cs</DependentUpon>
-    </EmbeddedResource>
-    <EmbeddedResource Include="movie\SubtitleMaker.resx">
-      <DependentUpon>SubtitleMaker.cs</DependentUpon>
-    </EmbeddedResource>
-    <EmbeddedResource Include="tools\TraceLogger.resx">
-      <DependentUpon>TraceLogger.cs</DependentUpon>
-    </EmbeddedResource>
-    <EmbeddedResource Include="tools\InputPrompt.resx">
-      <DependentUpon>InputPrompt.cs</DependentUpon>
-      <SubType>Designer</SubType>
-    </EmbeddedResource>
-    <EmbeddedResource Include="tools\ToolBox.resx">
-      <DependentUpon>ToolBox.cs</DependentUpon>
-      <SubType>Designer</SubType>
-    </EmbeddedResource>
-  </ItemGroup>
-  <ItemGroup>
-    <None Include="app.config" />
-    <None Include="app.manifest" />
-    <None Include="images\FindHS.png" />
-  </ItemGroup>
-  <ItemGroup>
-    <None Include="images\poke.png" />
-  </ItemGroup>
-  <ItemGroup>
-    <None Include="images\search.png" />
-  </ItemGroup>
-  <ItemGroup>
-    <None Include="images\undo.png" />
-  </ItemGroup>
-  <ItemGroup>
-    <None Include="images\restart.png" />
-  </ItemGroup>
-  <ItemGroup>
-    <None Include="config\ControllerImages\SMSController.png" />
-  </ItemGroup>
-  <ItemGroup>
-    <None Include="config\ControllerImages\GBController.png" />
-  </ItemGroup>
-  <ItemGroup>
-    <None Include="config\ControllerImages\PCEngineController.png" />
-  </ItemGroup>
-  <ItemGroup>
-    <None Include="config\ControllerImages\GENController.png" />
-  </ItemGroup>
-  <ItemGroup>
-    <None Include="images\StopButton.png" />
-    <None Include="images\mame.png" />
-    <None Include="Resources\MoveTop.png" />
-    <None Include="Resources\MoveBottom.png" />
-    <None Include="Resources\MoveTop.bmp" />
-    <None Include="Resources\ZXSpectrumKeyboard.bmp" />
-    <None Include="images\WSW.png" />
-    <None Include="images\WNW.png" />
-    <None Include="images\SW.png" />
-    <None Include="images\SSW.png" />
-    <None Include="images\SSE.png" />
-    <None Include="images\SE.png" />
-    <None Include="images\NW.png" />
-    <None Include="images\NNW.png" />
-    <None Include="images\NNE.png" />
-    <None Include="images\NE.png" />
-    <None Include="images\Shark.ico" />
-    <None Include="images\Shark.png" />
-    <None Include="images\ScrollTo.png" />
-    <None Include="images\tastudio\icon_anchor_lag.png" />
-    <None Include="images\tastudio\icon_anchor.png" />
-    <None Include="images\tastudio\icon_marker.png" />
-    <EmbeddedResource Include="Resources\gens.ttf" />
-    <EmbeddedResource Include="Resources\fceux.ttf" />
-    <None Include="images\Circle.png" />
-    <None Include="images\Cross.png" />
-    <None Include="images\Square.png" />
-    <None Include="images\Triangle.png" />
-    <None Include="images\user_blue_small.png" />
-    <None Include="images\user_blue.ico" />
-    <None Include="images\tastudio\ts_v_piano_19_green_blue.png" />
-    <None Include="images\tastudio\ts_v_piano_19_green.png" />
-    <None Include="images\tastudio\ts_v_piano_19_blue.png" />
-    <None Include="images\tastudio\ts_v_piano_19.png" />
-    <None Include="images\tastudio\ts_v_piano_18_green_blue.png" />
-    <None Include="images\tastudio\ts_v_piano_18_green.png" />
-    <None Include="images\tastudio\ts_v_piano_18_blue.png" />
-    <None Include="images\tastudio\ts_v_piano_18.png" />
-    <None Include="images\tastudio\ts_v_piano_17_green_blue.png" />
-    <None Include="images\tastudio\ts_v_piano_17_green.png" />
-    <None Include="images\tastudio\ts_v_piano_17_blue.png" />
-    <None Include="images\tastudio\ts_v_piano_17.png" />
-    <None Include="images\tastudio\ts_v_piano_16_green_blue.png" />
-    <None Include="images\tastudio\ts_v_piano_16_green.png" />
-    <None Include="images\tastudio\ts_v_piano_16_blue.png" />
-    <None Include="images\tastudio\ts_v_piano_16.png" />
-    <None Include="images\tastudio\ts_v_piano_15_green_blue.png" />
-    <None Include="images\tastudio\ts_v_piano_15_green.png" />
-    <None Include="images\tastudio\ts_v_piano_15_blue.png" />
-    <None Include="images\tastudio\ts_v_piano_15.png" />
-    <None Include="images\tastudio\ts_v_piano_14_green_blue.png" />
-    <None Include="images\tastudio\ts_v_piano_14_green.png" />
-    <None Include="images\tastudio\ts_v_piano_14_blue.png" />
-    <None Include="images\tastudio\ts_v_piano_14.png" />
-    <None Include="images\tastudio\ts_v_piano_13_green_blue.png" />
-    <None Include="images\tastudio\ts_v_piano_13_green.png" />
-    <None Include="images\tastudio\ts_v_piano_13_blue.png" />
-    <None Include="images\tastudio\ts_v_piano_13.png" />
-    <None Include="images\tastudio\ts_v_piano_12_green_blue.png" />
-    <None Include="images\tastudio\ts_v_piano_12_green.png" />
-    <None Include="images\tastudio\ts_v_piano_12_blue.png" />
-    <None Include="images\tastudio\ts_v_piano_12.png" />
-    <None Include="images\tastudio\ts_v_piano_11_green_blue.png" />
-    <None Include="images\tastudio\ts_v_piano_11_green.png" />
-    <None Include="images\tastudio\ts_v_piano_11_blue.png" />
-    <None Include="images\tastudio\ts_v_piano_11.png" />
-    <None Include="images\tastudio\ts_v_piano_10_green_blue.png" />
-    <None Include="images\tastudio\ts_v_piano_10_green.png" />
-    <None Include="images\tastudio\ts_v_piano_10_blue.png" />
-    <None Include="images\tastudio\ts_v_piano_10.png" />
-    <None Include="images\tastudio\ts_v_piano_09_green_blue.png" />
-    <None Include="images\tastudio\ts_v_piano_09_green.png" />
-    <None Include="images\tastudio\ts_v_piano_09_blue.png" />
-    <None Include="images\tastudio\ts_v_piano_09.png" />
-    <None Include="images\tastudio\ts_v_piano_08_green_blue.png" />
-    <None Include="images\tastudio\ts_v_piano_08_green.png" />
-    <None Include="images\tastudio\ts_v_piano_08_blue.png" />
-    <None Include="images\tastudio\ts_v_piano_08.png" />
-    <None Include="images\tastudio\ts_v_piano_07_green_blue.png" />
-    <None Include="images\tastudio\ts_v_piano_07_green.png" />
-    <None Include="images\tastudio\ts_v_piano_07_blue.png" />
-    <None Include="images\tastudio\ts_v_piano_07.png" />
-    <None Include="images\tastudio\ts_v_piano_06_green_blue.png" />
-    <None Include="images\tastudio\ts_v_piano_06_green.png" />
-    <None Include="images\tastudio\ts_v_piano_06_blue.png" />
-    <None Include="images\tastudio\ts_v_piano_06.png" />
-    <None Include="images\tastudio\ts_v_piano_05_green_blue.png" />
-    <None Include="images\tastudio\ts_v_piano_05_green.png" />
-    <None Include="images\tastudio\ts_v_piano_05_blue.png" />
-    <None Include="images\tastudio\ts_v_piano_05.png" />
-    <None Include="images\tastudio\ts_v_piano_04_green_blue.png" />
-    <None Include="images\tastudio\ts_v_piano_04_green.png" />
-    <None Include="images\tastudio\ts_v_piano_04_blue.png" />
-    <None Include="images\tastudio\ts_v_piano_04.png" />
-    <None Include="images\tastudio\ts_v_piano_03_green_blue.png" />
-    <None Include="images\tastudio\ts_v_piano_03_green.png" />
-    <None Include="images\tastudio\ts_v_piano_03_blue.png" />
-    <None Include="images\tastudio\ts_v_piano_03.png" />
-    <None Include="images\tastudio\ts_v_piano_02_green_blue.png" />
-    <None Include="images\tastudio\ts_v_piano_02_green.png" />
-    <None Include="images\tastudio\ts_v_piano_02_blue.png" />
-    <None Include="images\tastudio\ts_v_piano_02.png" />
-    <None Include="images\tastudio\ts_v_piano_01_green_blue.png" />
-    <None Include="images\tastudio\ts_v_piano_01_green.png" />
-    <None Include="images\tastudio\ts_v_piano_01_blue.png" />
-    <None Include="images\tastudio\ts_v_piano_01.png" />
-    <None Include="images\tastudio\ts_v_piano_00_green_blue.png" />
-    <None Include="images\tastudio\ts_v_piano_00_green.png" />
-    <None Include="images\tastudio\ts_v_piano_00_blue.png" />
-    <None Include="images\tastudio\ts_v_piano_00.png" />
-    <None Include="images\tastudio\ts_v_arrow_green_blue.png" />
-    <None Include="images\tastudio\ts_v_arrow_green.png" />
-    <None Include="images\tastudio\ts_v_arrow_blue.png" />
-    <None Include="images\tastudio\ts_h_piano_19_green_blue.png" />
-    <None Include="images\tastudio\ts_h_piano_19_green.png" />
-    <None Include="images\tastudio\ts_h_piano_19_blue.png" />
-    <None Include="images\tastudio\ts_h_piano_19.png" />
-    <None Include="images\tastudio\ts_h_piano_18_green_blue.png" />
-    <None Include="images\tastudio\ts_h_piano_18_green.png" />
-    <None Include="images\tastudio\ts_h_piano_18_blue.png" />
-    <None Include="images\tastudio\ts_h_piano_18.png" />
-    <None Include="images\tastudio\ts_h_piano_17_green_blue.png" />
-    <None Include="images\tastudio\ts_h_piano_17_green.png" />
-    <None Include="images\tastudio\ts_h_piano_17_blue.png" />
-    <None Include="images\tastudio\ts_h_piano_17.png" />
-    <None Include="images\tastudio\ts_h_piano_16_green_blue.png" />
-    <None Include="images\tastudio\ts_h_piano_16_green.png" />
-    <None Include="images\tastudio\ts_h_piano_16_blue.png" />
-    <None Include="images\tastudio\ts_h_piano_16.png" />
-    <None Include="images\tastudio\ts_h_piano_15_green_blue.png" />
-    <None Include="images\tastudio\ts_h_piano_15_green.png" />
-    <None Include="images\tastudio\ts_h_piano_15_blue.png" />
-    <None Include="images\tastudio\ts_h_piano_15.png" />
-    <None Include="images\tastudio\ts_h_piano_14_green_blue.png" />
-    <None Include="images\tastudio\ts_h_piano_14_green.png" />
-    <None Include="images\tastudio\ts_h_piano_14_blue.png" />
-    <None Include="images\tastudio\ts_h_piano_14.png" />
-    <None Include="images\tastudio\ts_h_piano_13_green_blue.png" />
-    <None Include="images\tastudio\ts_h_piano_13_green.png" />
-    <None Include="images\tastudio\ts_h_piano_13_blue.png" />
-    <None Include="images\tastudio\ts_h_piano_13.png" />
-    <None Include="images\tastudio\ts_h_piano_12_green_blue.png" />
-    <None Include="images\tastudio\ts_h_piano_12_green.png" />
-    <None Include="images\tastudio\ts_h_piano_12_blue.png" />
-    <None Include="images\tastudio\ts_h_piano_12.png" />
-    <None Include="images\tastudio\ts_h_piano_11_green_blue.png" />
-    <None Include="images\tastudio\ts_h_piano_11_green.png" />
-    <None Include="images\tastudio\ts_h_piano_11_blue.png" />
-    <None Include="images\tastudio\ts_h_piano_11.png" />
-    <None Include="images\tastudio\ts_h_piano_10_green_blue.png" />
-    <None Include="images\tastudio\ts_h_piano_10_green.png" />
-    <None Include="images\tastudio\ts_h_piano_10_blue.png" />
-    <None Include="images\tastudio\ts_h_piano_10.png" />
-    <None Include="images\tastudio\ts_h_piano_09_green_blue.png" />
-    <None Include="images\tastudio\ts_h_piano_09_green.png" />
-    <None Include="images\tastudio\ts_h_piano_09_blue.png" />
-    <None Include="images\tastudio\ts_h_piano_09.png" />
-    <None Include="images\tastudio\ts_h_piano_08_green_blue.png" />
-    <None Include="images\tastudio\ts_h_piano_08_green.png" />
-    <None Include="images\tastudio\ts_h_piano_08_blue.png" />
-    <None Include="images\tastudio\ts_h_piano_08.png" />
-    <None Include="images\tastudio\ts_h_piano_07_green_blue.png" />
-    <None Include="images\tastudio\ts_h_piano_07_green.png" />
-    <None Include="images\tastudio\ts_h_piano_07_blue.png" />
-    <None Include="images\tastudio\ts_h_piano_07.png" />
-    <None Include="images\tastudio\ts_h_piano_06_green_blue.png" />
-    <None Include="images\tastudio\ts_h_piano_06_green.png" />
-    <None Include="images\tastudio\ts_h_piano_06_blue.png" />
-    <None Include="images\tastudio\ts_h_piano_06.png" />
-    <None Include="images\tastudio\ts_h_piano_05_green_blue.png" />
-    <None Include="images\tastudio\ts_h_piano_05_green.png" />
-    <None Include="images\tastudio\ts_h_piano_05_blue.png" />
-    <None Include="images\tastudio\ts_h_piano_05.png" />
-    <None Include="images\tastudio\ts_h_piano_04_green_blue.png" />
-    <None Include="images\tastudio\ts_h_piano_04_green.png" />
-    <None Include="images\tastudio\ts_h_piano_04_blue.png" />
-    <None Include="images\tastudio\ts_h_piano_04.png" />
-    <None Include="images\tastudio\ts_h_piano_03_green_blue.png" />
-    <None Include="images\tastudio\ts_h_piano_03_green.png" />
-    <None Include="images\tastudio\ts_h_piano_03_blue.png" />
-    <None Include="images\tastudio\ts_h_piano_03.png" />
-    <None Include="images\tastudio\ts_h_piano_02_green_blue.png" />
-    <None Include="images\tastudio\ts_h_piano_02_green.png" />
-    <None Include="images\tastudio\ts_h_piano_02_blue.png" />
-    <None Include="images\tastudio\ts_h_piano_02.png" />
-    <None Include="images\tastudio\ts_h_piano_01_green_blue.png" />
-    <None Include="images\tastudio\ts_h_piano_01_green.png" />
-    <None Include="images\tastudio\ts_h_piano_01_blue.png" />
-    <None Include="images\tastudio\ts_h_piano_01.png" />
-    <None Include="images\tastudio\ts_h_piano_00_green_blue.png" />
-    <None Include="images\tastudio\ts_h_piano_00_green.png" />
-    <None Include="images\tastudio\ts_h_piano_00_blue.png" />
-    <None Include="images\tastudio\ts_h_piano_00.png" />
-    <None Include="images\tastudio\ts_h_arrow_green_blue.png" />
-    <None Include="images\tastudio\ts_h_arrow_green.png" />
-    <None Include="images\tastudio\ts_h_arrow_blue.png" />
-    <None Include="images\noconnect_16x16.png" />
-    <None Include="images\snes9x.png" />
-    <None Include="images\YellowUp.png" />
-    <None Include="images\YellowRight.png" />
-    <None Include="images\YellowLeft.png" />
-    <None Include="images\YellowDown.png" />
-    <None Include="images\user_blue.png" />
-    <None Include="images\thumbsdown.png" />
-    <None Include="images\monitor.png" />
-    <None Include="images\ppsspp.png" />
-    <None Include="images\QuickNes.png" />
-    <None Include="images\sms-icon.png" />
-    <None Include="images\pcb.png" />
-    <None Include="images\tvIcon.png" />
-    <EmbeddedResource Include="Resources\courier16px_0.png" />
-    <None Include="images\pcejin1.bmp" />
-    <None Include="images\watch.ico" />
-    <None Include="images\TurboFastForward.png" />
-    <None Include="images\cheat.png" />
-    <None Include="images\Cheats.ico" />
-    <None Include="images\Debugger.png" />
-    <None Include="images\Stop.png" />
-    <None Include="images\ToolBox.png" />
-    <None Include="images\Pause.png" />
-    <None Include="images\Play.png" />
-    <None Include="config\ControllerImages\TI83Calculator.png" />
-    <None Include="images\whiteTriUp.png" />
-    <None Include="images\whiteTriDown.png" />
-    <None Include="images\whiteTriLeft.png" />
-    <None Include="images\whiteTriRight.png" />
-    <None Include="images\Lua.png" />
-    <None Include="images\textdoc.png" />
-    <None Include="images\calculator.png" />
-    <None Include="images\NESControllerIcon.png" />
-    <None Include="images\FastForward.png" />
-    <None Include="images\ReadOnly.png" />
-    <None Include="images\Back.png" />
-    <None Include="images\BackMore.png" />
-    <None Include="images\Forward.png" />
-    <None Include="images\ForwardMore.png" />
-    <None Include="images\BlueDown.png" />
-    <None Include="images\BlueUp.png" />
-    <None Include="images\WarningHS.png" />
-    <None Include="images\TAStudio.png" />
-    <None Include="images\redo.png" />
-    <None Include="images\OpenFile.png" />
-    <None Include="images\SaveAs.png" />
-    <None Include="images\NewFile.png" />
-    <None Include="images\Duplicate.png" />
-    <None Include="images\CutHS.png" />
-    <None Include="images\Refresh.png" />
-    <None Include="images\PrintPreviewHS.png" />
-    <None Include="images\Previous.png" />
-    <None Include="images\LoadConfig.png" />
-    <None Include="images\SaveConfig.png" />
-    <None Include="images\Save.png" />
-    <None Include="images\GameController.png" />
-    <None Include="images\HotKeys.png" />
-    <None Include="images\Close.png" />
-    <None Include="images\CopyFolderHS.png" />
-    <None Include="images\MessageConfig.png" />
-    <None Include="images\AudioHS.png" />
-    <None Include="images\Delete.png" />
-    <None Include="images\MoveDown.png" />
-    <None Include="images\MoveUp.png" />
-    <None Include="images\InsertSeparator.png" />
-    <None Include="images\Fullscreen.png" />
-    <None Include="images\camera.png" />
-    <None Include="images\Recent.png" />
-    <None Include="images\Blank.png" />
-    <None Include="images\RecordHS.png" />
-    <None Include="images\GreenCheck.png" />
-    <None Include="images\RetroQuestion.png" />
-    <None Include="images\ExclamationRed.png" />
-    <None Include="images\Translation.png" />
-    <None Include="images\HomeBrew.png" />
-    <None Include="images\Hack.png" />
-    <None Include="images\AVI.png" />
-    <None Include="images\MoveRight.png" />
-    <None Include="images\MoveLeft.png" />
-    <None Include="images\Scan.png" />
-    <None Include="images\corphawk.jpg" />
-    <None Include="images\Help.png" />
-    <None Include="images\CorpHawkSmall.png" />
-    <None Include="images\Freeze.png" />
-    <None Include="images\Unfreeze.png" />
-    <None Include="images\AutoSearch.png" />
-    <None Include="images\Lightning.png" />
-    <None Include="images\Bug.png" />
-    <None Include="images\console32x32.png" />
-    <None Include="images\console16x16.png" />
-    <None Include="images\Import.png" />
-    <None Include="images\atari_controller.png" />
-    <None Include="config\ControllerImages\NES_Controller.png" />
-    <None Include="config\ControllerImages\SNES_Controller.png" />
-    <None Include="config\ControllerImages\TI83_Controller.png" />
-    <None Include="images\GenesisControllerIcon.png" />
-    <None Include="config\ControllerImages\C64Joystick.png" />
-    <None Include="config\ControllerImages\C64Keyboard.png" />
-    <None Include="config\ControllerImages\colecovisioncontroller.png" />
-    <None Include="config\ControllerImages\GBA_Controller.png" />
-    <None Include="images\C64Symbol.png" />
-    <None Include="images\LightOff.png" />
-    <None Include="images\LightOn.png" />
-    <None Include="images\Both.png" />
-    <None Include="config\ControllerImages\A78Joystick.png" />
-    <None Include="config\ControllerImages\VBoyController.png" />
-    <None Include="config\ControllerImages\IntVController.png" />
-    <None Include="config\ControllerImages\Lynx.png" />
-    <Content Include="config\ControllerImages\N64.png" />
-    <None Include="config\ControllerImages\psx_dualshock.png" />
-    <None Include="config\ControllerImages\PSX-Original-Controller.png" />
-    <Content Include="config\ControllerImages\SaturnController.jpg" />
-    <None Include="images\addWatch.ico" />
-    <None Include="images\gba-icon.png" />
-    <None Include="images\checkbox.png" />
-    <None Include="images\Erase.png" />
-    <None Include="images\bsnes.png" />
-    <None Include="images\genplus.png" />
-    <None Include="images\gambatte.png" />
-    <None Include="images\dual.png" />
-    <None Include="config\ControllerImages\WonderSwanColor.png" />
-    <None Include="images\alt_about_image.png" />
-    <None Include="images\connect_16x16.png" />
-    <None Include="images\add.png" />
-    <None Include="images\HawkInLove.png" />
-    <None Include="images\ControllerImages\AppleIIKeyboard.png" />
-    <None Include="images\BlankCursor.cur" />
-    <None Include="images\cdlogger.ico" />
-    <None Include="images\AddEdit.png" />
-    <None Include="images\JumpTo.png" />
-    <None Include="images\ENE.png" />
-    <None Include="images\ESE.png" />
-    <None Include="images\ControllerImages\NGPController.png" />
-    <Content Include="config\ControllerImages\ZXSpectrumKeyboards.png" />
-    <None Include="images\ControllerImages\ArcadeController.jpg" />
-    <Content Include="images\logo.ico" />
-    <None Include="images\Paste.png" />
-    <None Include="images\reboot.png" />
-    <None Include="images\SNESControllerIcon.png" />
-    <None Include="images\pencil.png" />
-    <None Include="images\Refresh.bmp" />
-    <None Include="images\TruncateFromRW.png" />
-    <None Include="images\TruncateFromFile.png" />
-  </ItemGroup>
-  <ItemGroup>
-    <BootstrapperPackage Include="Microsoft.Net.Client.3.5">
-      <Visible>False</Visible>
-      <ProductName>.NET Framework 3.5 SP1 Client Profile</ProductName>
-      <Install>false</Install>
-    </BootstrapperPackage>
-    <BootstrapperPackage Include="Microsoft.Net.Framework.2.0">
-      <Visible>False</Visible>
-      <ProductName>.NET Framework 2.0 %28x86%29</ProductName>
-      <Install>false</Install>
-    </BootstrapperPackage>
-    <BootstrapperPackage Include="Microsoft.Net.Framework.3.0">
-      <Visible>False</Visible>
-      <ProductName>.NET Framework 3.0 %28x86%29</ProductName>
-      <Install>false</Install>
-    </BootstrapperPackage>
-    <BootstrapperPackage Include="Microsoft.Net.Framework.3.5">
-      <Visible>False</Visible>
-      <ProductName>.NET Framework 3.5</ProductName>
-      <Install>false</Install>
-    </BootstrapperPackage>
-    <BootstrapperPackage Include="Microsoft.Net.Framework.3.5.SP1">
-      <Visible>False</Visible>
-      <ProductName>.NET Framework 3.5 SP1</ProductName>
-      <Install>true</Install>
-    </BootstrapperPackage>
-    <BootstrapperPackage Include="Microsoft.Windows.Installer.3.1">
-      <Visible>False</Visible>
-      <ProductName>Windows Installer 3.1</ProductName>
-      <Install>true</Install>
-    </BootstrapperPackage>
-  </ItemGroup>
-  <ItemGroup>
-    <Folder Include="config\Saturn\" />
-  </ItemGroup>
-  <Import Project="$(MSBuildBinPath)\Microsoft.CSharp.targets" />
-  <!-- To modify your build process, add your task inside one of the targets below and uncomment it. 
-       Other similar extension points exist, see Microsoft.Common.targets.
-  <Target Name="BeforeBuild">
-  </Target>
-  <Target Name="AfterBuild">
-  </Target>
-  -->
-  <PropertyGroup>
-    <PostBuildEvent>
-    </PostBuildEvent>
-  </PropertyGroup>
-  <PropertyGroup>
-    <PreBuildEvent Condition=" '$(OS)' == 'Windows_NT' ">"$(SolutionDir)subwcrev.bat" "$(ProjectDir)"</PreBuildEvent>
-    <PreBuildEvent Condition=" '$(OS)' != 'Windows_NT' ">"$(SolutionDir)subwcrev.sh" "$(ProjectDir)"</PreBuildEvent>
-  </PropertyGroup>
-  <PropertyGroup>
-    <PreBuildEvent />
-  </PropertyGroup>
-  <Import Project="$(SolutionDir)Build\Common.targets" />
+﻿<?xml version="1.0" encoding="utf-8"?>
+<Project ToolsVersion="12.0" DefaultTargets="Build" xmlns="http://schemas.microsoft.com/developer/msbuild/2003">
+  <PropertyGroup>
+    <Configuration Condition=" '$(Configuration)' == '' ">Debug</Configuration>
+    <Platform Condition=" '$(Platform)' == '' ">x86</Platform>
+    <ProductVersion>9.0.30729</ProductVersion>
+    <SchemaVersion>2.0</SchemaVersion>
+    <ProjectGuid>{DD448B37-BA3F-4544-9754-5406E8094723}</ProjectGuid>
+    <OutputType>WinExe</OutputType>
+    <AppDesignerFolder>Properties</AppDesignerFolder>
+    <RootNamespace>BizHawk.Client.EmuHawk</RootNamespace>
+    <AssemblyName>EmuHawk</AssemblyName>
+    <TargetFrameworkVersion>v4.6.1</TargetFrameworkVersion>
+    <FileAlignment>512</FileAlignment>
+    <StartupObject>BizHawk.Client.EmuHawk.Program</StartupObject>
+    <IsWebBootstrapper>false</IsWebBootstrapper>
+    <ApplicationIcon>images\logo.ico</ApplicationIcon>
+    <FileUpgradeFlags>
+    </FileUpgradeFlags>
+    <OldToolsVersion>3.5</OldToolsVersion>
+    <UpgradeBackupLocation />
+    <TargetFrameworkProfile />
+    <DefineConstants Condition=" '$(OS)' == 'Windows_NT' ">WINDOWS</DefineConstants>
+    <PublishUrl>publish\</PublishUrl>
+    <Install>true</Install>
+    <InstallFrom>Disk</InstallFrom>
+    <Prefer32Bit>false</Prefer32Bit>
+    <UpdateEnabled>false</UpdateEnabled>
+    <UpdateMode>Foreground</UpdateMode>
+    <UpdateInterval>7</UpdateInterval>
+    <UpdateIntervalUnits>Days</UpdateIntervalUnits>
+    <UpdatePeriodically>false</UpdatePeriodically>
+    <UpdateRequired>false</UpdateRequired>
+    <MapFileExtensions>true</MapFileExtensions>
+    <ApplicationRevision>0</ApplicationRevision>
+    <ApplicationVersion>1.0.0.%2a</ApplicationVersion>
+    <UseApplicationTrust>false</UseApplicationTrust>
+    <BootstrapperEnabled>true</BootstrapperEnabled>
+    <ResolveAssemblyWarnOrErrorOnTargetArchitectureMismatch>None</ResolveAssemblyWarnOrErrorOnTargetArchitectureMismatch>
+    <AutoGenerateBindingRedirects>true</AutoGenerateBindingRedirects>
+    <LangVersion>8.0</LangVersion>
+  </PropertyGroup>
+  <PropertyGroup>
+    <NoWin32Manifest>true</NoWin32Manifest>
+  </PropertyGroup>
+  <PropertyGroup Condition="'$(Configuration)|$(Platform)' == 'Debug|AnyCPU'">
+    <DebugSymbols>true</DebugSymbols>
+    <OutputPath>..\output\</OutputPath>
+    <DefineConstants>DEBUG;WINDOWS;EXE_PROJECT</DefineConstants>
+    <AllowUnsafeBlocks>true</AllowUnsafeBlocks>
+    <DebugType>full</DebugType>
+    <PlatformTarget>AnyCPU</PlatformTarget>
+    <UseVSHostingProcess>false</UseVSHostingProcess>
+    <ErrorReport>prompt</ErrorReport>
+    <!--<CodeAnalysisRuleSet>AllRules.ruleset</CodeAnalysisRuleSet>-->
+    <CodeAnalysisRuleSet Condition=" '$(OS)' == 'Windows_NT' ">AllRules.ruleset</CodeAnalysisRuleSet>
+  </PropertyGroup>
+  <PropertyGroup Condition="'$(Configuration)|$(Platform)' == 'Release|AnyCPU'">
+    <OutputPath>..\output\</OutputPath>
+    <DefineConstants>WINDOWS;EXE_PROJECT</DefineConstants>
+    <AllowUnsafeBlocks>true</AllowUnsafeBlocks>
+    <Optimize>true</Optimize>
+    <DebugType>pdbonly</DebugType>
+    <PlatformTarget>AnyCPU</PlatformTarget>
+    <UseVSHostingProcess>false</UseVSHostingProcess>
+    <ErrorReport>prompt</ErrorReport>
+    <!--<CodeAnalysisRuleSet>AllRules.ruleset</CodeAnalysisRuleSet>-->
+    <CodeAnalysisRuleSet Condition=" '$(OS)' == 'Windows_NT' ">AllRules.ruleset</CodeAnalysisRuleSet>
+  </PropertyGroup>
+  <ItemGroup>
+    <Reference Include="GongShell">
+      <HintPath>..\References\GongShell.dll</HintPath>
+    </Reference>
+    <Reference Include="ICSharpCode.SharpZipLib">
+      <HintPath>..\References\ICSharpCode.SharpZipLib.dll</HintPath>
+    </Reference>
+    <Reference Include="Microsoft.CSharp" />
+    <!--<Reference Include="Microsoft.VisualBasic" Condition=" '$(OS)' == 'Windows_NT' " />-->
+    <Reference Include="Microsoft.VisualBasic" />
+    <Reference Include="Newtonsoft.Json">
+      <HintPath>..\References\Newtonsoft.Json.dll</HintPath>
+    </Reference>
+    <Reference Include="NLua, Version=1.3.2.0, Culture=neutral, processorArchitecture=MSIL">
+      <SpecificVersion>False</SpecificVersion>
+      <HintPath>..\output\dll\nlua\NLua.dll</HintPath>
+      <Private>False</Private>
+    </Reference>
+    <Reference Include="OpenTK, Version=1.1.0.0, Culture=neutral, PublicKeyToken=bad199fe84eb3df4, processorArchitecture=MSIL">
+      <SpecificVersion>False</SpecificVersion>
+      <HintPath>..\References\OpenTK.dll</HintPath>
+    </Reference>
+    <Reference Include="SlimDX">
+      <HintPath>..\References\x64\SlimDX.dll</HintPath>
+    </Reference>
+    <Reference Include="System" />
+    <Reference Include="System.Core">
+      <RequiredTargetFramework>3.5</RequiredTargetFramework>
+    </Reference>
+    <Reference Include="System.DirectoryServices" />
+    <Reference Include="System.Net.Http" />
+    <Reference Include="System.Numerics" />
+    <Reference Include="System.Xaml" />
+    <Reference Include="System.Xml.Linq">
+      <RequiredTargetFramework>3.5</RequiredTargetFramework>
+    </Reference>
+    <Reference Include="System.Data.DataSetExtensions">
+      <RequiredTargetFramework>3.5</RequiredTargetFramework>
+    </Reference>
+    <Reference Include="System.Data" />
+    <Reference Include="System.Deployment" Condition=" '$(OS)' == 'Windows_NT' " />
+    <Reference Include="System.Drawing" />
+    <Reference Include="System.Windows.Forms" />
+    <Reference Include="System.Xml" />
+    <Reference Include="WindowsBase" />
+  </ItemGroup>
+  <ItemGroup>
+    <Compile Include="..\BizHawk.Common\OSTailoredCode.cs">
+      <Link>OSTailoredCode.cs</Link>
+    </Compile>
+    <Compile Include="..\Version\svnrev.cs">
+      <Link>svnrev.cs</Link>
+    </Compile>
+    <Compile Include="..\Version\VersionInfo.cs">
+      <Link>VersionInfo.cs</Link>
+    </Compile>
+    <Compile Include="AboutBox.cs">
+      <SubType>Form</SubType>
+    </Compile>
+    <Compile Include="AboutBox.Designer.cs">
+      <DependentUpon>AboutBox.cs</DependentUpon>
+    </Compile>
+    <Compile Include="ArchiveChooser.cs">
+      <SubType>Form</SubType>
+    </Compile>
+    <Compile Include="ArchiveChooser.Designer.cs">
+      <DependentUpon>ArchiveChooser.cs</DependentUpon>
+    </Compile>
+    <Compile Include="ArgParser.cs" />
+    <Compile Include="AVOut\AviWriter.cs" />
+    <Compile Include="AVOut\AVSync.cs" />
+    <Compile Include="AVOut\BmpVideoProvder.cs" />
+    <Compile Include="AVOut\FFmpegWriter.cs" />
+    <Compile Include="AVOut\FFmpegWriterForm.cs">
+      <SubType>Form</SubType>
+    </Compile>
+    <Compile Include="AVOut\FFmpegWriterForm.Designer.cs">
+      <DependentUpon>FFmpegWriterForm.cs</DependentUpon>
+    </Compile>
+    <Compile Include="AVOut\GifWriter.cs" />
+    <Compile Include="AVOut\GifWriterForm.cs">
+      <SubType>Form</SubType>
+    </Compile>
+    <Compile Include="AVOut\GifWriterForm.Designer.cs">
+      <DependentUpon>GifWriterForm.cs</DependentUpon>
+    </Compile>
+    <Compile Include="AVOut\IVideoWriter.cs" />
+    <Compile Include="AVOut\JMDForm.cs">
+      <SubType>Form</SubType>
+    </Compile>
+    <Compile Include="AVOut\JMDForm.Designer.cs">
+      <DependentUpon>JMDForm.cs</DependentUpon>
+    </Compile>
+    <Compile Include="AVOut\JMDWriter.cs" />
+    <Compile Include="AVOut\NumericTextBox.cs">
+      <SubType>Component</SubType>
+    </Compile>
+    <Compile Include="AVOut\NutMuxer.cs" />
+    <Compile Include="AVOut\NutWriter.cs" />
+    <Compile Include="AVOut\ImageSequenceWriter.cs" />
+    <Compile Include="AVOut\Quantize\OctreeQuantizer.cs">
+      <SubType>Code</SubType>
+    </Compile>
+    <Compile Include="AVOut\Quantize\PaletteTable.cs">
+      <SubType>Code</SubType>
+    </Compile>
+    <Compile Include="AVOut\Quantize\Quantizer.cs">
+      <SubType>Code</SubType>
+    </Compile>
+    <Compile Include="AVOut\SynclessRecorder.cs" />
+    <Compile Include="AVOut\SynclessRecordingTools.cs">
+      <SubType>Form</SubType>
+    </Compile>
+    <Compile Include="AVOut\SynclessRecordingTools.Designer.cs">
+      <DependentUpon>SynclessRecordingTools.cs</DependentUpon>
+    </Compile>
+    <Compile Include="AVOut\VideoWriterChooserForm.cs">
+      <SubType>Form</SubType>
+    </Compile>
+    <Compile Include="AVOut\VideoWriterChooserForm.Designer.cs">
+      <DependentUpon>VideoWriterChooserForm.cs</DependentUpon>
+    </Compile>
+    <Compile Include="AVOut\WavWriter.cs" />
+    <Compile Include="BizBox.cs">
+      <SubType>Form</SubType>
+    </Compile>
+    <Compile Include="BizBox.Designer.cs">
+      <DependentUpon>BizBox.cs</DependentUpon>
+    </Compile>
+    <Compile Include="BizBoxInfoControl.cs">
+      <SubType>UserControl</SubType>
+    </Compile>
+    <Compile Include="BizBoxInfoControl.Designer.cs">
+      <DependentUpon>BizBoxInfoControl.cs</DependentUpon>
+    </Compile>
+    <Compile Include="Communication.cs" />
+    <Compile Include="config\AmstradCPC\AmstradCPCCoreEmulationSettings.cs">
+      <SubType>Form</SubType>
+    </Compile>
+    <Compile Include="config\AmstradCPC\AmstradCPCCoreEmulationSettings.Designer.cs">
+      <DependentUpon>AmstradCPCCoreEmulationSettings.cs</DependentUpon>
+    </Compile>
+    <Compile Include="config\AmstradCPC\AmstradCPCAudioSettings.cs">
+      <SubType>Form</SubType>
+    </Compile>
+    <Compile Include="config\AmstradCPC\AmstradCPCAudioSettings.Designer.cs">
+      <DependentUpon>AmstradCPCAudioSettings.cs</DependentUpon>
+    </Compile>
+    <Compile Include="config\AmstradCPC\AmstradCPCPokeMemory.cs">
+      <SubType>Form</SubType>
+    </Compile>
+    <Compile Include="config\AmstradCPC\AmstradCPCPokeMemory.Designer.cs">
+      <DependentUpon>AmstradCPCPokeMemory.cs</DependentUpon>
+    </Compile>
+    <Compile Include="config\AmstradCPC\AmstradCPCNonSyncSettings.cs">
+      <SubType>Form</SubType>
+    </Compile>
+    <Compile Include="config\AmstradCPC\AmstradCPCNonSyncSettings.Designer.cs">
+      <DependentUpon>AmstradCPCNonSyncSettings.cs</DependentUpon>
+    </Compile>
+    <Compile Include="config\AnalogRangeConfig.cs">
+      <SubType>Component</SubType>
+    </Compile>
+    <Compile Include="config\AnalogRangeConfig.Designer.cs">
+      <DependentUpon>AnalogRangeConfig.cs</DependentUpon>
+    </Compile>
+    <Compile Include="config\AnalogRangeConfigControl.cs">
+      <SubType>UserControl</SubType>
+    </Compile>
+    <Compile Include="config\AnalogRangeConfigControl.Designer.cs">
+      <DependentUpon>AnalogRangeConfigControl.cs</DependentUpon>
+    </Compile>
+    <Compile Include="config\AutofireConfig.cs">
+      <SubType>Form</SubType>
+    </Compile>
+    <Compile Include="config\AutofireConfig.Designer.cs">
+      <DependentUpon>AutofireConfig.cs</DependentUpon>
+    </Compile>
+    <Compile Include="config\ControllerConfig.cs">
+      <SubType>Form</SubType>
+    </Compile>
+    <Compile Include="config\ControllerConfig.Designer.cs">
+      <DependentUpon>ControllerConfig.cs</DependentUpon>
+    </Compile>
+    <Compile Include="config\ControllerConfig\AnalogBindControl.cs">
+      <SubType>UserControl</SubType>
+    </Compile>
+    <Compile Include="config\ControllerConfig\AnalogBindControl.Designer.cs">
+      <DependentUpon>AnalogBindControl.cs</DependentUpon>
+    </Compile>
+    <Compile Include="config\ControllerConfig\AnalogBindPanel.cs">
+      <SubType>UserControl</SubType>
+    </Compile>
+    <Compile Include="config\ControllerConfig\ControllerConfigPanel.cs">
+      <SubType>UserControl</SubType>
+    </Compile>
+    <Compile Include="config\ControllerConfig\ControllerConfigPanel.Designer.cs">
+      <DependentUpon>ControllerConfigPanel.cs</DependentUpon>
+    </Compile>
+    <Compile Include="config\DisplayConfigLite.cs">
+      <SubType>Form</SubType>
+    </Compile>
+    <Compile Include="config\DisplayConfigLite.Designer.cs">
+      <DependentUpon>DisplayConfigLite.cs</DependentUpon>
+    </Compile>
+    <Compile Include="config\FileExtensionPreferences.cs">
+      <SubType>Form</SubType>
+    </Compile>
+    <Compile Include="config\FileExtensionPreferences.Designer.cs">
+      <DependentUpon>FileExtensionPreferences.cs</DependentUpon>
+    </Compile>
+    <Compile Include="config\FileExtensionPreferencesPicker.cs">
+      <SubType>UserControl</SubType>
+    </Compile>
+    <Compile Include="config\FileExtensionPreferencesPicker.Designer.cs">
+      <DependentUpon>FileExtensionPreferencesPicker.cs</DependentUpon>
+    </Compile>
+    <Compile Include="config\FirmwaresConfig.cs">
+      <SubType>Form</SubType>
+    </Compile>
+    <Compile Include="config\FirmwaresConfig.Designer.cs">
+      <DependentUpon>FirmwaresConfig.cs</DependentUpon>
+    </Compile>
+    <Compile Include="config\FirmwaresConfigInfo.cs">
+      <SubType>Form</SubType>
+    </Compile>
+    <Compile Include="config\FirmwaresConfigInfo.Designer.cs">
+      <DependentUpon>FirmwaresConfigInfo.cs</DependentUpon>
+    </Compile>
+    <Compile Include="config\DisplayConfig.cs">
+      <SubType>Form</SubType>
+    </Compile>
+    <Compile Include="config\DisplayConfig.Designer.cs">
+      <DependentUpon>DisplayConfig.cs</DependentUpon>
+    </Compile>
+    <Compile Include="config\GB\BmpView.cs">
+      <SubType>Component</SubType>
+    </Compile>
+    <Compile Include="config\GB\CGBColorChooserForm.cs">
+      <SubType>Form</SubType>
+    </Compile>
+    <Compile Include="config\GB\CGBColorChooserForm.Designer.cs">
+      <DependentUpon>CGBColorChooserForm.cs</DependentUpon>
+    </Compile>
+    <Compile Include="config\GB\ColorChooserForm.cs">
+      <SubType>Form</SubType>
+    </Compile>
+    <Compile Include="config\GB\ColorChooserForm.Designer.cs">
+      <DependentUpon>ColorChooserForm.cs</DependentUpon>
+    </Compile>
+    <Compile Include="config\GB\DGBPrefs.cs">
+      <SubType>Form</SubType>
+    </Compile>
+    <Compile Include="config\GB\DGBPrefs.Designer.cs">
+      <DependentUpon>DGBPrefs.cs</DependentUpon>
+    </Compile>
+    <Compile Include="config\GB\GBPrefControl.cs">
+      <SubType>UserControl</SubType>
+    </Compile>
+    <Compile Include="config\GB\GBPrefControl.Designer.cs">
+      <DependentUpon>GBPrefControl.cs</DependentUpon>
+    </Compile>
+    <Compile Include="config\GB\GBPrefs.cs">
+      <SubType>Form</SubType>
+    </Compile>
+    <Compile Include="config\GB\GBPrefs.Designer.cs">
+      <DependentUpon>GBPrefs.cs</DependentUpon>
+    </Compile>
+    <Compile Include="config\GenericCoreConfig.cs">
+      <SubType>Form</SubType>
+    </Compile>
+    <Compile Include="config\GenericCoreConfig.Designer.cs">
+      <DependentUpon>GenericCoreConfig.cs</DependentUpon>
+    </Compile>
+    <Compile Include="config\GuiOptions.cs">
+      <SubType>Form</SubType>
+    </Compile>
+    <Compile Include="config\GuiOptions.Designer.cs">
+      <DependentUpon>GuiOptions.cs</DependentUpon>
+    </Compile>
+    <Compile Include="config\HotkeyConfig.cs">
+      <SubType>Form</SubType>
+    </Compile>
+    <Compile Include="config\HotkeyConfig.Designer.cs">
+      <DependentUpon>HotkeyConfig.cs</DependentUpon>
+    </Compile>
+    <Compile Include="config\InputCompositeWidget.cs">
+      <SubType>UserControl</SubType>
+    </Compile>
+    <Compile Include="config\InputCompositeWidget.Designer.cs">
+      <DependentUpon>InputCompositeWidget.cs</DependentUpon>
+    </Compile>
+    <Compile Include="config\InputWidget.cs">
+      <SubType>Component</SubType>
+    </Compile>
+    <Compile Include="config\ColecoVision\ColecoControllerSettings.cs">
+      <SubType>Form</SubType>
+    </Compile>
+    <Compile Include="config\ColecoVision\ColecoControllerSettings.Designer.cs">
+      <DependentUpon>ColecoControllerSettings.cs</DependentUpon>
+    </Compile>
+    <Compile Include="config\A7800\A7800ControllerSettings.cs">
+      <SubType>Form</SubType>
+    </Compile>
+    <Compile Include="config\A7800\A7800ControllerSettings.Designer.cs">
+      <DependentUpon>A7800ControllerSettings.cs</DependentUpon>
+    </Compile>
+    <Compile Include="config\A7800\A7800FilterSettings.cs">
+      <SubType>Form</SubType>
+    </Compile>
+    <Compile Include="config\A7800\A7800FilterSettings.Designer.cs">
+      <DependentUpon>A7800FilterSettings.cs</DependentUpon>
+    </Compile>
+    <Compile Include="config\INTV\IntvControllerSettings.cs">
+      <SubType>Form</SubType>
+    </Compile>
+    <Compile Include="config\INTV\IntvControllerSettings.Designer.cs">
+      <DependentUpon>IntvControllerSettings.cs</DependentUpon>
+    </Compile>
+    <Compile Include="config\MessageConfig.cs">
+      <SubType>Form</SubType>
+    </Compile>
+    <Compile Include="config\MessageConfig.Designer.cs">
+      <DependentUpon>MessageConfig.cs</DependentUpon>
+    </Compile>
+    <Compile Include="config\N64\N64ControllerSettingControl.cs">
+      <SubType>UserControl</SubType>
+    </Compile>
+    <Compile Include="config\N64\N64ControllerSettingControl.Designer.cs">
+      <DependentUpon>N64ControllerSettingControl.cs</DependentUpon>
+    </Compile>
+    <Compile Include="config\N64\N64ControllersSetup.cs">
+      <SubType>Form</SubType>
+    </Compile>
+    <Compile Include="config\N64\N64ControllersSetup.Designer.cs">
+      <DependentUpon>N64ControllersSetup.cs</DependentUpon>
+    </Compile>
+    <Compile Include="config\N64\N64VideoPluginconfig.cs">
+      <SubType>Form</SubType>
+    </Compile>
+    <Compile Include="config\N64\N64VideoPluginconfig.Designer.cs">
+      <DependentUpon>N64VideoPluginconfig.cs</DependentUpon>
+    </Compile>
+    <Compile Include="config\NES\DataTableDictionaryBind.cs" />
+    <Compile Include="config\NES\NesControllerSettings.cs">
+      <SubType>Form</SubType>
+    </Compile>
+    <Compile Include="config\NES\NesControllerSettings.Designer.cs">
+      <DependentUpon>NesControllerSettings.cs</DependentUpon>
+    </Compile>
+    <Compile Include="config\NES\NESGraphicsConfig.cs">
+      <SubType>Form</SubType>
+    </Compile>
+    <Compile Include="config\NES\NESGraphicsConfig.Designer.cs">
+      <DependentUpon>NESGraphicsConfig.cs</DependentUpon>
+    </Compile>
+    <Compile Include="config\NES\NESSoundConfig.cs">
+      <SubType>Form</SubType>
+    </Compile>
+    <Compile Include="config\NES\NESSoundConfig.Designer.cs">
+      <DependentUpon>NESSoundConfig.cs</DependentUpon>
+    </Compile>
+    <Compile Include="config\NES\NESSyncSettingsForm.cs">
+      <SubType>Form</SubType>
+    </Compile>
+    <Compile Include="config\NES\NESSyncSettingsForm.Designer.cs">
+      <DependentUpon>NESSyncSettingsForm.cs</DependentUpon>
+    </Compile>
+    <Compile Include="config\NES\NESVSSettings.cs">
+      <SubType>Form</SubType>
+    </Compile>
+    <Compile Include="config\NES\NESVSSettings.Designer.cs">
+      <DependentUpon>NESVSSettings.cs</DependentUpon>
+    </Compile>
+    <Compile Include="config\NES\QuickNesConfig.cs">
+      <SubType>Form</SubType>
+    </Compile>
+    <Compile Include="config\NES\QuickNesConfig.Designer.cs">
+      <DependentUpon>QuickNesConfig.cs</DependentUpon>
+    </Compile>
+    <Compile Include="config\PathConfig.cs">
+      <SubType>Form</SubType>
+    </Compile>
+    <Compile Include="config\PathConfig.Designer.cs">
+      <DependentUpon>PathConfig.cs</DependentUpon>
+    </Compile>
+    <Compile Include="config\PathInfo.cs">
+      <SubType>Form</SubType>
+    </Compile>
+    <Compile Include="config\PathInfo.Designer.cs">
+      <DependentUpon>PathInfo.cs</DependentUpon>
+    </Compile>
+    <Compile Include="config\PCE\PCEControllerConfig.cs">
+      <SubType>Form</SubType>
+    </Compile>
+    <Compile Include="config\PCE\PCEControllerConfig.Designer.cs">
+      <DependentUpon>PCEControllerConfig.cs</DependentUpon>
+    </Compile>
+    <Compile Include="config\PCE\PCEGraphicsConfig.cs">
+      <SubType>Form</SubType>
+    </Compile>
+    <Compile Include="config\PCE\PCEGraphicsConfig.Designer.cs">
+      <DependentUpon>PCEGraphicsConfig.cs</DependentUpon>
+    </Compile>
+    <Compile Include="config\ProfileConfig.cs">
+      <SubType>Form</SubType>
+    </Compile>
+    <Compile Include="config\ProfileConfig.Designer.cs">
+      <DependentUpon>ProfileConfig.cs</DependentUpon>
+    </Compile>
+    <Compile Include="config\PSX\PSXControllerConfigNew.cs">
+      <SubType>Form</SubType>
+    </Compile>
+    <Compile Include="config\PSX\PSXControllerConfigNew.Designer.cs">
+      <DependentUpon>PSXControllerConfigNew.cs</DependentUpon>
+    </Compile>
+    <Compile Include="config\PSX\PSXHashDiscs.cs">
+      <SubType>Form</SubType>
+    </Compile>
+    <Compile Include="config\PSX\PSXHashDiscs.Designer.cs">
+      <DependentUpon>PSXHashDiscs.cs</DependentUpon>
+    </Compile>
+    <Compile Include="config\PSX\PSXOptions.cs">
+      <SubType>Form</SubType>
+    </Compile>
+    <Compile Include="config\PSX\PSXOptions.Designer.cs">
+      <DependentUpon>PSXOptions.cs</DependentUpon>
+    </Compile>
+    <Compile Include="config\RewindConfig.cs">
+      <SubType>Form</SubType>
+    </Compile>
+    <Compile Include="config\RewindConfig.Designer.cs">
+      <DependentUpon>RewindConfig.cs</DependentUpon>
+    </Compile>
+    <Compile Include="config\SMS\SMSGraphicsConfig.cs">
+      <SubType>Form</SubType>
+    </Compile>
+    <Compile Include="config\SMS\SMSGraphicsConfig.Designer.cs">
+      <DependentUpon>SMSGraphicsConfig.cs</DependentUpon>
+    </Compile>
+    <Compile Include="config\SNES\SNESControllerConfig.cs">
+      <SubType>Form</SubType>
+    </Compile>
+    <Compile Include="config\SNES\SNESControllerConfig.Designer.cs">
+      <DependentUpon>SNESControllerConfig.cs</DependentUpon>
+    </Compile>
+    <Compile Include="config\SNES\SNESOptions.cs">
+      <SubType>Form</SubType>
+    </Compile>
+    <Compile Include="config\SNES\SNESOptions.Designer.cs">
+      <DependentUpon>SNESOptions.cs</DependentUpon>
+    </Compile>
+    <Compile Include="config\SoundConfig.cs">
+      <SubType>Form</SubType>
+    </Compile>
+    <Compile Include="config\SoundConfig.Designer.cs">
+      <DependentUpon>SoundConfig.cs</DependentUpon>
+    </Compile>
+    <Compile Include="config\TI83\TI83PaletteConfig.cs">
+      <SubType>Form</SubType>
+    </Compile>
+    <Compile Include="config\TI83\TI83PaletteConfig.Designer.cs">
+      <DependentUpon>TI83PaletteConfig.cs</DependentUpon>
+    </Compile>
+    <Compile Include="config\ZXSpectrum\ZXSpectrumAudioSettings.cs">
+      <SubType>Form</SubType>
+    </Compile>
+    <Compile Include="config\ZXSpectrum\ZXSpectrumAudioSettings.Designer.cs">
+      <DependentUpon>ZXSpectrumAudioSettings.cs</DependentUpon>
+    </Compile>
+    <Compile Include="config\ZXSpectrum\ZXSpectrumPokeMemory.cs">
+      <SubType>Form</SubType>
+    </Compile>
+    <Compile Include="config\ZXSpectrum\ZXSpectrumPokeMemory.Designer.cs">
+      <DependentUpon>ZXSpectrumPokeMemory.cs</DependentUpon>
+    </Compile>
+    <Compile Include="config\ZXSpectrum\ZXSpectrumNonSyncSettings.cs">
+      <SubType>Form</SubType>
+    </Compile>
+    <Compile Include="config\ZXSpectrum\ZXSpectrumNonSyncSettings.Designer.cs">
+      <DependentUpon>ZXSpectrumNonSyncSettings.cs</DependentUpon>
+    </Compile>
+    <Compile Include="config\ZXSpectrum\ZXSpectrumCoreEmulationSettings.cs">
+      <SubType>Form</SubType>
+    </Compile>
+    <Compile Include="config\ZXSpectrum\ZXSpectrumCoreEmulationSettings.Designer.cs">
+      <DependentUpon>ZXSpectrumCoreEmulationSettings.cs</DependentUpon>
+    </Compile>
+    <Compile Include="config\ZXSpectrum\ZXSpectrumJoystickSettings.cs">
+      <SubType>Form</SubType>
+    </Compile>
+    <Compile Include="config\ZXSpectrum\ZXSpectrumJoystickSettings.Designer.cs">
+      <DependentUpon>ZXSpectrumJoystickSettings.cs</DependentUpon>
+    </Compile>
+    <Compile Include="CoreFeatureAnalysis.cs">
+      <SubType>Form</SubType>
+    </Compile>
+    <Compile Include="CoreFeatureAnalysis.Designer.cs">
+      <DependentUpon>CoreFeatureAnalysis.cs</DependentUpon>
+    </Compile>
+    <Compile Include="CustomControls\ControlRenderer\GdiPlusRenderer.cs" />
+    <Compile Include="CustomControls\ControlRenderer\IControlRenderer.cs" />
+    <Compile Include="CustomControls\ExceptionBox.cs">
+      <SubType>Form</SubType>
+    </Compile>
+    <Compile Include="CustomControls\ExceptionBox.designer.cs">
+      <DependentUpon>ExceptionBox.cs</DependentUpon>
+    </Compile>
+    <Compile Include="CustomControls\FolderBrowserDialogEx.cs">
+      <SubType>Component</SubType>
+    </Compile>
+    <Compile Include="CustomControls\ControlRenderer\GDIRenderer.cs" />
+    <Compile Include="CustomControls\HexTextBox.cs">
+      <SubType>Component</SubType>
+    </Compile>
+    <Compile Include="CustomControls\HexView.cs">
+      <SubType>Component</SubType>
+    </Compile>
+    <Compile Include="CustomControls\InputConfigBase.cs">
+      <SubType>Form</SubType>
+    </Compile>
+    <Compile Include="CustomControls\InputRoll\Cell.cs" />
+    <Compile Include="CustomControls\InputRoll\ColumnType.cs" />
+    <Compile Include="CustomControls\InputRoll\InputRoll.cs">
+      <SubType>Component</SubType>
+    </Compile>
+    <Compile Include="CustomControls\InputRoll\InputRoll.Drawing.cs">
+      <DependentUpon>InputRoll.cs</DependentUpon>
+      <SubType>Component</SubType>
+    </Compile>
+    <Compile Include="CustomControls\InputRoll\RollColumn.cs" />
+    <Compile Include="CustomControls\InputRoll\RollColumns.cs" />
+    <Compile Include="CustomControls\MenuButton.cs">
+      <SubType>Component</SubType>
+    </Compile>
+    <Compile Include="CustomControls\MiscControls.cs">
+      <SubType>Component</SubType>
+    </Compile>
+    <Compile Include="CustomControls\MsgBox.cs">
+      <SubType>Form</SubType>
+    </Compile>
+    <Compile Include="CustomControls\MsgBox.designer.cs">
+      <DependentUpon>MsgBox.cs</DependentUpon>
+    </Compile>
+    <Compile Include="CustomControls\PrereqsAlert.cs">
+      <SubType>Form</SubType>
+    </Compile>
+    <Compile Include="CustomControls\PrereqsAlert.Designer.cs">
+      <DependentUpon>PrereqsAlert.cs</DependentUpon>
+    </Compile>
+    <Compile Include="CustomControls\QuickProgressPopup.cs">
+      <SubType>Form</SubType>
+    </Compile>
+    <Compile Include="CustomControls\QuickProgressPopup.Designer.cs">
+      <DependentUpon>QuickProgressPopup.cs</DependentUpon>
+    </Compile>
+    <Compile Include="CustomControls\RepeatButton.cs">
+      <SubType>Component</SubType>
+    </Compile>
+    <Compile Include="CustomControls\TransparentTrackbar.cs">
+      <SubType>Component</SubType>
+    </Compile>
+    <Compile Include="CustomControls\ReadonlyCheckbox.cs">
+      <SubType>Component</SubType>
+    </Compile>
+    <Compile Include="CustomControls\SmartTextBoxControl.cs">
+      <SubType>Component</SubType>
+    </Compile>
+    <Compile Include="CustomControls\TextDebugView.cs">
+      <SubType>Component</SubType>
+    </Compile>
+    <Compile Include="CustomControls\ToolStripEx.cs">
+      <SubType>Component</SubType>
+    </Compile>
+    <Compile Include="CustomControls\ViewportPanel.cs">
+      <SubType>Component</SubType>
+    </Compile>
+    <Compile Include="CustomControls\Win32.cs" />
+    <Compile Include="DisplayManager\DisplayManager.cs" />
+    <Compile Include="DisplayManager\DisplaySurface.cs" />
+    <Compile Include="DisplayManager\FilterManager.cs" />
+    <Compile Include="DisplayManager\Filters\BaseFilter.cs" />
+    <Compile Include="DisplayManager\Filters\Gui.cs" />
+    <Compile Include="DisplayManager\Filters\Utils.cs" />
+    <Compile Include="DisplayManager\Filters\Retro.cs" />
+    <Compile Include="DisplayManager\OSDManager.cs" />
+    <Compile Include="DisplayManager\RenderTargetFrugalizer.cs" />
+    <Compile Include="DisplayManager\SwappableDisplaySurfaceSet.cs" />
+    <Compile Include="DisplayManager\TextureFrugalizer.cs" />
+    <Compile Include="EmuHawkUtil.cs" />
+    <Compile Include="Extensions\ControlExtensions.cs" />
+    <Compile Include="Extensions\CoreExtensions.cs" />
+    <Compile Include="Extensions\ToolExtensions.cs" />
+    <Compile Include="FileFilterEntry.cs" />
+    <Compile Include="FileLoader.cs">
+      <SubType>Form</SubType>
+    </Compile>
+    <Compile Include="GLManager.cs" />
+    <Compile Include="GlobalWin.cs" />
+    <Compile Include="Api\ApiContainer.cs" />
+    <Compile Include="Api\Libraries\ToolApi.cs" />
+    <Compile Include="Api\Libraries\GuiApi.cs" />
+    <Compile Include="Api\Libraries\InputApi.cs" />
+    <Compile Include="Api\Libraries\SaveStateAPI.cs" />
+    <Compile Include="Api\ApiManager.cs" />
+    <Compile Include="Api\Libraries\CommApi.cs" />
+    <!--<Compile Include="Input\GamePad.cs" Condition=" '$(OS)' == 'Windows_NT' " />-->
+    <Compile Include="Input\GamePad.cs" />
+    <Compile Include="Input\GamePad360.cs" />
+    <Compile Include="Input\Input.cs" />
+    <Compile Include="Input\KeyboardMapping.cs" />
+    <Compile Include="Input\OTK_Gamepad.cs" />
+    <Compile Include="Input\OTK_Keyboard.cs" />
+    <Compile Include="IControlMainform.cs" />
+    <Compile Include="Input\IPCKeyInput.cs" />
+    <Compile Include="JumpLists.cs" />
+    <Compile Include="LogConsole.cs" />
+    <Compile Include="LogWindow.cs">
+      <SubType>Form</SubType>
+    </Compile>
+    <Compile Include="LogWindow.Designer.cs">
+      <DependentUpon>LogWindow.cs</DependentUpon>
+    </Compile>
+    <Compile Include="MainForm.Hotkey.cs">
+      <DependentUpon>MainForm.cs</DependentUpon>
+      <SubType>Form</SubType>
+    </Compile>
+    <Compile Include="MainForm.Movie.cs">
+      <DependentUpon>MainForm.cs</DependentUpon>
+      <SubType>Form</SubType>
+    </Compile>
+    <Compile Include="movie\EditCommentsForm.cs">
+      <SubType>Form</SubType>
+    </Compile>
+    <Compile Include="movie\EditCommentsForm.Designer.cs">
+      <DependentUpon>EditCommentsForm.cs</DependentUpon>
+    </Compile>
+    <!--<Compile Include="Input\Keyboard.cs" Condition=" '$(OS)' == 'Windows_NT' " />-->
+    <Compile Include="Input\Keyboard.cs" />
+    <Compile Include="MainForm.cs">
+      <SubType>Form</SubType>
+    </Compile>
+    <Compile Include="MainForm.Designer.cs">
+      <DependentUpon>MainForm.cs</DependentUpon>
+    </Compile>
+    <Compile Include="MainForm.Events.cs">
+      <DependentUpon>MainForm.cs</DependentUpon>
+      <SubType>Form</SubType>
+    </Compile>
+    <Compile Include="movie\EditSubtitlesForm.cs">
+      <SubType>Form</SubType>
+    </Compile>
+    <Compile Include="movie\EditSubtitlesForm.Designer.cs">
+      <DependentUpon>EditSubtitlesForm.cs</DependentUpon>
+    </Compile>
+    <Compile Include="movie\MovieDetails.cs" />
+    <Compile Include="movie\PlayMovie.cs">
+      <SubType>Form</SubType>
+    </Compile>
+    <Compile Include="movie\PlayMovie.Designer.cs">
+      <DependentUpon>PlayMovie.cs</DependentUpon>
+    </Compile>
+    <Compile Include="movie\RecordMovie.cs">
+      <SubType>Form</SubType>
+    </Compile>
+    <Compile Include="movie\RecordMovie.Designer.cs">
+      <DependentUpon>RecordMovie.cs</DependentUpon>
+    </Compile>
+    <Compile Include="movie\SubtitleMaker.cs">
+      <SubType>Form</SubType>
+    </Compile>
+    <Compile Include="movie\SubtitleMaker.Designer.cs">
+      <DependentUpon>SubtitleMaker.cs</DependentUpon>
+    </Compile>
+    <Compile Include="NameStateForm.cs">
+      <SubType>Form</SubType>
+    </Compile>
+    <Compile Include="NameStateForm.Designer.cs">
+      <DependentUpon>NameStateForm.cs</DependentUpon>
+    </Compile>
+    <Compile Include="OpenAdvancedChooser.cs">
+      <SubType>Form</SubType>
+    </Compile>
+    <Compile Include="OpenAdvancedChooser.Designer.cs">
+      <DependentUpon>OpenAdvancedChooser.cs</DependentUpon>
+    </Compile>
+    <Compile Include="PlatformChooser.cs">
+      <SubType>Form</SubType>
+    </Compile>
+    <Compile Include="PlatformChooser.Designer.cs">
+      <DependentUpon>PlatformChooser.cs</DependentUpon>
+    </Compile>
+    <Compile Include="PresentationPanel.cs" />
+    <Compile Include="Program.cs" />
+    <Compile Include="Properties\AssemblyInfo.cs" />
+    <Compile Include="Properties\Resources.Designer.cs">
+      <AutoGen>True</AutoGen>
+      <DesignTime>True</DesignTime>
+      <DependentUpon>Resources.resx</DependentUpon>
+    </Compile>
+    <Compile Include="RomStatusPicker.cs">
+      <SubType>Form</SubType>
+    </Compile>
+    <Compile Include="RomStatusPicker.Designer.cs">
+      <DependentUpon>RomStatusPicker.cs</DependentUpon>
+    </Compile>
+    <Compile Include="Sound\Interfaces\IBufferedSoundProvider.cs" />
+    <Compile Include="Sound\Interfaces\ISoundOutput.cs" />
+    <Compile Include="Sound\Output\DirectSoundSoundOutput.cs" />
+    <Compile Include="Sound\Output\DummySoundOutput.cs" />
+    <Compile Include="Sound\Output\OpenALSoundOutput.cs" />
+    <Compile Include="Sound\Output\XAudio2SoundOutput.cs" />
+    <Compile Include="Sound\Sound.cs" />
+    <Compile Include="Sound\Utilities\BufferedAsync.cs" />
+    <Compile Include="Sound\Utilities\SyncToAsyncProvider.cs" />
+    <Compile Include="Sound\Utilities\SoundOutputProvider.cs" />
+    <Compile Include="Throttle.cs" />
+    <Compile Include="ToolAttribute.cs" />
+    <Compile Include="tools\BasicBot\BasicBot.cs">
+      <SubType>Form</SubType>
+    </Compile>
+    <Compile Include="tools\BasicBot\BasicBot.Designer.cs">
+      <DependentUpon>BasicBot.cs</DependentUpon>
+    </Compile>
+    <Compile Include="tools\BasicBot\BotControlsRow.cs">
+      <SubType>UserControl</SubType>
+    </Compile>
+    <Compile Include="tools\BasicBot\BotControlsRow.Designer.cs">
+      <DependentUpon>BotControlsRow.cs</DependentUpon>
+    </Compile>
+    <Compile Include="tools\BatchRun.cs">
+      <SubType>Form</SubType>
+    </Compile>
+    <Compile Include="tools\BatchRun.Designer.cs">
+      <DependentUpon>BatchRun.cs</DependentUpon>
+    </Compile>
+    <Compile Include="tools\BatchRunner.cs" />
+    <Compile Include="tools\CDL.cs">
+      <SubType>Form</SubType>
+    </Compile>
+    <Compile Include="tools\CDL.designer.cs">
+      <DependentUpon>CDL.cs</DependentUpon>
+    </Compile>
+    <Compile Include="tools\Cheats\CheatEdit.cs">
+      <SubType>UserControl</SubType>
+    </Compile>
+    <Compile Include="tools\Cheats\CheatEdit.Designer.cs">
+      <DependentUpon>CheatEdit.cs</DependentUpon>
+    </Compile>
+    <Compile Include="tools\Cheats\Cheats.cs">
+      <SubType>Form</SubType>
+    </Compile>
+    <Compile Include="tools\Cheats\Cheats.Designer.cs">
+      <DependentUpon>Cheats.cs</DependentUpon>
+    </Compile>
+    <Compile Include="tools\Debugger\AddBreakpointDialog.cs">
+      <SubType>Form</SubType>
+    </Compile>
+    <Compile Include="tools\Debugger\AddBreakpointDialog.Designer.cs">
+      <DependentUpon>AddBreakpointDialog.cs</DependentUpon>
+    </Compile>
+    <Compile Include="tools\Debugger\Breakpoint.cs" />
+    <Compile Include="tools\Debugger\BreakpointControl.cs">
+      <SubType>UserControl</SubType>
+    </Compile>
+    <Compile Include="tools\Debugger\BreakpointControl.Designer.cs">
+      <DependentUpon>BreakpointControl.cs</DependentUpon>
+    </Compile>
+    <Compile Include="tools\Debugger\GenericDebugger.cs">
+      <SubType>Form</SubType>
+    </Compile>
+    <Compile Include="tools\Debugger\GenericDebugger.Designer.cs">
+      <DependentUpon>GenericDebugger.cs</DependentUpon>
+    </Compile>
+    <Compile Include="tools\Debugger\GenericDebugger.Disassembler.cs">
+      <DependentUpon>GenericDebugger.cs</DependentUpon>
+      <SubType>Form</SubType>
+    </Compile>
+    <Compile Include="tools\Debugger\GenericDebugger.IControlMainform.cs">
+      <DependentUpon>GenericDebugger.cs</DependentUpon>
+      <SubType>Form</SubType>
+    </Compile>
+    <Compile Include="tools\Debugger\GenericDebugger.IToolForm.cs">
+      <DependentUpon>GenericDebugger.cs</DependentUpon>
+      <SubType>Form</SubType>
+    </Compile>
+    <Compile Include="tools\Debugger\RegisterBoxControl.cs">
+      <SubType>UserControl</SubType>
+    </Compile>
+    <Compile Include="tools\Debugger\RegisterBoxControl.Designer.cs">
+      <DependentUpon>RegisterBoxControl.cs</DependentUpon>
+    </Compile>
+    <Compile Include="tools\GameShark.cs">
+      <SubType>Form</SubType>
+    </Compile>
+    <Compile Include="tools\GameShark.Designer.cs">
+      <DependentUpon>GameShark.cs</DependentUpon>
+    </Compile>
+    <Compile Include="tools\GBA\GBAGPUView.cs">
+      <SubType>Form</SubType>
+    </Compile>
+    <Compile Include="tools\GBA\GBAGPUView.Designer.cs">
+      <DependentUpon>GBAGPUView.cs</DependentUpon>
+    </Compile>
+    <Compile Include="tools\GBA\MobileBmpView.cs">
+      <SubType>Form</SubType>
+    </Compile>
+    <Compile Include="tools\GBA\MobileBmpView.Designer.cs">
+      <DependentUpon>MobileBmpView.cs</DependentUpon>
+    </Compile>
+    <Compile Include="tools\GBA\MobileDetailView.cs">
+      <SubType>Form</SubType>
+    </Compile>
+    <Compile Include="tools\GBA\MobileDetailView.Designer.cs">
+      <DependentUpon>MobileDetailView.cs</DependentUpon>
+    </Compile>
+    <Compile Include="tools\GB\GBGameGenie.cs">
+      <SubType>Form</SubType>
+    </Compile>
+    <Compile Include="tools\GB\GBGameGenie.Designer.cs">
+      <DependentUpon>GBGameGenie.cs</DependentUpon>
+    </Compile>
+    <Compile Include="tools\GB\GBGPUView.cs">
+      <SubType>Form</SubType>
+    </Compile>
+    <Compile Include="tools\GB\GBGPUView.Designer.cs">
+      <DependentUpon>GBGPUView.cs</DependentUpon>
+    </Compile>
+    <Compile Include="tools\GB\GBPrinterView.cs">
+      <SubType>Form</SubType>
+    </Compile>
+    <Compile Include="tools\GB\GBPrinterView.Designer.cs">
+      <DependentUpon>GBPrinterView.cs</DependentUpon>
+    </Compile>
+    <Compile Include="tools\Genesis\GenDbgWind.cs">
+      <SubType>Form</SubType>
+    </Compile>
+    <Compile Include="tools\Genesis\GenDbgWind.Designer.cs">
+      <DependentUpon>GenDbgWind.cs</DependentUpon>
+    </Compile>
+    <Compile Include="tools\Genesis\GenGameGenie.cs">
+      <SubType>Form</SubType>
+    </Compile>
+    <Compile Include="tools\Genesis\GenGameGenie.Designer.cs">
+      <DependentUpon>GenGameGenie.cs</DependentUpon>
+    </Compile>
+    <Compile Include="tools\Genesis\VDPViewer.cs">
+      <SubType>Form</SubType>
+    </Compile>
+    <Compile Include="tools\Genesis\VDPViewer.Designer.cs">
+      <DependentUpon>VDPViewer.cs</DependentUpon>
+    </Compile>
+    <Compile Include="tools\HexEditor\HexColor.cs">
+      <SubType>Form</SubType>
+    </Compile>
+    <Compile Include="tools\HexEditor\HexColor.Designer.cs">
+      <DependentUpon>HexColor.cs</DependentUpon>
+    </Compile>
+    <Compile Include="tools\HexEditor\HexEditor.cs">
+      <SubType>Form</SubType>
+    </Compile>
+    <Compile Include="tools\HexEditor\HexEditor.Designer.cs">
+      <DependentUpon>HexEditor.cs</DependentUpon>
+    </Compile>
+    <Compile Include="tools\HexEditor\HexFind.cs">
+      <SubType>Form</SubType>
+    </Compile>
+    <Compile Include="tools\HexEditor\HexFind.Designer.cs">
+      <DependentUpon>HexFind.cs</DependentUpon>
+    </Compile>
+    <Compile Include="tools\HexEditor\NewHexEditor.cs">
+      <SubType>Form</SubType>
+    </Compile>
+    <Compile Include="tools\HexEditor\NewHexEditor.Designer.cs">
+      <DependentUpon>NewHexEditor.cs</DependentUpon>
+    </Compile>
+    <Compile Include="tools\Lua\Libraries\EmuLuaLibrary.Client.cs" />
+    <Compile Include="tools\Lua\Libraries\EmuLuaLibrary.Communication.cs" />
+    <Compile Include="tools\Lua\Libraries\EmuLuaLibrary.Console.cs" />
+    <Compile Include="tools\Lua\Libraries\EmuLuaLibrary.cs" />
+    <Compile Include="tools\Lua\Libraries\EmuLuaLibrary.Forms.cs" />
+    <Compile Include="tools\Lua\Libraries\EmuLuaLibrary.Gui.cs" />
+    <Compile Include="tools\Lua\Libraries\EmuLuaLibrary.Input.cs" />
+    <Compile Include="tools\Lua\Libraries\EmuLuaLibrary.Savestate.cs" />
+    <Compile Include="tools\Lua\Libraries\EmuLuaLibrary.Tastudio.cs" />
+    <Compile Include="tools\Lua\Libraries\NotReallyLuaLibrary.cs" />
+    <Compile Include="tools\Lua\Libraries\PlatformEmuLuaLibrary.cs" />
+    <Compile Include="tools\Lua\LuaAutocompleteInstaller.cs" />
+    <Compile Include="tools\Lua\LuaCanvas.cs">
+      <SubType>Form</SubType>
+    </Compile>
+    <Compile Include="tools\Lua\LuaCanvas.Designer.cs">
+      <DependentUpon>LuaCanvas.cs</DependentUpon>
+    </Compile>
+    <Compile Include="tools\Lua\LuaCheckbox.cs">
+      <SubType>Component</SubType>
+    </Compile>
+    <Compile Include="tools\Lua\LuaButton.cs">
+      <SubType>Component</SubType>
+    </Compile>
+    <Compile Include="tools\Lua\LuaConsole.cs">
+      <SubType>Form</SubType>
+    </Compile>
+    <Compile Include="tools\Lua\LuaConsole.Designer.cs">
+      <DependentUpon>LuaConsole.cs</DependentUpon>
+    </Compile>
+    <Compile Include="tools\Lua\LuaDropDown.cs">
+      <SubType>Component</SubType>
+    </Compile>
+    <Compile Include="tools\Lua\LuaFunctionsForm.cs">
+      <SubType>Form</SubType>
+    </Compile>
+    <Compile Include="tools\Lua\LuaFunctionsForm.Designer.cs">
+      <DependentUpon>LuaFunctionsForm.cs</DependentUpon>
+    </Compile>
+    <Compile Include="tools\Lua\LuaPictureBox.cs">
+      <SubType>Component</SubType>
+    </Compile>
+    <Compile Include="tools\Lua\LuaRegisteredFunctionsList.cs">
+      <SubType>Form</SubType>
+    </Compile>
+    <Compile Include="tools\Lua\LuaRegisteredFunctionsList.Designer.cs">
+      <DependentUpon>LuaRegisteredFunctionsList.cs</DependentUpon>
+    </Compile>
+    <Compile Include="tools\Lua\LuaTextBox.cs">
+      <SubType>Component</SubType>
+    </Compile>
+    <Compile Include="tools\Lua\LuaWinform.cs">
+      <SubType>Form</SubType>
+    </Compile>
+    <Compile Include="tools\Lua\LuaWinform.Designer.cs">
+      <DependentUpon>LuaWinform.cs</DependentUpon>
+    </Compile>
+    <Compile Include="tools\Lua\SyncTextBox.cs">
+      <SubType>Component</SubType>
+    </Compile>
+    <Compile Include="tools\Macros\MacroInput.ButtonSelect.cs">
+      <SubType>Form</SubType>
+    </Compile>
+    <Compile Include="tools\Macros\MacroInput.cs">
+      <SubType>Form</SubType>
+    </Compile>
+    <Compile Include="tools\Macros\MacroInput.Designer.cs">
+      <DependentUpon>MacroInput.cs</DependentUpon>
+    </Compile>
+    <Compile Include="tools\Macros\MovieZone.cs" />
+    <Compile Include="tools\MultiDiskBundler\MultiDiskFileSelector.cs">
+      <SubType>UserControl</SubType>
+    </Compile>
+    <Compile Include="tools\MultiDiskBundler\MultiDiskFileSelector.Designer.cs">
+      <DependentUpon>MultiDiskFileSelector.cs</DependentUpon>
+    </Compile>
+    <Compile Include="tools\MultiDiskBundler\MultiDiskBundler.cs">
+      <SubType>Form</SubType>
+    </Compile>
+    <Compile Include="tools\MultiDiskBundler\MultiDiskBundler.Designer.cs">
+      <DependentUpon>MultiDiskBundler.cs</DependentUpon>
+    </Compile>
+    <Compile Include="tools\NES\BarcodeEntry.cs">
+      <SubType>Form</SubType>
+    </Compile>
+    <Compile Include="tools\NES\BarcodeEntry.Designer.cs">
+      <DependentUpon>BarcodeEntry.cs</DependentUpon>
+    </Compile>
+    <Compile Include="tools\NES\NameTableViewer.cs">
+      <SubType>Component</SubType>
+    </Compile>
+    <Compile Include="tools\NES\NESGameGenie.cs">
+      <SubType>Form</SubType>
+    </Compile>
+    <Compile Include="tools\NES\NESGameGenie.Designer.cs">
+      <DependentUpon>NESGameGenie.cs</DependentUpon>
+    </Compile>
+    <Compile Include="tools\NES\NESMusicRipper.cs">
+      <SubType>Form</SubType>
+    </Compile>
+    <Compile Include="tools\NES\NESMusicRipper.Designer.cs">
+      <DependentUpon>NESMusicRipper.cs</DependentUpon>
+    </Compile>
+    <Compile Include="tools\NES\NESNameTableViewer.cs">
+      <SubType>Form</SubType>
+    </Compile>
+    <Compile Include="tools\NES\NESNameTableViewer.Designer.cs">
+      <DependentUpon>NESNameTableViewer.cs</DependentUpon>
+    </Compile>
+    <Compile Include="tools\NES\NESPPU.cs">
+      <SubType>Form</SubType>
+    </Compile>
+    <Compile Include="tools\NES\NESPPU.Designer.cs">
+      <DependentUpon>NESPPU.cs</DependentUpon>
+    </Compile>
+    <Compile Include="tools\NES\PaletteViewer.cs">
+      <SubType>Component</SubType>
+    </Compile>
+    <Compile Include="tools\NES\PatternViewer.cs">
+      <SubType>Component</SubType>
+    </Compile>
+    <Compile Include="tools\NES\SpriteViewer.cs">
+      <SubType>Component</SubType>
+    </Compile>
+    <Compile Include="tools\PCE\PCEBGCanvas.cs">
+      <SubType>Component</SubType>
+    </Compile>
+    <Compile Include="tools\PCE\PCEBGViewer.cs">
+      <SubType>Form</SubType>
+    </Compile>
+    <Compile Include="tools\PCE\PCEBGViewer.Designer.cs">
+      <DependentUpon>PCEBGViewer.cs</DependentUpon>
+    </Compile>
+    <Compile Include="tools\PCE\PCESoundDebugger.cs">
+      <SubType>Form</SubType>
+    </Compile>
+    <Compile Include="tools\PCE\PCESoundDebugger.Designer.cs">
+      <DependentUpon>PCESoundDebugger.cs</DependentUpon>
+    </Compile>
+    <Compile Include="tools\PCE\PCETileViewer.cs">
+      <SubType>Form</SubType>
+    </Compile>
+    <Compile Include="tools\PCE\PCETileViewer.Designer.cs">
+      <DependentUpon>PCETileViewer.cs</DependentUpon>
+    </Compile>
+    <Compile Include="tools\SMS\VDPViewer.cs">
+      <SubType>Form</SubType>
+    </Compile>
+    <Compile Include="tools\SMS\VDPViewer.Designer.cs">
+      <DependentUpon>VDPViewer.cs</DependentUpon>
+    </Compile>
+    <Compile Include="tools\SNES\SNESGameGenie.cs">
+      <SubType>Form</SubType>
+    </Compile>
+    <Compile Include="tools\SNES\SNESGameGenie.Designer.cs">
+      <DependentUpon>SNESGameGenie.cs</DependentUpon>
+    </Compile>
+    <Compile Include="tools\SNES\SNESGraphicsDebugger.cs">
+      <SubType>Form</SubType>
+    </Compile>
+    <Compile Include="tools\SNES\SNESGraphicsDebugger.Designer.cs">
+      <DependentUpon>SNESGraphicsDebugger.cs</DependentUpon>
+    </Compile>
+    <Compile Include="tools\SNES\SNESGraphicsViewer.cs">
+      <SubType>Component</SubType>
+    </Compile>
+    <Compile Include="tools\TAStudio\BookmarksBranchesBox.cs">
+      <SubType>UserControl</SubType>
+    </Compile>
+    <Compile Include="tools\TAStudio\BookmarksBranchesBox.Designer.cs">
+      <DependentUpon>BookmarksBranchesBox.cs</DependentUpon>
+    </Compile>
+    <Compile Include="tools\TAStudio\DefaultGreenzoneSettings.cs">
+      <SubType>Form</SubType>
+    </Compile>
+    <Compile Include="tools\TAStudio\DefaultGreenzoneSettings.Designer.cs">
+      <DependentUpon>DefaultGreenzoneSettings.cs</DependentUpon>
+    </Compile>
+    <Compile Include="tools\TAStudio\FramesPrompt.cs">
+      <SubType>Form</SubType>
+    </Compile>
+    <Compile Include="tools\TAStudio\FramesPrompt.Designer.cs">
+      <DependentUpon>FramesPrompt.cs</DependentUpon>
+    </Compile>
+    <Compile Include="tools\TAStudio\GreenzoneSettings.cs">
+      <SubType>Form</SubType>
+    </Compile>
+    <Compile Include="tools\TAStudio\GreenzoneSettings.Designer.cs">
+      <DependentUpon>GreenzoneSettings.cs</DependentUpon>
+    </Compile>
+    <Compile Include="tools\TAStudio\HeaderEditor.cs">
+      <SubType>Form</SubType>
+    </Compile>
+    <Compile Include="tools\TAStudio\HeaderEditor.Designer.cs">
+      <DependentUpon>HeaderEditor.cs</DependentUpon>
+    </Compile>
+    <Compile Include="tools\TAStudio\PatternsForm.cs">
+      <SubType>Form</SubType>
+    </Compile>
+    <Compile Include="tools\TAStudio\PatternsForm.Designer.cs">
+      <DependentUpon>PatternsForm.cs</DependentUpon>
+    </Compile>
+    <Compile Include="tools\TAStudio\ScreenshotForm.cs">
+      <SubType>Form</SubType>
+    </Compile>
+    <Compile Include="tools\TAStudio\ScreenshotForm.Designer.cs">
+      <DependentUpon>ScreenshotForm.cs</DependentUpon>
+    </Compile>
+    <Compile Include="tools\TAStudio\TAStudio.Callbacks.cs">
+      <DependentUpon>TAStudio.cs</DependentUpon>
+      <SubType>Form</SubType>
+    </Compile>
+    <Compile Include="tools\TAStudio\TAStudio.IControlMainForm.cs">
+      <DependentUpon>TAStudio.cs</DependentUpon>
+      <SubType>Form</SubType>
+    </Compile>
+    <Compile Include="tools\TAStudio\TAStudio.IToolForm.cs">
+      <DependentUpon>TAStudio.cs</DependentUpon>
+      <SubType>Form</SubType>
+    </Compile>
+    <Compile Include="tools\TAStudio\MarkerControl.cs">
+      <SubType>UserControl</SubType>
+    </Compile>
+    <Compile Include="tools\TAStudio\MarkerControl.Designer.cs">
+      <DependentUpon>MarkerControl.cs</DependentUpon>
+    </Compile>
+    <Compile Include="tools\TAStudio\PlaybackBox.cs">
+      <SubType>UserControl</SubType>
+    </Compile>
+    <Compile Include="tools\TAStudio\PlaybackBox.Designer.cs">
+      <DependentUpon>PlaybackBox.cs</DependentUpon>
+    </Compile>
+    <Compile Include="tools\TAStudio\TAStudio.cs">
+      <SubType>Form</SubType>
+    </Compile>
+    <Compile Include="tools\TAStudio\TAStudio.Designer.cs">
+      <DependentUpon>TAStudio.cs</DependentUpon>
+    </Compile>
+    <Compile Include="tools\TAStudio\TAStudio.ListView.cs">
+      <DependentUpon>TAStudio.cs</DependentUpon>
+      <SubType>Form</SubType>
+    </Compile>
+    <Compile Include="tools\TAStudio\TAStudio.MenuItems.cs">
+      <DependentUpon>TAStudio.cs</DependentUpon>
+      <SubType>Form</SubType>
+    </Compile>
+    <Compile Include="tools\TAStudio\TAStudio.Navigation.cs">
+      <DependentUpon>TAStudio.cs</DependentUpon>
+      <SubType>Form</SubType>
+    </Compile>
+    <Compile Include="tools\TAStudio\TAStudioClipboard.cs" />
+    <Compile Include="tools\TAStudio\UndoHistoryForm.cs">
+      <SubType>Form</SubType>
+    </Compile>
+    <Compile Include="tools\TAStudio\UndoHistoryForm.Designer.cs">
+      <DependentUpon>UndoHistoryForm.cs</DependentUpon>
+    </Compile>
+    <Compile Include="tools\TI83\TI83KeyPad.cs">
+      <SubType>Form</SubType>
+    </Compile>
+    <Compile Include="tools\TI83\TI83KeyPad.Designer.cs">
+      <DependentUpon>TI83KeyPad.cs</DependentUpon>
+    </Compile>
+    <Compile Include="tools\ToolHelpers.cs">
+      <SubType>Form</SubType>
+    </Compile>
+    <Compile Include="tools\ToolManager.cs" />
+    <Compile Include="tools\TraceLogger.cs">
+      <SubType>Form</SubType>
+    </Compile>
+    <Compile Include="tools\TraceLogger.Designer.cs">
+      <DependentUpon>TraceLogger.cs</DependentUpon>
+    </Compile>
+    <Compile Include="tools\VirtualPads\controls\components\AnalogStickPanel.cs">
+      <SubType>Component</SubType>
+    </Compile>
+    <Compile Include="tools\VirtualPads\controls\IVirtualPadControl.cs" />
+    <Compile Include="tools\VirtualPads\controls\VirtualPadAnalogButton.cs">
+      <SubType>UserControl</SubType>
+    </Compile>
+    <Compile Include="tools\VirtualPads\controls\VirtualPadAnalogButton.Designer.cs">
+      <DependentUpon>VirtualPadAnalogButton.cs</DependentUpon>
+    </Compile>
+    <Compile Include="tools\VirtualPads\controls\VirtualPadAnalogStick.cs">
+      <SubType>UserControl</SubType>
+    </Compile>
+    <Compile Include="tools\VirtualPads\controls\VirtualPadAnalogStick.Designer.cs">
+      <DependentUpon>VirtualPadAnalogStick.cs</DependentUpon>
+    </Compile>
+    <Compile Include="tools\VirtualPads\controls\VirtualPadButton.cs">
+      <SubType>Component</SubType>
+    </Compile>
+    <Compile Include="tools\VirtualPads\controls\VirtualPadDiscManager.cs">
+      <SubType>UserControl</SubType>
+    </Compile>
+    <Compile Include="tools\VirtualPads\controls\VirtualPadDiscManager.Designer.cs">
+      <DependentUpon>VirtualPadDiscManager.cs</DependentUpon>
+    </Compile>
+    <Compile Include="tools\VirtualPads\controls\VirtualPadTargetScreen.cs">
+      <SubType>UserControl</SubType>
+    </Compile>
+    <Compile Include="tools\VirtualPads\controls\VirtualPadTargetScreen.Designer.cs">
+      <DependentUpon>VirtualPadTargetScreen.cs</DependentUpon>
+    </Compile>
+    <Compile Include="tools\VirtualPads\schema\A26Schema.cs" />
+    <Compile Include="tools\VirtualPads\schema\A78Schema.cs" />
+    <Compile Include="tools\VirtualPads\schema\AppleIISchema.cs" />
+    <Compile Include="tools\VirtualPads\schema\C64Schema.cs" />
+    <Compile Include="tools\VirtualPads\schema\ColecoSchema.cs" />
+    <Compile Include="tools\VirtualPads\schema\VECSchema.cs" />
+    <Compile Include="tools\VirtualPads\schema\GGLSchema.cs" />
+    <Compile Include="tools\VirtualPads\schema\DualGBSchema.cs" />
+    <Compile Include="tools\VirtualPads\schema\GBASchema.cs" />
+    <Compile Include="tools\VirtualPads\schema\GBSchema.cs" />
+    <Compile Include="tools\VirtualPads\schema\GenSchema.cs" />
+    <Compile Include="tools\VirtualPads\schema\IntvSchema.cs" />
+    <Compile Include="tools\VirtualPads\schema\LynxSchema.cs" />
+    <Compile Include="tools\VirtualPads\schema\NgpSchema.cs" />
+    <Compile Include="tools\VirtualPads\schema\PcfxSchema.cs" />
+    <Compile Include="tools\VirtualPads\schema\PSXSchema.cs" />
+    <Compile Include="tools\VirtualPads\schema\SatSchema.cs" />
+    <Compile Include="tools\VirtualPads\schema\IVirtualPadSchema.cs" />
+    <Compile Include="tools\VirtualPads\schema\N64Schema.cs" />
+    <Compile Include="tools\VirtualPads\schema\NesSchema.cs" />
+    <Compile Include="tools\VirtualPads\schema\PadSchema.cs" />
+    <Compile Include="tools\VirtualPads\schema\PceSchema.cs" />
+    <Compile Include="tools\VirtualPads\schema\SchemaAttribute.cs" />
+    <Compile Include="tools\VirtualPads\schema\SGBSchema.cs" />
+    <Compile Include="tools\VirtualPads\schema\SmsSchema.cs" />
+    <Compile Include="tools\VirtualPads\schema\SnesSchema.cs" />
+    <Compile Include="tools\VirtualPads\schema\VirtualBoySchema.cs" />
+    <Compile Include="tools\VirtualPads\schema\WonderSwanSchema.cs" />
+    <Compile Include="tools\VirtualPads\schema\ZXSpectrumSchema.cs" />
+    <Compile Include="tools\VirtualPads\VirtualPad.cs">
+      <SubType>UserControl</SubType>
+    </Compile>
+    <Compile Include="tools\VirtualPads\VirtualPad.Designer.cs">
+      <DependentUpon>VirtualPad.cs</DependentUpon>
+    </Compile>
+    <Compile Include="tools\VirtualPads\VirtualpadsTool.cs">
+      <SubType>Form</SubType>
+    </Compile>
+    <Compile Include="tools\VirtualPads\VirtualpadsTool.Designer.cs">
+      <DependentUpon>VirtualpadsTool.cs</DependentUpon>
+    </Compile>
+    <Compile Include="tools\Watch\RamPoke.cs">
+      <SubType>Form</SubType>
+    </Compile>
+    <Compile Include="tools\Watch\RamPoke.Designer.cs">
+      <DependentUpon>RamPoke.cs</DependentUpon>
+    </Compile>
+    <Compile Include="tools\Watch\RamSearch.cs">
+      <SubType>Form</SubType>
+    </Compile>
+    <Compile Include="tools\Watch\RamSearch.Designer.cs">
+      <DependentUpon>RamSearch.cs</DependentUpon>
+    </Compile>
+    <Compile Include="tools\Watch\RamWatch.cs">
+      <SubType>Form</SubType>
+    </Compile>
+    <Compile Include="tools\Watch\RamWatch.Designer.cs">
+      <DependentUpon>RamWatch.cs</DependentUpon>
+    </Compile>
+    <Compile Include="tools\Watch\WatchEditor.cs">
+      <SubType>Form</SubType>
+    </Compile>
+    <Compile Include="tools\Watch\WatchEditor.Designer.cs">
+      <DependentUpon>WatchEditor.cs</DependentUpon>
+    </Compile>
+    <Compile Include="tools\Watch\WatchValueBox.cs">
+      <SubType>Component</SubType>
+    </Compile>
+    <Compile Include="UIHelper.cs" />
+    <Compile Include="UpdateChecker.cs">
+      <SubType>Code</SubType>
+    </Compile>
+    <EmbeddedResource Include="AVOut\FFmpegWriterForm.resx">
+      <DependentUpon>FFmpegWriterForm.cs</DependentUpon>
+    </EmbeddedResource>
+    <EmbeddedResource Include="AVOut\GifWriterForm.resx">
+      <DependentUpon>GifWriterForm.cs</DependentUpon>
+    </EmbeddedResource>
+    <EmbeddedResource Include="AVOut\JMDForm.resx">
+      <DependentUpon>JMDForm.cs</DependentUpon>
+    </EmbeddedResource>
+    <EmbeddedResource Include="AVOut\SynclessRecordingTools.resx">
+      <DependentUpon>SynclessRecordingTools.cs</DependentUpon>
+    </EmbeddedResource>
+    <EmbeddedResource Include="AVOut\VideoWriterChooserForm.resx">
+      <DependentUpon>VideoWriterChooserForm.cs</DependentUpon>
+    </EmbeddedResource>
+    <EmbeddedResource Include="BizBoxInfoControl.resx">
+      <DependentUpon>BizBoxInfoControl.cs</DependentUpon>
+    </EmbeddedResource>
+    <EmbeddedResource Include="config\AmstradCPC\AmstradCPCCoreEmulationSettings.resx">
+      <DependentUpon>AmstradCPCCoreEmulationSettings.cs</DependentUpon>
+    </EmbeddedResource>
+    <EmbeddedResource Include="config\AmstradCPC\AmstradCPCAudioSettings.resx">
+      <DependentUpon>AmstradCPCAudioSettings.cs</DependentUpon>
+    </EmbeddedResource>
+    <EmbeddedResource Include="config\AmstradCPC\AmstradCPCPokeMemory.resx">
+      <DependentUpon>AmstradCPCPokeMemory.cs</DependentUpon>
+    </EmbeddedResource>
+    <EmbeddedResource Include="config\AmstradCPC\AmstradCPCNonSyncSettings.resx">
+      <DependentUpon>AmstradCPCNonSyncSettings.cs</DependentUpon>
+    </EmbeddedResource>
+    <EmbeddedResource Include="config\AnalogRangeConfigControl.resx">
+      <DependentUpon>AnalogRangeConfigControl.cs</DependentUpon>
+    </EmbeddedResource>
+    <EmbeddedResource Include="config\ControllerConfig.resx">
+      <DependentUpon>ControllerConfig.cs</DependentUpon>
+    </EmbeddedResource>
+    <EmbeddedResource Include="config\ControllerConfig\AnalogBindControl.resx">
+      <DependentUpon>AnalogBindControl.cs</DependentUpon>
+    </EmbeddedResource>
+    <EmbeddedResource Include="config\ControllerConfig\ControllerConfigPanel.resx">
+      <DependentUpon>ControllerConfigPanel.cs</DependentUpon>
+    </EmbeddedResource>
+    <EmbeddedResource Include="config\DisplayConfig.resx">
+      <DependentUpon>DisplayConfig.cs</DependentUpon>
+    </EmbeddedResource>
+    <EmbeddedResource Include="config\DisplayConfigLite.resx">
+      <DependentUpon>DisplayConfigLite.cs</DependentUpon>
+      <SubType>Designer</SubType>
+    </EmbeddedResource>
+    <EmbeddedResource Include="config\FileExtensionPreferences.resx">
+      <DependentUpon>FileExtensionPreferences.cs</DependentUpon>
+    </EmbeddedResource>
+    <EmbeddedResource Include="config\FileExtensionPreferencesPicker.resx">
+      <DependentUpon>FileExtensionPreferencesPicker.cs</DependentUpon>
+    </EmbeddedResource>
+    <EmbeddedResource Include="config\FirmwaresConfig.resx">
+      <DependentUpon>FirmwaresConfig.cs</DependentUpon>
+    </EmbeddedResource>
+    <EmbeddedResource Include="config\FirmwaresConfigInfo.resx">
+      <DependentUpon>FirmwaresConfigInfo.cs</DependentUpon>
+    </EmbeddedResource>
+    <EmbeddedResource Include="config\GB\CGBColorChooserForm.resx">
+      <DependentUpon>CGBColorChooserForm.cs</DependentUpon>
+    </EmbeddedResource>
+    <EmbeddedResource Include="config\GB\ColorChooserForm.resx">
+      <DependentUpon>ColorChooserForm.cs</DependentUpon>
+    </EmbeddedResource>
+    <EmbeddedResource Include="config\GB\DGBPrefs.resx">
+      <DependentUpon>DGBPrefs.cs</DependentUpon>
+    </EmbeddedResource>
+    <EmbeddedResource Include="config\GB\GBPrefControl.resx">
+      <DependentUpon>GBPrefControl.cs</DependentUpon>
+    </EmbeddedResource>
+    <EmbeddedResource Include="config\GB\GBPrefs.resx">
+      <DependentUpon>GBPrefs.cs</DependentUpon>
+    </EmbeddedResource>
+    <EmbeddedResource Include="config\GenericCoreConfig.resx">
+      <DependentUpon>GenericCoreConfig.cs</DependentUpon>
+    </EmbeddedResource>
+    <EmbeddedResource Include="config\GuiOptions.resx">
+      <DependentUpon>GuiOptions.cs</DependentUpon>
+    </EmbeddedResource>
+    <EmbeddedResource Include="config\HotkeyConfig.resx">
+      <DependentUpon>HotkeyConfig.cs</DependentUpon>
+    </EmbeddedResource>
+    <EmbeddedResource Include="config\InputCompositeWidget.resx">
+      <DependentUpon>InputCompositeWidget.cs</DependentUpon>
+    </EmbeddedResource>
+    <EmbeddedResource Include="config\ColecoVision\ColecoControllerSettings.resx">
+      <DependentUpon>ColecoControllerSettings.cs</DependentUpon>
+    </EmbeddedResource>
+    <EmbeddedResource Include="config\A7800\A7800ControllerSettings.resx">
+      <DependentUpon>A7800ControllerSettings.cs</DependentUpon>
+    </EmbeddedResource>
+    <EmbeddedResource Include="config\A7800\A7800FilterSettings.resx">
+      <DependentUpon>A7800FilterSettings.cs</DependentUpon>
+    </EmbeddedResource>
+    <EmbeddedResource Include="config\INTV\IntvControllerSettings.resx">
+      <DependentUpon>IntvControllerSettings.cs</DependentUpon>
+    </EmbeddedResource>
+    <EmbeddedResource Include="config\N64\N64ControllerSettingControl.resx">
+      <DependentUpon>N64ControllerSettingControl.cs</DependentUpon>
+    </EmbeddedResource>
+    <EmbeddedResource Include="config\N64\N64ControllersSetup.resx">
+      <DependentUpon>N64ControllersSetup.cs</DependentUpon>
+    </EmbeddedResource>
+    <EmbeddedResource Include="config\N64\N64VideoPluginconfig.resx">
+      <DependentUpon>N64VideoPluginconfig.cs</DependentUpon>
+    </EmbeddedResource>
+    <EmbeddedResource Include="config\NES\NesControllerSettings.resx">
+      <DependentUpon>NesControllerSettings.cs</DependentUpon>
+    </EmbeddedResource>
+    <EmbeddedResource Include="config\NES\NESGraphicsConfig.resx">
+      <DependentUpon>NESGraphicsConfig.cs</DependentUpon>
+    </EmbeddedResource>
+    <EmbeddedResource Include="config\NES\NESSoundConfig.resx">
+      <DependentUpon>NESSoundConfig.cs</DependentUpon>
+    </EmbeddedResource>
+    <EmbeddedResource Include="config\NES\NESSyncSettingsForm.resx">
+      <DependentUpon>NESSyncSettingsForm.cs</DependentUpon>
+    </EmbeddedResource>
+    <EmbeddedResource Include="config\NES\NESVSSettings.resx">
+      <DependentUpon>NESVSSettings.cs</DependentUpon>
+    </EmbeddedResource>
+    <EmbeddedResource Include="config\NES\QuickNesConfig.resx">
+      <DependentUpon>QuickNesConfig.cs</DependentUpon>
+    </EmbeddedResource>
+    <EmbeddedResource Include="config\PathConfig.resx">
+      <DependentUpon>PathConfig.cs</DependentUpon>
+    </EmbeddedResource>
+    <EmbeddedResource Include="config\PathInfo.resx">
+      <DependentUpon>PathInfo.cs</DependentUpon>
+    </EmbeddedResource>
+    <EmbeddedResource Include="config\PCE\PCEControllerConfig.resx">
+      <DependentUpon>PCEControllerConfig.cs</DependentUpon>
+    </EmbeddedResource>
+    <EmbeddedResource Include="config\PCE\PCEGraphicsConfig.resx">
+      <DependentUpon>PCEGraphicsConfig.cs</DependentUpon>
+    </EmbeddedResource>
+    <EmbeddedResource Include="config\ProfileConfig.resx">
+      <DependentUpon>ProfileConfig.cs</DependentUpon>
+    </EmbeddedResource>
+    <EmbeddedResource Include="config\PSX\PSXControllerConfigNew.resx">
+      <DependentUpon>PSXControllerConfigNew.cs</DependentUpon>
+    </EmbeddedResource>
+    <EmbeddedResource Include="config\PSX\PSXHashDiscs.resx">
+      <DependentUpon>PSXHashDiscs.cs</DependentUpon>
+    </EmbeddedResource>
+    <EmbeddedResource Include="config\PSX\PSXOptions.resx">
+      <DependentUpon>PSXOptions.cs</DependentUpon>
+    </EmbeddedResource>
+    <EmbeddedResource Include="config\RewindConfig.resx">
+      <DependentUpon>RewindConfig.cs</DependentUpon>
+    </EmbeddedResource>
+    <EmbeddedResource Include="config\SMS\SMSGraphicsConfig.resx">
+      <DependentUpon>SMSGraphicsConfig.cs</DependentUpon>
+    </EmbeddedResource>
+    <EmbeddedResource Include="config\SNES\SNESControllerConfig.resx">
+      <DependentUpon>SNESControllerConfig.cs</DependentUpon>
+    </EmbeddedResource>
+    <EmbeddedResource Include="config\SNES\SNESOptions.resx">
+      <DependentUpon>SNESOptions.cs</DependentUpon>
+    </EmbeddedResource>
+    <EmbeddedResource Include="config\TI83\TI83PaletteConfig.resx">
+      <DependentUpon>TI83PaletteConfig.cs</DependentUpon>
+    </EmbeddedResource>
+    <EmbeddedResource Include="config\ZXSpectrum\ZXSpectrumAudioSettings.resx">
+      <DependentUpon>ZXSpectrumAudioSettings.cs</DependentUpon>
+    </EmbeddedResource>
+    <EmbeddedResource Include="config\ZXSpectrum\ZXSpectrumPokeMemory.resx">
+      <DependentUpon>ZXSpectrumPokeMemory.cs</DependentUpon>
+    </EmbeddedResource>
+    <EmbeddedResource Include="config\ZXSpectrum\ZXSpectrumNonSyncSettings.resx">
+      <DependentUpon>ZXSpectrumNonSyncSettings.cs</DependentUpon>
+    </EmbeddedResource>
+    <EmbeddedResource Include="config\ZXSpectrum\ZXSpectrumCoreEmulationSettings.resx">
+      <DependentUpon>ZXSpectrumCoreEmulationSettings.cs</DependentUpon>
+    </EmbeddedResource>
+    <EmbeddedResource Include="config\ZXSpectrum\ZXSpectrumJoystickSettings.resx">
+      <DependentUpon>ZXSpectrumJoystickSettings.cs</DependentUpon>
+    </EmbeddedResource>
+    <EmbeddedResource Include="CoreFeatureAnalysis.resx">
+      <DependentUpon>CoreFeatureAnalysis.cs</DependentUpon>
+    </EmbeddedResource>
+    <EmbeddedResource Include="CustomControls\ExceptionBox.resx">
+      <DependentUpon>ExceptionBox.cs</DependentUpon>
+    </EmbeddedResource>
+    <EmbeddedResource Include="CustomControls\InputConfigBase.resx">
+      <DependentUpon>InputConfigBase.cs</DependentUpon>
+    </EmbeddedResource>
+    <EmbeddedResource Include="CustomControls\MsgBox.resx">
+      <DependentUpon>MsgBox.cs</DependentUpon>
+    </EmbeddedResource>
+    <EmbeddedResource Include="CustomControls\PrereqsAlert.resx">
+      <DependentUpon>PrereqsAlert.cs</DependentUpon>
+    </EmbeddedResource>
+    <EmbeddedResource Include="CustomControls\QuickProgressPopup.resx">
+      <DependentUpon>QuickProgressPopup.cs</DependentUpon>
+    </EmbeddedResource>
+    <EmbeddedResource Include="MainForm.resx">
+      <DependentUpon>MainForm.cs</DependentUpon>
+      <SubType>Designer</SubType>
+    </EmbeddedResource>
+    <EmbeddedResource Include="movie\PlayMovie.resx">
+      <DependentUpon>PlayMovie.cs</DependentUpon>
+    </EmbeddedResource>
+    <EmbeddedResource Include="movie\RecordMovie.resx">
+      <DependentUpon>RecordMovie.cs</DependentUpon>
+    </EmbeddedResource>
+    <EmbeddedResource Include="NameStateForm.resx">
+      <DependentUpon>NameStateForm.cs</DependentUpon>
+      <SubType>Designer</SubType>
+    </EmbeddedResource>
+    <EmbeddedResource Include="OpenAdvancedChooser.resx">
+      <DependentUpon>OpenAdvancedChooser.cs</DependentUpon>
+    </EmbeddedResource>
+    <EmbeddedResource Include="PlatformChooser.resx">
+      <DependentUpon>PlatformChooser.cs</DependentUpon>
+    </EmbeddedResource>
+    <EmbeddedResource Include="Properties\Resources.resx">
+      <Generator>ResXFileCodeGenerator</Generator>
+      <SubType>Designer</SubType>
+      <LastGenOutput>Resources.Designer.cs</LastGenOutput>
+    </EmbeddedResource>
+    <EmbeddedResource Include="RomStatusPicker.resx">
+      <DependentUpon>RomStatusPicker.cs</DependentUpon>
+    </EmbeddedResource>
+    <EmbeddedResource Include="tools\BasicBot\BasicBot.resx">
+      <DependentUpon>BasicBot.cs</DependentUpon>
+    </EmbeddedResource>
+    <EmbeddedResource Include="tools\BasicBot\BotControlsRow.resx">
+      <DependentUpon>BotControlsRow.cs</DependentUpon>
+    </EmbeddedResource>
+    <EmbeddedResource Include="tools\BatchRun.resx">
+      <DependentUpon>BatchRun.cs</DependentUpon>
+    </EmbeddedResource>
+    <EmbeddedResource Include="tools\CDL.resx">
+      <DependentUpon>CDL.cs</DependentUpon>
+    </EmbeddedResource>
+    <EmbeddedResource Include="tools\Cheats\CheatEdit.resx">
+      <DependentUpon>CheatEdit.cs</DependentUpon>
+    </EmbeddedResource>
+    <EmbeddedResource Include="tools\Cheats\Cheats.resx">
+      <DependentUpon>Cheats.cs</DependentUpon>
+    </EmbeddedResource>
+    <EmbeddedResource Include="tools\Debugger\AddBreakpointDialog.resx">
+      <DependentUpon>AddBreakpointDialog.cs</DependentUpon>
+    </EmbeddedResource>
+    <EmbeddedResource Include="tools\Debugger\BreakpointControl.resx">
+      <DependentUpon>BreakpointControl.cs</DependentUpon>
+    </EmbeddedResource>
+    <EmbeddedResource Include="tools\Debugger\GenericDebugger.resx">
+      <DependentUpon>GenericDebugger.cs</DependentUpon>
+    </EmbeddedResource>
+    <EmbeddedResource Include="tools\Debugger\RegisterBoxControl.resx">
+      <DependentUpon>RegisterBoxControl.cs</DependentUpon>
+    </EmbeddedResource>
+    <EmbeddedResource Include="tools\GameShark.resx">
+      <DependentUpon>GameShark.cs</DependentUpon>
+      <SubType>Designer</SubType>
+    </EmbeddedResource>
+    <EmbeddedResource Include="tools\GBA\GBAGPUView.resx">
+      <DependentUpon>GBAGPUView.cs</DependentUpon>
+    </EmbeddedResource>
+    <EmbeddedResource Include="tools\GBA\MobileBmpView.resx">
+      <DependentUpon>MobileBmpView.cs</DependentUpon>
+    </EmbeddedResource>
+    <EmbeddedResource Include="tools\GBA\MobileDetailView.resx">
+      <DependentUpon>MobileDetailView.cs</DependentUpon>
+    </EmbeddedResource>
+    <EmbeddedResource Include="tools\GB\GBGameGenie.resx">
+      <DependentUpon>GBGameGenie.cs</DependentUpon>
+    </EmbeddedResource>
+    <EmbeddedResource Include="tools\GB\GBGPUView.resx">
+      <DependentUpon>GBGPUView.cs</DependentUpon>
+    </EmbeddedResource>
+    <EmbeddedResource Include="tools\GB\GBPrinterView.resx">
+      <DependentUpon>GBPrinterView.cs</DependentUpon>
+    </EmbeddedResource>
+    <EmbeddedResource Include="tools\Genesis\GenDbgWind.resx">
+      <DependentUpon>GenDbgWind.cs</DependentUpon>
+    </EmbeddedResource>
+    <EmbeddedResource Include="tools\Genesis\GenGameGenie.resx">
+      <DependentUpon>GenGameGenie.cs</DependentUpon>
+    </EmbeddedResource>
+    <EmbeddedResource Include="tools\Genesis\VDPViewer.resx">
+      <DependentUpon>VDPViewer.cs</DependentUpon>
+    </EmbeddedResource>
+    <EmbeddedResource Include="tools\HexEditor\HexColor.resx">
+      <DependentUpon>HexColor.cs</DependentUpon>
+    </EmbeddedResource>
+    <EmbeddedResource Include="tools\HexEditor\HexEditor.resx">
+      <DependentUpon>HexEditor.cs</DependentUpon>
+    </EmbeddedResource>
+    <EmbeddedResource Include="tools\HexEditor\HexFind.resx">
+      <DependentUpon>HexFind.cs</DependentUpon>
+    </EmbeddedResource>
+    <EmbeddedResource Include="tools\HexEditor\NewHexEditor.resx">
+      <DependentUpon>NewHexEditor.cs</DependentUpon>
+    </EmbeddedResource>
+    <EmbeddedResource Include="tools\Lua\LuaCanvas.resx">
+      <DependentUpon>LuaCanvas.cs</DependentUpon>
+    </EmbeddedResource>
+    <EmbeddedResource Include="tools\Lua\LuaConsole.resx">
+      <DependentUpon>LuaConsole.cs</DependentUpon>
+    </EmbeddedResource>
+    <EmbeddedResource Include="tools\Lua\LuaFunctionsForm.resx">
+      <DependentUpon>LuaFunctionsForm.cs</DependentUpon>
+    </EmbeddedResource>
+    <EmbeddedResource Include="tools\Lua\LuaRegisteredFunctionsList.resx">
+      <DependentUpon>LuaRegisteredFunctionsList.cs</DependentUpon>
+    </EmbeddedResource>
+    <EmbeddedResource Include="tools\Lua\LuaWinform.resx">
+      <DependentUpon>LuaWinform.cs</DependentUpon>
+    </EmbeddedResource>
+    <EmbeddedResource Include="tools\Macros\MacroInput.resx">
+      <DependentUpon>MacroInput.cs</DependentUpon>
+    </EmbeddedResource>
+    <EmbeddedResource Include="tools\MultiDiskBundler\MultiDiskFileSelector.resx">
+      <DependentUpon>MultiDiskFileSelector.cs</DependentUpon>
+    </EmbeddedResource>
+    <EmbeddedResource Include="tools\MultiDiskBundler\MultiDiskBundler.resx">
+      <DependentUpon>MultiDiskBundler.cs</DependentUpon>
+    </EmbeddedResource>
+    <EmbeddedResource Include="tools\NES\BarcodeEntry.resx">
+      <DependentUpon>BarcodeEntry.cs</DependentUpon>
+    </EmbeddedResource>
+    <EmbeddedResource Include="tools\NES\NESGameGenie.resx">
+      <DependentUpon>NESGameGenie.cs</DependentUpon>
+    </EmbeddedResource>
+    <EmbeddedResource Include="tools\NES\NESMusicRipper.resx">
+      <DependentUpon>NESMusicRipper.cs</DependentUpon>
+    </EmbeddedResource>
+    <EmbeddedResource Include="tools\NES\NESNameTableViewer.resx">
+      <DependentUpon>NESNameTableViewer.cs</DependentUpon>
+    </EmbeddedResource>
+    <EmbeddedResource Include="tools\NES\NESPPU.resx">
+      <DependentUpon>NESPPU.cs</DependentUpon>
+      <SubType>Designer</SubType>
+    </EmbeddedResource>
+    <EmbeddedResource Include="tools\NES\PatternViewer.resx">
+      <DependentUpon>PatternViewer.cs</DependentUpon>
+    </EmbeddedResource>
+    <EmbeddedResource Include="tools\PCE\PCEBGViewer.resx">
+      <DependentUpon>PCEBGViewer.cs</DependentUpon>
+    </EmbeddedResource>
+    <EmbeddedResource Include="tools\PCE\PCESoundDebugger.resx">
+      <DependentUpon>PCESoundDebugger.cs</DependentUpon>
+    </EmbeddedResource>
+    <EmbeddedResource Include="tools\PCE\PCETileViewer.resx">
+      <DependentUpon>PCETileViewer.cs</DependentUpon>
+    </EmbeddedResource>
+    <EmbeddedResource Include="tools\SMS\VDPViewer.resx">
+      <DependentUpon>VDPViewer.cs</DependentUpon>
+    </EmbeddedResource>
+    <EmbeddedResource Include="tools\SNES\SNESGameGenie.resx">
+      <DependentUpon>SNESGameGenie.cs</DependentUpon>
+    </EmbeddedResource>
+    <EmbeddedResource Include="tools\SNES\SNESGraphicsDebugger.resx">
+      <DependentUpon>SNESGraphicsDebugger.cs</DependentUpon>
+    </EmbeddedResource>
+    <EmbeddedResource Include="tools\TAStudio\BookmarksBranchesBox.resx">
+      <DependentUpon>BookmarksBranchesBox.cs</DependentUpon>
+      <SubType>Designer</SubType>
+    </EmbeddedResource>
+    <EmbeddedResource Include="tools\TAStudio\DefaultGreenzoneSettings.resx">
+      <DependentUpon>DefaultGreenzoneSettings.cs</DependentUpon>
+    </EmbeddedResource>
+    <EmbeddedResource Include="tools\TAStudio\FramesPrompt.resx">
+      <DependentUpon>FramesPrompt.cs</DependentUpon>
+    </EmbeddedResource>
+    <EmbeddedResource Include="tools\TAStudio\GreenzoneSettings.resx">
+      <DependentUpon>GreenzoneSettings.cs</DependentUpon>
+    </EmbeddedResource>
+    <EmbeddedResource Include="tools\TAStudio\HeaderEditor.resx">
+      <DependentUpon>HeaderEditor.cs</DependentUpon>
+    </EmbeddedResource>
+    <EmbeddedResource Include="tools\TAStudio\MarkerControl.resx">
+      <DependentUpon>MarkerControl.cs</DependentUpon>
+    </EmbeddedResource>
+    <EmbeddedResource Include="tools\TAStudio\PatternsForm.resx">
+      <DependentUpon>PatternsForm.cs</DependentUpon>
+    </EmbeddedResource>
+    <EmbeddedResource Include="tools\TAStudio\PlaybackBox.resx">
+      <DependentUpon>PlaybackBox.cs</DependentUpon>
+    </EmbeddedResource>
+    <EmbeddedResource Include="tools\TAStudio\ScreenshotForm.resx">
+      <DependentUpon>ScreenshotForm.cs</DependentUpon>
+    </EmbeddedResource>
+    <EmbeddedResource Include="tools\TAStudio\TAStudio.resx">
+      <DependentUpon>TAStudio.cs</DependentUpon>
+    </EmbeddedResource>
+    <EmbeddedResource Include="tools\TAStudio\UndoHistoryForm.resx">
+      <DependentUpon>UndoHistoryForm.cs</DependentUpon>
+    </EmbeddedResource>
+    <EmbeddedResource Include="tools\TI83\TI83KeyPad.resx">
+      <DependentUpon>TI83KeyPad.cs</DependentUpon>
+    </EmbeddedResource>
+    <EmbeddedResource Include="tools\VirtualPads\controls\VirtualPadAnalogButton.resx">
+      <DependentUpon>VirtualPadAnalogButton.cs</DependentUpon>
+    </EmbeddedResource>
+    <EmbeddedResource Include="tools\VirtualPads\controls\VirtualPadAnalogStick.resx">
+      <DependentUpon>VirtualPadAnalogStick.cs</DependentUpon>
+    </EmbeddedResource>
+    <EmbeddedResource Include="tools\VirtualPads\controls\VirtualPadDiscManager.resx">
+      <DependentUpon>VirtualPadDiscManager.cs</DependentUpon>
+    </EmbeddedResource>
+    <EmbeddedResource Include="tools\VirtualPads\controls\VirtualPadTargetScreen.resx">
+      <DependentUpon>VirtualPadTargetScreen.cs</DependentUpon>
+    </EmbeddedResource>
+    <EmbeddedResource Include="tools\VirtualPads\VirtualPad.resx">
+      <DependentUpon>VirtualPad.cs</DependentUpon>
+    </EmbeddedResource>
+    <EmbeddedResource Include="tools\VirtualPads\VirtualpadsTool.resx">
+      <DependentUpon>VirtualpadsTool.cs</DependentUpon>
+    </EmbeddedResource>
+    <EmbeddedResource Include="tools\Watch\RamPoke.resx">
+      <DependentUpon>RamPoke.cs</DependentUpon>
+    </EmbeddedResource>
+    <EmbeddedResource Include="tools\Watch\RamSearch.resx">
+      <DependentUpon>RamSearch.cs</DependentUpon>
+    </EmbeddedResource>
+    <EmbeddedResource Include="tools\Watch\RamWatch.resx">
+      <DependentUpon>RamWatch.cs</DependentUpon>
+    </EmbeddedResource>
+    <EmbeddedResource Include="tools\Watch\WatchEditor.resx">
+      <DependentUpon>WatchEditor.cs</DependentUpon>
+    </EmbeddedResource>
+    <Compile Include="tools\InputPrompt.cs">
+      <SubType>Form</SubType>
+    </Compile>
+    <Compile Include="tools\InputPrompt.Designer.cs">
+      <DependentUpon>InputPrompt.cs</DependentUpon>
+    </Compile>
+    <Compile Include="ScreenSaver.cs" />
+    <Compile Include="tools\ToolBox.cs">
+      <SubType>Form</SubType>
+    </Compile>
+    <Compile Include="tools\ToolBox.Designer.cs">
+      <DependentUpon>ToolBox.cs</DependentUpon>
+    </Compile>
+    <EmbeddedResource Include="Resources\courier16px.fnt" />
+  </ItemGroup>
+  <ItemGroup>
+    <ProjectReference Include="..\BizHawk.Client.ApiHawk\BizHawk.Client.ApiHawk.csproj">
+      <Project>{8e2f11f2-3955-4382-8c3a-ceba1276caea}</Project>
+      <Name>BizHawk.Client.ApiHawk</Name>
+    </ProjectReference>
+    <ProjectReference Include="..\BizHawk.Client.Common\BizHawk.Client.Common.csproj">
+      <Project>{24A0AA3C-B25F-4197-B23D-476D6462DBA0}</Project>
+      <Name>BizHawk.Client.Common</Name>
+    </ProjectReference>
+    <ProjectReference Include="..\BizHawk.Common\BizHawk.Common.csproj">
+      <Project>{866F8D13-0678-4FF9-80A4-A3993FD4D8A3}</Project>
+      <Name>BizHawk.Common</Name>
+    </ProjectReference>
+    <ProjectReference Include="..\BizHawk.Emulation.Common\BizHawk.Emulation.Common.csproj">
+      <Project>{e1a23168-b571-411c-b360-2229e7225e0e}</Project>
+      <Name>BizHawk.Emulation.Common</Name>
+    </ProjectReference>
+    <ProjectReference Include="..\BizHawk.Emulation.Cores\BizHawk.Emulation.Cores.csproj">
+      <Project>{197D4314-8A9F-49BA-977D-54ACEFAEB6BA}</Project>
+      <Name>BizHawk.Emulation.Cores</Name>
+    </ProjectReference>
+    <ProjectReference Include="..\BizHawk.Emulation.DiscSystem\BizHawk.Emulation.DiscSystem.csproj">
+      <Project>{f51946ea-827f-4d82-b841-1f2f6d060312}</Project>
+      <Name>BizHawk.Emulation.DiscSystem</Name>
+    </ProjectReference>
+    <ProjectReference Include="..\Bizware\BizHawk.Bizware.BizwareGL.GdiPlus\BizHawk.Bizware.BizwareGL.GdiPlus.csproj">
+      <Project>{337CA23E-65E7-44E1-9411-97EE08BB8116}</Project>
+      <Name>BizHawk.Bizware.BizwareGL.GdiPlus</Name>
+    </ProjectReference>
+    <ProjectReference Include="..\Bizware\BizHawk.Bizware.BizwareGL.OpenTK\BizHawk.Bizware.BizwareGL.OpenTK.csproj">
+      <Project>{5160CFB1-5389-47C1-B7F6-8A0DC97641EE}</Project>
+      <Name>BizHawk.Bizware.BizwareGL.OpenTK</Name>
+    </ProjectReference>
+    <ProjectReference Include="..\Bizware\BizHawk.Bizware.BizwareGL.SlimDX\BizHawk.Bizware.BizwareGL.SlimDX.csproj">
+      <Project>{E6B436B1-A3CD-4C9A-8F76-5D7154726884}</Project>
+      <Name>BizHawk.Bizware.BizwareGL.SlimDX</Name>
+    </ProjectReference>
+    <ProjectReference Include="..\Bizware\BizHawk.Bizware.BizwareGL\BizHawk.Bizware.BizwareGL.csproj">
+      <Project>{9F84A0B2-861E-4EF4-B89B-5E2A3F38A465}</Project>
+      <Name>BizHawk.Bizware.BizwareGL</Name>
+    </ProjectReference>
+  </ItemGroup>
+  <ItemGroup>
+    <EmbeddedResource Include="AboutBox.resx">
+      <DependentUpon>AboutBox.cs</DependentUpon>
+      <SubType>Designer</SubType>
+    </EmbeddedResource>
+    <EmbeddedResource Include="ArchiveChooser.resx">
+      <DependentUpon>ArchiveChooser.cs</DependentUpon>
+      <SubType>Designer</SubType>
+    </EmbeddedResource>
+    <EmbeddedResource Include="BizBox.resx">
+      <DependentUpon>BizBox.cs</DependentUpon>
+    </EmbeddedResource>
+    <EmbeddedResource Include="config\AutofireConfig.resx">
+      <DependentUpon>AutofireConfig.cs</DependentUpon>
+    </EmbeddedResource>
+    <EmbeddedResource Include="config\MessageConfig.resx">
+      <DependentUpon>MessageConfig.cs</DependentUpon>
+      <SubType>Designer</SubType>
+    </EmbeddedResource>
+    <EmbeddedResource Include="config\SoundConfig.resx">
+      <DependentUpon>SoundConfig.cs</DependentUpon>
+      <SubType>Designer</SubType>
+    </EmbeddedResource>
+    <EmbeddedResource Include="images\BuilderDialog_delete.bmp" />
+    <EmbeddedResource Include="images\BuilderDialog_movedown.bmp" />
+    <EmbeddedResource Include="images\BuilderDialog_moveup.bmp" />
+    <EmbeddedResource Include="images\InserSeparator.bmp" />
+    <EmbeddedResource Include="images\search.ico" />
+    <EmbeddedResource Include="LogWindow.resx">
+      <DependentUpon>LogWindow.cs</DependentUpon>
+    </EmbeddedResource>
+    <EmbeddedResource Include="movie\EditCommentsForm.resx">
+      <DependentUpon>EditCommentsForm.cs</DependentUpon>
+    </EmbeddedResource>
+    <EmbeddedResource Include="movie\EditSubtitlesForm.resx">
+      <DependentUpon>EditSubtitlesForm.cs</DependentUpon>
+    </EmbeddedResource>
+    <EmbeddedResource Include="movie\SubtitleMaker.resx">
+      <DependentUpon>SubtitleMaker.cs</DependentUpon>
+    </EmbeddedResource>
+    <EmbeddedResource Include="tools\TraceLogger.resx">
+      <DependentUpon>TraceLogger.cs</DependentUpon>
+    </EmbeddedResource>
+    <EmbeddedResource Include="tools\InputPrompt.resx">
+      <DependentUpon>InputPrompt.cs</DependentUpon>
+      <SubType>Designer</SubType>
+    </EmbeddedResource>
+    <EmbeddedResource Include="tools\ToolBox.resx">
+      <DependentUpon>ToolBox.cs</DependentUpon>
+      <SubType>Designer</SubType>
+    </EmbeddedResource>
+  </ItemGroup>
+  <ItemGroup>
+    <None Include="app.config" />
+    <None Include="app.manifest" />
+    <None Include="images\FindHS.png" />
+  </ItemGroup>
+  <ItemGroup>
+    <None Include="images\poke.png" />
+  </ItemGroup>
+  <ItemGroup>
+    <None Include="images\search.png" />
+  </ItemGroup>
+  <ItemGroup>
+    <None Include="images\undo.png" />
+  </ItemGroup>
+  <ItemGroup>
+    <None Include="images\restart.png" />
+  </ItemGroup>
+  <ItemGroup>
+    <None Include="config\ControllerImages\SMSController.png" />
+  </ItemGroup>
+  <ItemGroup>
+    <None Include="config\ControllerImages\GBController.png" />
+  </ItemGroup>
+  <ItemGroup>
+    <None Include="config\ControllerImages\PCEngineController.png" />
+  </ItemGroup>
+  <ItemGroup>
+    <None Include="config\ControllerImages\GENController.png" />
+  </ItemGroup>
+  <ItemGroup>
+    <None Include="images\StopButton.png" />
+    <None Include="images\mame.png" />
+    <None Include="Resources\MoveTop.png" />
+    <None Include="Resources\MoveBottom.png" />
+    <None Include="Resources\MoveTop.bmp" />
+    <None Include="Resources\ZXSpectrumKeyboard.bmp" />
+    <None Include="images\WSW.png" />
+    <None Include="images\WNW.png" />
+    <None Include="images\SW.png" />
+    <None Include="images\SSW.png" />
+    <None Include="images\SSE.png" />
+    <None Include="images\SE.png" />
+    <None Include="images\NW.png" />
+    <None Include="images\NNW.png" />
+    <None Include="images\NNE.png" />
+    <None Include="images\NE.png" />
+    <None Include="images\Shark.ico" />
+    <None Include="images\Shark.png" />
+    <None Include="images\ScrollTo.png" />
+    <None Include="images\tastudio\icon_anchor_lag.png" />
+    <None Include="images\tastudio\icon_anchor.png" />
+    <None Include="images\tastudio\icon_marker.png" />
+    <EmbeddedResource Include="Resources\gens.ttf" />
+    <EmbeddedResource Include="Resources\fceux.ttf" />
+    <None Include="images\Circle.png" />
+    <None Include="images\Cross.png" />
+    <None Include="images\Square.png" />
+    <None Include="images\Triangle.png" />
+    <None Include="images\user_blue_small.png" />
+    <None Include="images\user_blue.ico" />
+    <None Include="images\tastudio\ts_v_piano_19_green_blue.png" />
+    <None Include="images\tastudio\ts_v_piano_19_green.png" />
+    <None Include="images\tastudio\ts_v_piano_19_blue.png" />
+    <None Include="images\tastudio\ts_v_piano_19.png" />
+    <None Include="images\tastudio\ts_v_piano_18_green_blue.png" />
+    <None Include="images\tastudio\ts_v_piano_18_green.png" />
+    <None Include="images\tastudio\ts_v_piano_18_blue.png" />
+    <None Include="images\tastudio\ts_v_piano_18.png" />
+    <None Include="images\tastudio\ts_v_piano_17_green_blue.png" />
+    <None Include="images\tastudio\ts_v_piano_17_green.png" />
+    <None Include="images\tastudio\ts_v_piano_17_blue.png" />
+    <None Include="images\tastudio\ts_v_piano_17.png" />
+    <None Include="images\tastudio\ts_v_piano_16_green_blue.png" />
+    <None Include="images\tastudio\ts_v_piano_16_green.png" />
+    <None Include="images\tastudio\ts_v_piano_16_blue.png" />
+    <None Include="images\tastudio\ts_v_piano_16.png" />
+    <None Include="images\tastudio\ts_v_piano_15_green_blue.png" />
+    <None Include="images\tastudio\ts_v_piano_15_green.png" />
+    <None Include="images\tastudio\ts_v_piano_15_blue.png" />
+    <None Include="images\tastudio\ts_v_piano_15.png" />
+    <None Include="images\tastudio\ts_v_piano_14_green_blue.png" />
+    <None Include="images\tastudio\ts_v_piano_14_green.png" />
+    <None Include="images\tastudio\ts_v_piano_14_blue.png" />
+    <None Include="images\tastudio\ts_v_piano_14.png" />
+    <None Include="images\tastudio\ts_v_piano_13_green_blue.png" />
+    <None Include="images\tastudio\ts_v_piano_13_green.png" />
+    <None Include="images\tastudio\ts_v_piano_13_blue.png" />
+    <None Include="images\tastudio\ts_v_piano_13.png" />
+    <None Include="images\tastudio\ts_v_piano_12_green_blue.png" />
+    <None Include="images\tastudio\ts_v_piano_12_green.png" />
+    <None Include="images\tastudio\ts_v_piano_12_blue.png" />
+    <None Include="images\tastudio\ts_v_piano_12.png" />
+    <None Include="images\tastudio\ts_v_piano_11_green_blue.png" />
+    <None Include="images\tastudio\ts_v_piano_11_green.png" />
+    <None Include="images\tastudio\ts_v_piano_11_blue.png" />
+    <None Include="images\tastudio\ts_v_piano_11.png" />
+    <None Include="images\tastudio\ts_v_piano_10_green_blue.png" />
+    <None Include="images\tastudio\ts_v_piano_10_green.png" />
+    <None Include="images\tastudio\ts_v_piano_10_blue.png" />
+    <None Include="images\tastudio\ts_v_piano_10.png" />
+    <None Include="images\tastudio\ts_v_piano_09_green_blue.png" />
+    <None Include="images\tastudio\ts_v_piano_09_green.png" />
+    <None Include="images\tastudio\ts_v_piano_09_blue.png" />
+    <None Include="images\tastudio\ts_v_piano_09.png" />
+    <None Include="images\tastudio\ts_v_piano_08_green_blue.png" />
+    <None Include="images\tastudio\ts_v_piano_08_green.png" />
+    <None Include="images\tastudio\ts_v_piano_08_blue.png" />
+    <None Include="images\tastudio\ts_v_piano_08.png" />
+    <None Include="images\tastudio\ts_v_piano_07_green_blue.png" />
+    <None Include="images\tastudio\ts_v_piano_07_green.png" />
+    <None Include="images\tastudio\ts_v_piano_07_blue.png" />
+    <None Include="images\tastudio\ts_v_piano_07.png" />
+    <None Include="images\tastudio\ts_v_piano_06_green_blue.png" />
+    <None Include="images\tastudio\ts_v_piano_06_green.png" />
+    <None Include="images\tastudio\ts_v_piano_06_blue.png" />
+    <None Include="images\tastudio\ts_v_piano_06.png" />
+    <None Include="images\tastudio\ts_v_piano_05_green_blue.png" />
+    <None Include="images\tastudio\ts_v_piano_05_green.png" />
+    <None Include="images\tastudio\ts_v_piano_05_blue.png" />
+    <None Include="images\tastudio\ts_v_piano_05.png" />
+    <None Include="images\tastudio\ts_v_piano_04_green_blue.png" />
+    <None Include="images\tastudio\ts_v_piano_04_green.png" />
+    <None Include="images\tastudio\ts_v_piano_04_blue.png" />
+    <None Include="images\tastudio\ts_v_piano_04.png" />
+    <None Include="images\tastudio\ts_v_piano_03_green_blue.png" />
+    <None Include="images\tastudio\ts_v_piano_03_green.png" />
+    <None Include="images\tastudio\ts_v_piano_03_blue.png" />
+    <None Include="images\tastudio\ts_v_piano_03.png" />
+    <None Include="images\tastudio\ts_v_piano_02_green_blue.png" />
+    <None Include="images\tastudio\ts_v_piano_02_green.png" />
+    <None Include="images\tastudio\ts_v_piano_02_blue.png" />
+    <None Include="images\tastudio\ts_v_piano_02.png" />
+    <None Include="images\tastudio\ts_v_piano_01_green_blue.png" />
+    <None Include="images\tastudio\ts_v_piano_01_green.png" />
+    <None Include="images\tastudio\ts_v_piano_01_blue.png" />
+    <None Include="images\tastudio\ts_v_piano_01.png" />
+    <None Include="images\tastudio\ts_v_piano_00_green_blue.png" />
+    <None Include="images\tastudio\ts_v_piano_00_green.png" />
+    <None Include="images\tastudio\ts_v_piano_00_blue.png" />
+    <None Include="images\tastudio\ts_v_piano_00.png" />
+    <None Include="images\tastudio\ts_v_arrow_green_blue.png" />
+    <None Include="images\tastudio\ts_v_arrow_green.png" />
+    <None Include="images\tastudio\ts_v_arrow_blue.png" />
+    <None Include="images\tastudio\ts_h_piano_19_green_blue.png" />
+    <None Include="images\tastudio\ts_h_piano_19_green.png" />
+    <None Include="images\tastudio\ts_h_piano_19_blue.png" />
+    <None Include="images\tastudio\ts_h_piano_19.png" />
+    <None Include="images\tastudio\ts_h_piano_18_green_blue.png" />
+    <None Include="images\tastudio\ts_h_piano_18_green.png" />
+    <None Include="images\tastudio\ts_h_piano_18_blue.png" />
+    <None Include="images\tastudio\ts_h_piano_18.png" />
+    <None Include="images\tastudio\ts_h_piano_17_green_blue.png" />
+    <None Include="images\tastudio\ts_h_piano_17_green.png" />
+    <None Include="images\tastudio\ts_h_piano_17_blue.png" />
+    <None Include="images\tastudio\ts_h_piano_17.png" />
+    <None Include="images\tastudio\ts_h_piano_16_green_blue.png" />
+    <None Include="images\tastudio\ts_h_piano_16_green.png" />
+    <None Include="images\tastudio\ts_h_piano_16_blue.png" />
+    <None Include="images\tastudio\ts_h_piano_16.png" />
+    <None Include="images\tastudio\ts_h_piano_15_green_blue.png" />
+    <None Include="images\tastudio\ts_h_piano_15_green.png" />
+    <None Include="images\tastudio\ts_h_piano_15_blue.png" />
+    <None Include="images\tastudio\ts_h_piano_15.png" />
+    <None Include="images\tastudio\ts_h_piano_14_green_blue.png" />
+    <None Include="images\tastudio\ts_h_piano_14_green.png" />
+    <None Include="images\tastudio\ts_h_piano_14_blue.png" />
+    <None Include="images\tastudio\ts_h_piano_14.png" />
+    <None Include="images\tastudio\ts_h_piano_13_green_blue.png" />
+    <None Include="images\tastudio\ts_h_piano_13_green.png" />
+    <None Include="images\tastudio\ts_h_piano_13_blue.png" />
+    <None Include="images\tastudio\ts_h_piano_13.png" />
+    <None Include="images\tastudio\ts_h_piano_12_green_blue.png" />
+    <None Include="images\tastudio\ts_h_piano_12_green.png" />
+    <None Include="images\tastudio\ts_h_piano_12_blue.png" />
+    <None Include="images\tastudio\ts_h_piano_12.png" />
+    <None Include="images\tastudio\ts_h_piano_11_green_blue.png" />
+    <None Include="images\tastudio\ts_h_piano_11_green.png" />
+    <None Include="images\tastudio\ts_h_piano_11_blue.png" />
+    <None Include="images\tastudio\ts_h_piano_11.png" />
+    <None Include="images\tastudio\ts_h_piano_10_green_blue.png" />
+    <None Include="images\tastudio\ts_h_piano_10_green.png" />
+    <None Include="images\tastudio\ts_h_piano_10_blue.png" />
+    <None Include="images\tastudio\ts_h_piano_10.png" />
+    <None Include="images\tastudio\ts_h_piano_09_green_blue.png" />
+    <None Include="images\tastudio\ts_h_piano_09_green.png" />
+    <None Include="images\tastudio\ts_h_piano_09_blue.png" />
+    <None Include="images\tastudio\ts_h_piano_09.png" />
+    <None Include="images\tastudio\ts_h_piano_08_green_blue.png" />
+    <None Include="images\tastudio\ts_h_piano_08_green.png" />
+    <None Include="images\tastudio\ts_h_piano_08_blue.png" />
+    <None Include="images\tastudio\ts_h_piano_08.png" />
+    <None Include="images\tastudio\ts_h_piano_07_green_blue.png" />
+    <None Include="images\tastudio\ts_h_piano_07_green.png" />
+    <None Include="images\tastudio\ts_h_piano_07_blue.png" />
+    <None Include="images\tastudio\ts_h_piano_07.png" />
+    <None Include="images\tastudio\ts_h_piano_06_green_blue.png" />
+    <None Include="images\tastudio\ts_h_piano_06_green.png" />
+    <None Include="images\tastudio\ts_h_piano_06_blue.png" />
+    <None Include="images\tastudio\ts_h_piano_06.png" />
+    <None Include="images\tastudio\ts_h_piano_05_green_blue.png" />
+    <None Include="images\tastudio\ts_h_piano_05_green.png" />
+    <None Include="images\tastudio\ts_h_piano_05_blue.png" />
+    <None Include="images\tastudio\ts_h_piano_05.png" />
+    <None Include="images\tastudio\ts_h_piano_04_green_blue.png" />
+    <None Include="images\tastudio\ts_h_piano_04_green.png" />
+    <None Include="images\tastudio\ts_h_piano_04_blue.png" />
+    <None Include="images\tastudio\ts_h_piano_04.png" />
+    <None Include="images\tastudio\ts_h_piano_03_green_blue.png" />
+    <None Include="images\tastudio\ts_h_piano_03_green.png" />
+    <None Include="images\tastudio\ts_h_piano_03_blue.png" />
+    <None Include="images\tastudio\ts_h_piano_03.png" />
+    <None Include="images\tastudio\ts_h_piano_02_green_blue.png" />
+    <None Include="images\tastudio\ts_h_piano_02_green.png" />
+    <None Include="images\tastudio\ts_h_piano_02_blue.png" />
+    <None Include="images\tastudio\ts_h_piano_02.png" />
+    <None Include="images\tastudio\ts_h_piano_01_green_blue.png" />
+    <None Include="images\tastudio\ts_h_piano_01_green.png" />
+    <None Include="images\tastudio\ts_h_piano_01_blue.png" />
+    <None Include="images\tastudio\ts_h_piano_01.png" />
+    <None Include="images\tastudio\ts_h_piano_00_green_blue.png" />
+    <None Include="images\tastudio\ts_h_piano_00_green.png" />
+    <None Include="images\tastudio\ts_h_piano_00_blue.png" />
+    <None Include="images\tastudio\ts_h_piano_00.png" />
+    <None Include="images\tastudio\ts_h_arrow_green_blue.png" />
+    <None Include="images\tastudio\ts_h_arrow_green.png" />
+    <None Include="images\tastudio\ts_h_arrow_blue.png" />
+    <None Include="images\noconnect_16x16.png" />
+    <None Include="images\snes9x.png" />
+    <None Include="images\YellowUp.png" />
+    <None Include="images\YellowRight.png" />
+    <None Include="images\YellowLeft.png" />
+    <None Include="images\YellowDown.png" />
+    <None Include="images\user_blue.png" />
+    <None Include="images\thumbsdown.png" />
+    <None Include="images\monitor.png" />
+    <None Include="images\ppsspp.png" />
+    <None Include="images\QuickNes.png" />
+    <None Include="images\sms-icon.png" />
+    <None Include="images\pcb.png" />
+    <None Include="images\tvIcon.png" />
+    <EmbeddedResource Include="Resources\courier16px_0.png" />
+    <None Include="images\pcejin1.bmp" />
+    <None Include="images\watch.ico" />
+    <None Include="images\TurboFastForward.png" />
+    <None Include="images\cheat.png" />
+    <None Include="images\Cheats.ico" />
+    <None Include="images\Debugger.png" />
+    <None Include="images\Stop.png" />
+    <None Include="images\ToolBox.png" />
+    <None Include="images\Pause.png" />
+    <None Include="images\Play.png" />
+    <None Include="config\ControllerImages\TI83Calculator.png" />
+    <None Include="images\whiteTriUp.png" />
+    <None Include="images\whiteTriDown.png" />
+    <None Include="images\whiteTriLeft.png" />
+    <None Include="images\whiteTriRight.png" />
+    <None Include="images\Lua.png" />
+    <None Include="images\textdoc.png" />
+    <None Include="images\calculator.png" />
+    <None Include="images\NESControllerIcon.png" />
+    <None Include="images\FastForward.png" />
+    <None Include="images\ReadOnly.png" />
+    <None Include="images\Back.png" />
+    <None Include="images\BackMore.png" />
+    <None Include="images\Forward.png" />
+    <None Include="images\ForwardMore.png" />
+    <None Include="images\BlueDown.png" />
+    <None Include="images\BlueUp.png" />
+    <None Include="images\WarningHS.png" />
+    <None Include="images\TAStudio.png" />
+    <None Include="images\redo.png" />
+    <None Include="images\OpenFile.png" />
+    <None Include="images\SaveAs.png" />
+    <None Include="images\NewFile.png" />
+    <None Include="images\Duplicate.png" />
+    <None Include="images\CutHS.png" />
+    <None Include="images\Refresh.png" />
+    <None Include="images\PrintPreviewHS.png" />
+    <None Include="images\Previous.png" />
+    <None Include="images\LoadConfig.png" />
+    <None Include="images\SaveConfig.png" />
+    <None Include="images\Save.png" />
+    <None Include="images\GameController.png" />
+    <None Include="images\HotKeys.png" />
+    <None Include="images\Close.png" />
+    <None Include="images\CopyFolderHS.png" />
+    <None Include="images\MessageConfig.png" />
+    <None Include="images\AudioHS.png" />
+    <None Include="images\Delete.png" />
+    <None Include="images\MoveDown.png" />
+    <None Include="images\MoveUp.png" />
+    <None Include="images\InsertSeparator.png" />
+    <None Include="images\Fullscreen.png" />
+    <None Include="images\camera.png" />
+    <None Include="images\Recent.png" />
+    <None Include="images\Blank.png" />
+    <None Include="images\RecordHS.png" />
+    <None Include="images\GreenCheck.png" />
+    <None Include="images\RetroQuestion.png" />
+    <None Include="images\ExclamationRed.png" />
+    <None Include="images\Translation.png" />
+    <None Include="images\HomeBrew.png" />
+    <None Include="images\Hack.png" />
+    <None Include="images\AVI.png" />
+    <None Include="images\MoveRight.png" />
+    <None Include="images\MoveLeft.png" />
+    <None Include="images\Scan.png" />
+    <None Include="images\corphawk.jpg" />
+    <None Include="images\Help.png" />
+    <None Include="images\CorpHawkSmall.png" />
+    <None Include="images\Freeze.png" />
+    <None Include="images\Unfreeze.png" />
+    <None Include="images\AutoSearch.png" />
+    <None Include="images\Lightning.png" />
+    <None Include="images\Bug.png" />
+    <None Include="images\console32x32.png" />
+    <None Include="images\console16x16.png" />
+    <None Include="images\Import.png" />
+    <None Include="images\atari_controller.png" />
+    <None Include="config\ControllerImages\NES_Controller.png" />
+    <None Include="config\ControllerImages\SNES_Controller.png" />
+    <None Include="config\ControllerImages\TI83_Controller.png" />
+    <None Include="images\GenesisControllerIcon.png" />
+    <None Include="config\ControllerImages\C64Joystick.png" />
+    <None Include="config\ControllerImages\C64Keyboard.png" />
+    <None Include="config\ControllerImages\colecovisioncontroller.png" />
+    <None Include="config\ControllerImages\GBA_Controller.png" />
+    <None Include="images\C64Symbol.png" />
+    <None Include="images\LightOff.png" />
+    <None Include="images\LightOn.png" />
+    <None Include="images\Both.png" />
+    <None Include="config\ControllerImages\A78Joystick.png" />
+    <None Include="config\ControllerImages\VBoyController.png" />
+    <None Include="config\ControllerImages\IntVController.png" />
+    <None Include="config\ControllerImages\Lynx.png" />
+    <Content Include="config\ControllerImages\N64.png" />
+    <None Include="config\ControllerImages\psx_dualshock.png" />
+    <None Include="config\ControllerImages\PSX-Original-Controller.png" />
+    <Content Include="config\ControllerImages\SaturnController.jpg" />
+    <None Include="images\addWatch.ico" />
+    <None Include="images\gba-icon.png" />
+    <None Include="images\checkbox.png" />
+    <None Include="images\Erase.png" />
+    <None Include="images\bsnes.png" />
+    <None Include="images\genplus.png" />
+    <None Include="images\gambatte.png" />
+    <None Include="images\dual.png" />
+    <None Include="config\ControllerImages\WonderSwanColor.png" />
+    <None Include="images\alt_about_image.png" />
+    <None Include="images\connect_16x16.png" />
+    <None Include="images\add.png" />
+    <None Include="images\HawkInLove.png" />
+    <None Include="images\ControllerImages\AppleIIKeyboard.png" />
+    <None Include="images\BlankCursor.cur" />
+    <None Include="images\cdlogger.ico" />
+    <None Include="images\AddEdit.png" />
+    <None Include="images\JumpTo.png" />
+    <None Include="images\ENE.png" />
+    <None Include="images\ESE.png" />
+    <None Include="images\ControllerImages\NGPController.png" />
+    <Content Include="config\ControllerImages\ZXSpectrumKeyboards.png" />
+    <None Include="images\ControllerImages\ArcadeController.jpg" />
+    <Content Include="images\logo.ico" />
+    <None Include="images\Paste.png" />
+    <None Include="images\reboot.png" />
+    <None Include="images\SNESControllerIcon.png" />
+    <None Include="images\pencil.png" />
+    <None Include="images\Refresh.bmp" />
+    <None Include="images\TruncateFromRW.png" />
+    <None Include="images\TruncateFromFile.png" />
+  </ItemGroup>
+  <ItemGroup>
+    <BootstrapperPackage Include="Microsoft.Net.Client.3.5">
+      <Visible>False</Visible>
+      <ProductName>.NET Framework 3.5 SP1 Client Profile</ProductName>
+      <Install>false</Install>
+    </BootstrapperPackage>
+    <BootstrapperPackage Include="Microsoft.Net.Framework.2.0">
+      <Visible>False</Visible>
+      <ProductName>.NET Framework 2.0 %28x86%29</ProductName>
+      <Install>false</Install>
+    </BootstrapperPackage>
+    <BootstrapperPackage Include="Microsoft.Net.Framework.3.0">
+      <Visible>False</Visible>
+      <ProductName>.NET Framework 3.0 %28x86%29</ProductName>
+      <Install>false</Install>
+    </BootstrapperPackage>
+    <BootstrapperPackage Include="Microsoft.Net.Framework.3.5">
+      <Visible>False</Visible>
+      <ProductName>.NET Framework 3.5</ProductName>
+      <Install>false</Install>
+    </BootstrapperPackage>
+    <BootstrapperPackage Include="Microsoft.Net.Framework.3.5.SP1">
+      <Visible>False</Visible>
+      <ProductName>.NET Framework 3.5 SP1</ProductName>
+      <Install>true</Install>
+    </BootstrapperPackage>
+    <BootstrapperPackage Include="Microsoft.Windows.Installer.3.1">
+      <Visible>False</Visible>
+      <ProductName>Windows Installer 3.1</ProductName>
+      <Install>true</Install>
+    </BootstrapperPackage>
+  </ItemGroup>
+  <ItemGroup>
+    <Folder Include="config\Saturn\" />
+  </ItemGroup>
+  <Import Project="$(MSBuildBinPath)\Microsoft.CSharp.targets" />
+  <!-- To modify your build process, add your task inside one of the targets below and uncomment it. 
+       Other similar extension points exist, see Microsoft.Common.targets.
+  <Target Name="BeforeBuild">
+  </Target>
+  <Target Name="AfterBuild">
+  </Target>
+  -->
+  <PropertyGroup>
+    <PostBuildEvent>
+    </PostBuildEvent>
+  </PropertyGroup>
+  <PropertyGroup>
+    <PreBuildEvent Condition=" '$(OS)' == 'Windows_NT' ">"$(SolutionDir)subwcrev.bat" "$(ProjectDir)"</PreBuildEvent>
+    <PreBuildEvent Condition=" '$(OS)' != 'Windows_NT' ">"$(SolutionDir)subwcrev.sh" "$(ProjectDir)"</PreBuildEvent>
+  </PropertyGroup>
+  <PropertyGroup>
+    <PreBuildEvent />
+  </PropertyGroup>
+  <Import Project="$(SolutionDir)Build\Common.targets" />
 </Project>