--- conflicted
+++ resolved
@@ -1,574 +1,569 @@
-﻿using System;
-using System.Linq;
-using System.Collections.Generic;
-using System.Threading;
-#if WINDOWS
-using SlimDX.DirectInput;
-#else
-using OpenTK.Input;
-#endif
-
-using BizHawk.Common;
-using BizHawk.Client.Common;
-
-namespace BizHawk.Client.EmuHawk
-{
-	//coalesces events back into instantaneous states
-	public class InputCoalescer : SimpleController
-	{
-		public void Receive(Input.InputEvent ie)
-		{
-			bool state = ie.EventType == Input.InputEventType.Press;
-			
-			string button = ie.LogicalButton.ToString();
-			Buttons[button] = state;
-
-			//when a button is released, all modified variants of it are released as well
-			if (!state)
-			{
-				var releases = Buttons.Where(kvp => kvp.Key.Contains("+") && kvp.Key.EndsWith(ie.LogicalButton.Button)).ToArray();
-				foreach (var kvp in releases)
-					Buttons[kvp.Key] = false;
-			}
-		}
-	}
-
-	public class ControllerInputCoalescer : SimpleController
-	{
-		public void Receive(Input.InputEvent ie)
-		{
-			bool state = ie.EventType == Input.InputEventType.Press;
-
-			string button = ie.LogicalButton.ToString();
-			Buttons[button] = state;
-
-			//For controller input, we want Shift+X to register as both Shift and X (for Keyboard controllers)
-			string[] subgroups = button.Split('+');
-			if (subgroups.Length > 0)
-			{
-				foreach (string s in subgroups)
-				{
-					Buttons[s] = state;
-				}
-			}
-
-			//when a button is released, all modified variants of it are released as well
-			if (!state)
-			{
-				var releases = Buttons.Where((kvp) => kvp.Key.Contains("+") && kvp.Key.EndsWith(ie.LogicalButton.Button)).ToArray();
-				foreach (var kvp in releases)
-					Buttons[kvp.Key] = false;
-			}
-		}
-	}
-
-	public class Input
-	{
-		[Flags]
-		public enum InputFocus
-		{
-			None = 0,
-			Mouse = 1,
-			Keyboard = 2,
-			Pad = 4
-		}
-
-		/// <summary>
-		/// If your form needs this kind of input focus, be sure to say so.
-		/// Really, this only makes sense for mouse, but I've started building it out for other things
-		/// Why is this receiving a control, but actually using it as a Form (where the WantingMouseFocus is checked?)
-		/// Because later we might change it to work off the control, specifically, if a control is supplied (normally actually a Form will be supplied)
-		/// </summary>
-		public void ControlInputFocus(System.Windows.Forms.Control c, InputFocus types, bool wants)
-		{
-			if (types.HasFlag(InputFocus.Mouse) && wants) WantingMouseFocus.Add(c);
-			if (types.HasFlag(InputFocus.Mouse) && !wants) WantingMouseFocus.Remove(c);
-		}
-
-		HashSet<System.Windows.Forms.Control> WantingMouseFocus = new HashSet<System.Windows.Forms.Control>();
-
-		[Flags]
-		public enum ModifierKey
-		{
-			// Summary:
-			//     The bitmask to extract modifiers from a key value.
-			Modifiers = -65536,
-			//
-			// Summary:
-			//     No key pressed.
-			None = 0,
-			//
-			// Summary:
-			//     The SHIFT modifier key.
-			Shift = 65536,
-			//
-			// Summary:
-			//     The CTRL modifier key.
-			Control = 131072,
-			//
-			// Summary:
-			//     The ALT modifier key.
-			Alt = 262144,
-		}
-
-		public static Input Instance { get; private set; }
-		readonly Thread UpdateThread;
-
-		private Input()
-		{
-			UpdateThread = new Thread(UpdateThreadProc)
-			{
-				IsBackground = true, 
-				Priority = ThreadPriority.AboveNormal //why not? this thread shouldn't be very heavy duty, and we want it to be responsive
-			};
-			UpdateThread.Start();
-		}
-
-		public static void Initialize()
-		{
-#if WINDOWS
-			KeyInput.Initialize();
-			IPCKeyInput.Initialize();
-			GamePad.Initialize();
-			GamePad360.Initialize();
-#else
-			OTK_Keyboard.Initialize();
-			OTK_GamePad.Initialize();
-#endif
-			Instance = new Input();
-		}
-
-		public enum InputEventType
-		{
-			Press, Release
-		}
-		public struct LogicalButton
-		{
-			public LogicalButton(string button, ModifierKey modifiers)
-			{
-				Button = button;
-				Modifiers = modifiers;
-			}
-			public readonly string Button;
-			public readonly ModifierKey Modifiers;
-
-			public bool Alt { get { return ((Modifiers & ModifierKey.Alt) != 0); } }
-			public bool Control { get { return ((Modifiers & ModifierKey.Control) != 0); } }
-			public bool Shift { get { return ((Modifiers & ModifierKey.Shift) != 0); } }
-
-			public override string ToString()
-			{
-				string ret = "";
-				if (Control) ret += "Ctrl+";
-				if (Alt) ret += "Alt+";
-				if (Shift) ret += "Shift+";
-				ret += Button;
-				return ret;
-			}
-			public override bool Equals(object obj)
-			{
-				var other = (LogicalButton)obj;
-				return other == this;
-			}
-			public override int GetHashCode()
-			{
-				return Button.GetHashCode() ^ Modifiers.GetHashCode();
-			}
-			public static bool operator ==(LogicalButton lhs, LogicalButton rhs)
-			{
-				return lhs.Button == rhs.Button && lhs.Modifiers == rhs.Modifiers;
-			}
-			public static bool operator !=(LogicalButton lhs, LogicalButton rhs)
-			{
-				return !(lhs == rhs);
-			}
-		}
-		public class InputEvent
-		{
-			public LogicalButton LogicalButton;
-			public InputEventType EventType;
-			public override string ToString()
-			{
-				return string.Format("{0}:{1}", EventType.ToString(), LogicalButton.ToString());
-			}
-		}
-
-		private readonly WorkingDictionary<string, object> ModifierState = new WorkingDictionary<string, object>();
-		private readonly WorkingDictionary<string, bool> LastState = new WorkingDictionary<string, bool>();
-		private readonly WorkingDictionary<string, bool> UnpressState = new WorkingDictionary<string, bool>();
-		#if WINDOWS
-		private readonly HashSet<string> IgnoreKeys = new HashSet<string>(new[] { "LeftShift", "RightShift", "LeftControl", "RightControl", "LeftAlt", "RightAlt" });
-		#else
-		private readonly HashSet<string> IgnoreKeys = new HashSet<string>(new[] { "ShiftLeft", "ShiftRight", "ControlLeft", "ControlRight", "AltLeft", "AltRight" });
-		#endif
-		private readonly WorkingDictionary<string, float> FloatValues = new WorkingDictionary<string, float>();
-		private readonly WorkingDictionary<string, float> FloatDeltas = new WorkingDictionary<string, float>();
-		private bool trackdeltas = false;
-
-		void HandleButton(string button, bool newState)
-		{
-			bool isModifier = IgnoreKeys.Contains(button);
-			if (EnableIgnoreModifiers && isModifier) return;
-			if (LastState[button] && newState) return;
-			if (!LastState[button] && !newState) return;
-
-			//apply 
-			//NOTE: this is not quite right. if someone held leftshift+rightshift it would be broken. seems unlikely, though.
-			if (button == "LeftShift")
-			{
-				_Modifiers &= ~ModifierKey.Shift;
-				if (newState)
-					_Modifiers |= ModifierKey.Shift;
-			}
-			if (button == "RightShift") { _Modifiers &= ~ModifierKey.Shift; if (newState) _Modifiers |= ModifierKey.Shift; }
-			if (button == "LeftControl") { _Modifiers &= ~ModifierKey.Control; if (newState) _Modifiers |= ModifierKey.Control; }
-			if (button == "RightControl") { _Modifiers &= ~ModifierKey.Control; if (newState) _Modifiers |= ModifierKey.Control; }
-			if (button == "LeftAlt") { _Modifiers &= ~ModifierKey.Alt; if (newState) _Modifiers |= ModifierKey.Alt; }
-			if (button == "RightAlt") { _Modifiers &= ~ModifierKey.Alt; if (newState) _Modifiers |= ModifierKey.Alt; }
-
-			if (UnpressState.ContainsKey(button))
-			{
-				if (newState) return;
-				Console.WriteLine("Removing Unpress {0} with newState {1}", button, newState);
-				UnpressState.Remove(button);
-				LastState[button] = false;
-				return;
-			}
-
-
-			//dont generate events for things like Ctrl+LeftControl
-			ModifierKey mods = _Modifiers;
-			#if WINDOWS
-			if (button == "LeftShift") mods &= ~ModifierKey.Shift;
-			if (button == "RightShift") mods &= ~ModifierKey.Shift;
-			if (button == "LeftControl") mods &= ~ModifierKey.Control;
-			if (button == "RightControl") mods &= ~ModifierKey.Control;
-			if (button == "LeftAlt") mods &= ~ModifierKey.Alt;
-			if (button == "RightAlt") mods &= ~ModifierKey.Alt;
-			#else
-			if (button == "ShiftLeft") mods &= ~ModifierKey.Shift;
-			if (button == "ShiftRight") mods &= ~ModifierKey.Shift;
-			if (button == "ControlLeft") mods &= ~ModifierKey.Control;
-			if (button == "ControlRight") mods &= ~ModifierKey.Control;
-			if (button == "AltLeft") mods &= ~ModifierKey.Alt;
-			if (button == "AltRight") mods &= ~ModifierKey.Alt;
-			#endif
-
-			var ie = new InputEvent
-				{
-					EventType = newState ? InputEventType.Press : InputEventType.Release,
-					LogicalButton = new LogicalButton(button, mods)
-				};
-			LastState[button] = newState;
-
-			//track the pressed events with modifiers that we send so that we can send corresponding unpresses with modifiers
-			//this is an interesting idea, which we may need later, but not yet.
-			//for example, you may see this series of events: press:ctrl+c, release:ctrl, release:c
-			//but you might would rather have press:ctr+c, release:ctrl+c
-			//this code relates the releases to the original presses.
-			//UPDATE - this is necessary for the frame advance key, which has a special meaning when it gets stuck down
-			//so, i am adding it as of 11-sep-2011
-			if (newState)
-			{
-				ModifierState[button] = ie.LogicalButton;
-			}
-			else
-			{
-				if (ModifierState[button] != null)
-				{
-					LogicalButton alreadyReleased = ie.LogicalButton;
-					var ieModified = new InputEvent
-						{
-							LogicalButton = (LogicalButton)ModifierState[button],
-							EventType = InputEventType.Release
-						};
-					if (ieModified.LogicalButton != alreadyReleased)
-						_NewEvents.Add(ieModified);
-				}
-				ModifierState[button] = null;
-			}
-
-			_NewEvents.Add(ie);
-		}
-
-		ModifierKey _Modifiers;
-		private readonly List<InputEvent> _NewEvents = new List<InputEvent>();
-
-		//do we need this?
-		public void ClearEvents()
-		{
-			lock (this)
-			{
-				InputEvents.Clear();
-			}
-		}
-
-		private readonly Queue<InputEvent> InputEvents = new Queue<InputEvent>();
-		public InputEvent DequeueEvent()
-		{
-			lock (this)
-			{
-				if (InputEvents.Count == 0) return null;
-				else return InputEvents.Dequeue();
-			}
-		}
-		void EnqueueEvent(InputEvent ie)
-		{
-			lock (this)
-			{
-				InputEvents.Enqueue(ie);
-			}
-		}
-
-		public List<Tuple<string, float>> GetFloats()
-		{
-			List<Tuple<string, float>> FloatValuesCopy = new List<Tuple<string,float>>();
-			lock (FloatValues)
-			{
-				foreach (var kvp in FloatValues)
-					FloatValuesCopy.Add(new Tuple<string, float>(kvp.Key, kvp.Value));
-			}
-			return FloatValuesCopy;
-		}
-		
-		void UpdateThreadProc()
-		{
-			for (; ; )
-			{
-<<<<<<< HEAD
-				#if WINDOWS
-				var keyEvents = KeyInput.Update();
-=======
-				var keyEvents = KeyInput.Update().Concat(IPCKeyInput.Update());
->>>>>>> ec4db2b3
-				GamePad.UpdateAll();
-				GamePad360.UpdateAll();
-				#else
-				OTK_Keyboard.Update();
-				OTK_GamePad.UpdateAll();
-				#endif
-
-				//this block is going to massively modify data structures that the binding method uses, so we have to lock it all
-				lock (this)
-				{
-					_NewEvents.Clear();
-
-					#if WINDOWS
-					//analyze keys
-					foreach (var ke in keyEvents)
-						HandleButton(ke.Key.ToString(), ke.Pressed);
-					#else
-					foreach(Key kb in Enum.GetValues(typeof(Key)))
-					{
-						HandleButton(kb.ToString(), OTK_Keyboard.IsPressed(kb));
-					}
-					#endif
-
-					lock (FloatValues)
-					{
-						//FloatValues.Clear();
-
-						#if WINDOWS
-						//analyze xinput
-						for (int i = 0; i < GamePad360.Devices.Count; i++)
-						{
-							var pad = GamePad360.Devices[i];
-							string xname = "X" + (i + 1) + " ";
-							for (int b = 0; b < pad.NumButtons; b++)
-								HandleButton(xname + pad.ButtonName(b), pad.Pressed(b));
-							foreach (var sv in pad.GetFloats())
-							{
-								string n = xname + sv.Item1;
-								float f = sv.Item2;
-								if (trackdeltas)
-									FloatDeltas[n] += Math.Abs(f - FloatValues[n]);
-								FloatValues[n] = f;
-							}
-						}
-
-						//analyze joysticks
-						for (int i = 0; i < GamePad.Devices.Count; i++)
-						{
-							var pad = GamePad.Devices[i];
-							string jname = "J" + (i + 1) + " ";
-
-							for (int b = 0; b < pad.NumButtons; b++)
-								HandleButton(jname + pad.ButtonName(b), pad.Pressed(b));
-							foreach (var sv in pad.GetFloats())
-							{
-								string n = jname + sv.Item1;
-								float f = sv.Item2;
-								//if (n == "J5 RotationZ")
-								//	System.Diagnostics.Debugger.Break();
-								if (trackdeltas)
-									FloatDeltas[n] += Math.Abs(f - FloatValues[n]);
-								FloatValues[n] = f;
-							}
-						}
-						#else
-						//analyze joysticks
-						for (int i = 0; i < OTK_GamePad.Devices.Count; i++)
-						{
-							var pad = OTK_GamePad.Devices[i];
-							string jname = "J" + (i + 1) + " ";
-
-							for (int b = 0; b < pad.NumButtons; b++)
-								HandleButton(jname + pad.ButtonName(b), pad.Pressed(b));
-							foreach (var sv in pad.GetFloats())
-							{
-								string n = jname + sv.Item1;
-								float f = sv.Item2;
-								if (trackdeltas)
-									FloatDeltas[n] += Math.Abs(f - FloatValues[n]);
-								FloatValues[n] = f;
-							}
-						}
-						#endif
-						// analyse moose
-						// other sorts of mouse api (raw input) could easily be added as a separate listing under a different class
-						if (WantingMouseFocus.Contains(System.Windows.Forms.Form.ActiveForm))
-						{
-							var P = System.Windows.Forms.Control.MousePosition;
-							if (trackdeltas)
-							{
-								// these are relative to screen coordinates, but that's not terribly important
-								FloatDeltas["WMouse X"] += Math.Abs(P.X - FloatValues["WMouse X"]) * 50;
-								FloatDeltas["WMouse Y"] += Math.Abs(P.Y - FloatValues["WMouse Y"]) * 50;
-							}
-							// coordinate translation happens later
-							FloatValues["WMouse X"] = P.X;
-							FloatValues["WMouse Y"] = P.Y;
-
-							var B = System.Windows.Forms.Control.MouseButtons;
-							HandleButton("WMouse L", (B & System.Windows.Forms.MouseButtons.Left) != 0);
-							HandleButton("WMouse C", (B & System.Windows.Forms.MouseButtons.Middle) != 0);
-							HandleButton("WMouse R", (B & System.Windows.Forms.MouseButtons.Right) != 0);
-							HandleButton("WMouse 1", (B & System.Windows.Forms.MouseButtons.XButton1) != 0);
-							HandleButton("WMouse 2", (B & System.Windows.Forms.MouseButtons.XButton2) != 0);
-						}
-						else
-						{
-							//dont do this: for now, it will interfere with the virtualpad. dont do something similar for the mouse position either
-							//unpress all buttons
-							//HandleButton("WMouse L", false);
-							//HandleButton("WMouse C", false);
-							//HandleButton("WMouse R", false);
-							//HandleButton("WMouse 1", false);
-							//HandleButton("WMouse 2", false);
-						}
-
-					}
-
-					bool swallow = !GlobalWin.MainForm.AllowInput;
-
-					foreach (var ie in _NewEvents)
-					{
-						//events are swallowed in some cases:
-						if (ie.EventType == InputEventType.Press && swallow)
-						{ }
-						else
-							EnqueueEvent(ie);
-					}
-				} //lock(this)
-
-				//arbitrary selection of polling frequency:
-				Thread.Sleep(10);
-			}
-		}
-
-		public void StartListeningForFloatEvents()
-		{
-			lock (FloatValues)
-			{
-				FloatDeltas.Clear();
-				trackdeltas = true;
-			}
-		}
-
-		public string GetNextFloatEvent()
-		{
-			lock (FloatValues)
-			{
-				foreach (var kvp in FloatDeltas)
-				{
-					// need to wiggle the stick a bit
-					if (kvp.Value >= 20000.0f)
-						return kvp.Key;
-				}
-			}
-			return null;
-		}
-
-		public void StopListeningForFloatEvents()
-		{
-			lock (FloatValues)
-			{
-				trackdeltas = false;
-			}
-		}
-
-		public void Update()
-		{
-			//TODO - for some reason, we may want to control when the next event processing step happens
-			//so i will leave this method here for now..
-		}
-
-		//returns the next Press event, if available. should be useful
-		public string GetNextBindEvent()
-		{
-			//this whole process is intimately involved with the data structures, which can conflict with the input thread.
-			lock (this)
-			{
-				if (InputEvents.Count == 0) return null;
-				if (!GlobalWin.MainForm.AllowInput) return null;
-
-				//we only listen to releases for input binding, because we need to distinguish releases of pure modifierkeys from modified keys
-				//if you just pressed ctrl, wanting to bind ctrl, we'd see: pressed:ctrl, unpressed:ctrl
-				//if you just pressed ctrl+c, wanting to bind ctrl+c, we'd see: pressed:ctrl, pressed:ctrl+c, unpressed:ctrl+c, unpressed:ctrl
-				//so its the first unpress we need to listen for
-
-				while (InputEvents.Count != 0)
-				{
-					var ie = DequeueEvent();
-
-					//as a special perk, we'll accept escape immediately
-					if (ie.EventType == InputEventType.Press && ie.LogicalButton.Button == "Escape")
-						goto ACCEPT;
-
-					if (ie.EventType == InputEventType.Press) continue;
-
-				ACCEPT:
-					Console.WriteLine("Bind Event: {0} ", ie);
-
-					foreach (var kvp in LastState)
-						if (kvp.Value)
-						{
-							Console.WriteLine("Unpressing " + kvp.Key);
-							UnpressState[kvp.Key] = true;
-						}
-
-					InputEvents.Clear();
-
-					return ie.LogicalButton.ToString();
-				}
-
-				return null;
-			}
-		}
-
-		//controls whether modifier keys will be ignored as key press events
-		//this should be used by hotkey binders, but we may want modifier key events
-		//to get triggered in the main form
-		public bool EnableIgnoreModifiers = false;
-
-		//sets a key as unpressed for the binding system
-		public void BindUnpress(System.Windows.Forms.Keys key)
-		{
-			//only validated for Return
-			string keystr = key.ToString();
-			UnpressState[keystr] = true;
-			LastState[keystr] = true;
-		}
-
-	}
-}
+using System;
+using System.Linq;
+using System.Collections.Generic;
+using System.Threading;
+#if WINDOWS
+using SlimDX.DirectInput;
+#else
+using OpenTK.Input;
+#endif
+
+using BizHawk.Common;
+using BizHawk.Client.Common;
+
+namespace BizHawk.Client.EmuHawk
+{
+	//coalesces events back into instantaneous states
+	public class InputCoalescer : SimpleController
+	{
+		public void Receive(Input.InputEvent ie)
+		{
+			bool state = ie.EventType == Input.InputEventType.Press;
+			
+			string button = ie.LogicalButton.ToString();
+			Buttons[button] = state;
+
+			//when a button is released, all modified variants of it are released as well
+			if (!state)
+			{
+				var releases = Buttons.Where(kvp => kvp.Key.Contains("+") && kvp.Key.EndsWith(ie.LogicalButton.Button)).ToArray();
+				foreach (var kvp in releases)
+					Buttons[kvp.Key] = false;
+			}
+		}
+	}
+
+	public class ControllerInputCoalescer : SimpleController
+	{
+		public void Receive(Input.InputEvent ie)
+		{
+			bool state = ie.EventType == Input.InputEventType.Press;
+
+			string button = ie.LogicalButton.ToString();
+			Buttons[button] = state;
+
+			//For controller input, we want Shift+X to register as both Shift and X (for Keyboard controllers)
+			string[] subgroups = button.Split('+');
+			if (subgroups.Length > 0)
+			{
+				foreach (string s in subgroups)
+				{
+					Buttons[s] = state;
+				}
+			}
+
+			//when a button is released, all modified variants of it are released as well
+			if (!state)
+			{
+				var releases = Buttons.Where((kvp) => kvp.Key.Contains("+") && kvp.Key.EndsWith(ie.LogicalButton.Button)).ToArray();
+				foreach (var kvp in releases)
+					Buttons[kvp.Key] = false;
+			}
+		}
+	}
+
+	public class Input
+	{
+		[Flags]
+		public enum InputFocus
+		{
+			None = 0,
+			Mouse = 1,
+			Keyboard = 2,
+			Pad = 4
+		}
+
+		/// <summary>
+		/// If your form needs this kind of input focus, be sure to say so.
+		/// Really, this only makes sense for mouse, but I've started building it out for other things
+		/// Why is this receiving a control, but actually using it as a Form (where the WantingMouseFocus is checked?)
+		/// Because later we might change it to work off the control, specifically, if a control is supplied (normally actually a Form will be supplied)
+		/// </summary>
+		public void ControlInputFocus(System.Windows.Forms.Control c, InputFocus types, bool wants)
+		{
+			if (types.HasFlag(InputFocus.Mouse) && wants) WantingMouseFocus.Add(c);
+			if (types.HasFlag(InputFocus.Mouse) && !wants) WantingMouseFocus.Remove(c);
+		}
+
+		HashSet<System.Windows.Forms.Control> WantingMouseFocus = new HashSet<System.Windows.Forms.Control>();
+
+		[Flags]
+		public enum ModifierKey
+		{
+			// Summary:
+			//     The bitmask to extract modifiers from a key value.
+			Modifiers = -65536,
+			//
+			// Summary:
+			//     No key pressed.
+			None = 0,
+			//
+			// Summary:
+			//     The SHIFT modifier key.
+			Shift = 65536,
+			//
+			// Summary:
+			//     The CTRL modifier key.
+			Control = 131072,
+			//
+			// Summary:
+			//     The ALT modifier key.
+			Alt = 262144,
+		}
+
+		public static Input Instance { get; private set; }
+		readonly Thread UpdateThread;
+
+		private Input()
+		{
+			UpdateThread = new Thread(UpdateThreadProc)
+			{
+				IsBackground = true, 
+				Priority = ThreadPriority.AboveNormal //why not? this thread shouldn't be very heavy duty, and we want it to be responsive
+			};
+			UpdateThread.Start();
+		}
+
+		public static void Initialize()
+		{
+#if WINDOWS
+			KeyInput.Initialize();
+			GamePad.Initialize();
+			GamePad360.Initialize();
+#else
+			OTK_Keyboard.Initialize();
+			OTK_GamePad.Initialize();
+#endif
+			Instance = new Input();
+		}
+
+		public enum InputEventType
+		{
+			Press, Release
+		}
+		public struct LogicalButton
+		{
+			public LogicalButton(string button, ModifierKey modifiers)
+			{
+				Button = button;
+				Modifiers = modifiers;
+			}
+			public readonly string Button;
+			public readonly ModifierKey Modifiers;
+
+			public bool Alt { get { return ((Modifiers & ModifierKey.Alt) != 0); } }
+			public bool Control { get { return ((Modifiers & ModifierKey.Control) != 0); } }
+			public bool Shift { get { return ((Modifiers & ModifierKey.Shift) != 0); } }
+
+			public override string ToString()
+			{
+				string ret = "";
+				if (Control) ret += "Ctrl+";
+				if (Alt) ret += "Alt+";
+				if (Shift) ret += "Shift+";
+				ret += Button;
+				return ret;
+			}
+			public override bool Equals(object obj)
+			{
+				var other = (LogicalButton)obj;
+				return other == this;
+			}
+			public override int GetHashCode()
+			{
+				return Button.GetHashCode() ^ Modifiers.GetHashCode();
+			}
+			public static bool operator ==(LogicalButton lhs, LogicalButton rhs)
+			{
+				return lhs.Button == rhs.Button && lhs.Modifiers == rhs.Modifiers;
+			}
+			public static bool operator !=(LogicalButton lhs, LogicalButton rhs)
+			{
+				return !(lhs == rhs);
+			}
+		}
+		public class InputEvent
+		{
+			public LogicalButton LogicalButton;
+			public InputEventType EventType;
+			public override string ToString()
+			{
+				return string.Format("{0}:{1}", EventType.ToString(), LogicalButton.ToString());
+			}
+		}
+
+		private readonly WorkingDictionary<string, object> ModifierState = new WorkingDictionary<string, object>();
+		private readonly WorkingDictionary<string, bool> LastState = new WorkingDictionary<string, bool>();
+		private readonly WorkingDictionary<string, bool> UnpressState = new WorkingDictionary<string, bool>();
+		#if WINDOWS
+		private readonly HashSet<string> IgnoreKeys = new HashSet<string>(new[] { "LeftShift", "RightShift", "LeftControl", "RightControl", "LeftAlt", "RightAlt" });
+		#else
+		private readonly HashSet<string> IgnoreKeys = new HashSet<string>(new[] { "ShiftLeft", "ShiftRight", "ControlLeft", "ControlRight", "AltLeft", "AltRight" });
+		#endif
+		private readonly WorkingDictionary<string, float> FloatValues = new WorkingDictionary<string, float>();
+		private readonly WorkingDictionary<string, float> FloatDeltas = new WorkingDictionary<string, float>();
+		private bool trackdeltas = false;
+
+		void HandleButton(string button, bool newState)
+		{
+			bool isModifier = IgnoreKeys.Contains(button);
+			if (EnableIgnoreModifiers && isModifier) return;
+			if (LastState[button] && newState) return;
+			if (!LastState[button] && !newState) return;
+
+			//apply 
+			//NOTE: this is not quite right. if someone held leftshift+rightshift it would be broken. seems unlikely, though.
+			if (button == "LeftShift")
+			{
+				_Modifiers &= ~ModifierKey.Shift;
+				if (newState)
+					_Modifiers |= ModifierKey.Shift;
+			}
+			if (button == "RightShift") { _Modifiers &= ~ModifierKey.Shift; if (newState) _Modifiers |= ModifierKey.Shift; }
+			if (button == "LeftControl") { _Modifiers &= ~ModifierKey.Control; if (newState) _Modifiers |= ModifierKey.Control; }
+			if (button == "RightControl") { _Modifiers &= ~ModifierKey.Control; if (newState) _Modifiers |= ModifierKey.Control; }
+			if (button == "LeftAlt") { _Modifiers &= ~ModifierKey.Alt; if (newState) _Modifiers |= ModifierKey.Alt; }
+			if (button == "RightAlt") { _Modifiers &= ~ModifierKey.Alt; if (newState) _Modifiers |= ModifierKey.Alt; }
+
+			if (UnpressState.ContainsKey(button))
+			{
+				if (newState) return;
+				Console.WriteLine("Removing Unpress {0} with newState {1}", button, newState);
+				UnpressState.Remove(button);
+				LastState[button] = false;
+				return;
+			}
+
+
+			//dont generate events for things like Ctrl+LeftControl
+			ModifierKey mods = _Modifiers;
+			#if WINDOWS
+			if (button == "LeftShift") mods &= ~ModifierKey.Shift;
+			if (button == "RightShift") mods &= ~ModifierKey.Shift;
+			if (button == "LeftControl") mods &= ~ModifierKey.Control;
+			if (button == "RightControl") mods &= ~ModifierKey.Control;
+			if (button == "LeftAlt") mods &= ~ModifierKey.Alt;
+			if (button == "RightAlt") mods &= ~ModifierKey.Alt;
+			#else
+			if (button == "ShiftLeft") mods &= ~ModifierKey.Shift;
+			if (button == "ShiftRight") mods &= ~ModifierKey.Shift;
+			if (button == "ControlLeft") mods &= ~ModifierKey.Control;
+			if (button == "ControlRight") mods &= ~ModifierKey.Control;
+			if (button == "AltLeft") mods &= ~ModifierKey.Alt;
+			if (button == "AltRight") mods &= ~ModifierKey.Alt;
+			#endif
+
+			var ie = new InputEvent
+				{
+					EventType = newState ? InputEventType.Press : InputEventType.Release,
+					LogicalButton = new LogicalButton(button, mods)
+				};
+			LastState[button] = newState;
+
+			//track the pressed events with modifiers that we send so that we can send corresponding unpresses with modifiers
+			//this is an interesting idea, which we may need later, but not yet.
+			//for example, you may see this series of events: press:ctrl+c, release:ctrl, release:c
+			//but you might would rather have press:ctr+c, release:ctrl+c
+			//this code relates the releases to the original presses.
+			//UPDATE - this is necessary for the frame advance key, which has a special meaning when it gets stuck down
+			//so, i am adding it as of 11-sep-2011
+			if (newState)
+			{
+				ModifierState[button] = ie.LogicalButton;
+			}
+			else
+			{
+				if (ModifierState[button] != null)
+				{
+					LogicalButton alreadyReleased = ie.LogicalButton;
+					var ieModified = new InputEvent
+						{
+							LogicalButton = (LogicalButton)ModifierState[button],
+							EventType = InputEventType.Release
+						};
+					if (ieModified.LogicalButton != alreadyReleased)
+						_NewEvents.Add(ieModified);
+				}
+				ModifierState[button] = null;
+			}
+
+			_NewEvents.Add(ie);
+		}
+
+		ModifierKey _Modifiers;
+		private readonly List<InputEvent> _NewEvents = new List<InputEvent>();
+
+		//do we need this?
+		public void ClearEvents()
+		{
+			lock (this)
+			{
+				InputEvents.Clear();
+			}
+		}
+
+		private readonly Queue<InputEvent> InputEvents = new Queue<InputEvent>();
+		public InputEvent DequeueEvent()
+		{
+			lock (this)
+			{
+				if (InputEvents.Count == 0) return null;
+				else return InputEvents.Dequeue();
+			}
+		}
+		void EnqueueEvent(InputEvent ie)
+		{
+			lock (this)
+			{
+				InputEvents.Enqueue(ie);
+			}
+		}
+
+		public List<Tuple<string, float>> GetFloats()
+		{
+			List<Tuple<string, float>> FloatValuesCopy = new List<Tuple<string,float>>();
+			lock (FloatValues)
+			{
+				foreach (var kvp in FloatValues)
+					FloatValuesCopy.Add(new Tuple<string, float>(kvp.Key, kvp.Value));
+			}
+			return FloatValuesCopy;
+		}
+		
+		void UpdateThreadProc()
+		{
+			for (; ; )
+			{
+				#if WINDOWS
+				var keyEvents = KeyInput.Update().Concat(IPCKeyInput.Update());
+				GamePad.UpdateAll();
+				GamePad360.UpdateAll();
+				#else
+				OTK_Keyboard.Update();
+				OTK_GamePad.UpdateAll();
+				#endif
+
+				//this block is going to massively modify data structures that the binding method uses, so we have to lock it all
+				lock (this)
+				{
+					_NewEvents.Clear();
+
+					#if WINDOWS
+					//analyze keys
+					foreach (var ke in keyEvents)
+						HandleButton(ke.Key.ToString(), ke.Pressed);
+					#else
+					foreach(Key kb in Enum.GetValues(typeof(Key)))
+					{
+						HandleButton(kb.ToString(), OTK_Keyboard.IsPressed(kb));
+					}
+					#endif
+
+					lock (FloatValues)
+					{
+						//FloatValues.Clear();
+
+						#if WINDOWS
+						//analyze xinput
+						for (int i = 0; i < GamePad360.Devices.Count; i++)
+						{
+							var pad = GamePad360.Devices[i];
+							string xname = "X" + (i + 1) + " ";
+							for (int b = 0; b < pad.NumButtons; b++)
+								HandleButton(xname + pad.ButtonName(b), pad.Pressed(b));
+							foreach (var sv in pad.GetFloats())
+							{
+								string n = xname + sv.Item1;
+								float f = sv.Item2;
+								if (trackdeltas)
+									FloatDeltas[n] += Math.Abs(f - FloatValues[n]);
+								FloatValues[n] = f;
+							}
+						}
+
+						//analyze joysticks
+						for (int i = 0; i < GamePad.Devices.Count; i++)
+						{
+							var pad = GamePad.Devices[i];
+							string jname = "J" + (i + 1) + " ";
+
+							for (int b = 0; b < pad.NumButtons; b++)
+								HandleButton(jname + pad.ButtonName(b), pad.Pressed(b));
+							foreach (var sv in pad.GetFloats())
+							{
+								string n = jname + sv.Item1;
+								float f = sv.Item2;
+								//if (n == "J5 RotationZ")
+								//	System.Diagnostics.Debugger.Break();
+								if (trackdeltas)
+									FloatDeltas[n] += Math.Abs(f - FloatValues[n]);
+								FloatValues[n] = f;
+							}
+						}
+						#else
+						//analyze joysticks
+						for (int i = 0; i < OTK_GamePad.Devices.Count; i++)
+						{
+							var pad = OTK_GamePad.Devices[i];
+							string jname = "J" + (i + 1) + " ";
+
+							for (int b = 0; b < pad.NumButtons; b++)
+								HandleButton(jname + pad.ButtonName(b), pad.Pressed(b));
+							foreach (var sv in pad.GetFloats())
+							{
+								string n = jname + sv.Item1;
+								float f = sv.Item2;
+								if (trackdeltas)
+									FloatDeltas[n] += Math.Abs(f - FloatValues[n]);
+								FloatValues[n] = f;
+							}
+						}
+						#endif
+						// analyse moose
+						// other sorts of mouse api (raw input) could easily be added as a separate listing under a different class
+						if (WantingMouseFocus.Contains(System.Windows.Forms.Form.ActiveForm))
+						{
+							var P = System.Windows.Forms.Control.MousePosition;
+							if (trackdeltas)
+							{
+								// these are relative to screen coordinates, but that's not terribly important
+								FloatDeltas["WMouse X"] += Math.Abs(P.X - FloatValues["WMouse X"]) * 50;
+								FloatDeltas["WMouse Y"] += Math.Abs(P.Y - FloatValues["WMouse Y"]) * 50;
+							}
+							// coordinate translation happens later
+							FloatValues["WMouse X"] = P.X;
+							FloatValues["WMouse Y"] = P.Y;
+
+							var B = System.Windows.Forms.Control.MouseButtons;
+							HandleButton("WMouse L", (B & System.Windows.Forms.MouseButtons.Left) != 0);
+							HandleButton("WMouse C", (B & System.Windows.Forms.MouseButtons.Middle) != 0);
+							HandleButton("WMouse R", (B & System.Windows.Forms.MouseButtons.Right) != 0);
+							HandleButton("WMouse 1", (B & System.Windows.Forms.MouseButtons.XButton1) != 0);
+							HandleButton("WMouse 2", (B & System.Windows.Forms.MouseButtons.XButton2) != 0);
+						}
+						else
+						{
+							//dont do this: for now, it will interfere with the virtualpad. dont do something similar for the mouse position either
+							//unpress all buttons
+							//HandleButton("WMouse L", false);
+							//HandleButton("WMouse C", false);
+							//HandleButton("WMouse R", false);
+							//HandleButton("WMouse 1", false);
+							//HandleButton("WMouse 2", false);
+						}
+
+					}
+
+					bool swallow = !GlobalWin.MainForm.AllowInput;
+
+					foreach (var ie in _NewEvents)
+					{
+						//events are swallowed in some cases:
+						if (ie.EventType == InputEventType.Press && swallow)
+						{ }
+						else
+							EnqueueEvent(ie);
+					}
+				} //lock(this)
+
+				//arbitrary selection of polling frequency:
+				Thread.Sleep(10);
+			}
+		}
+
+		public void StartListeningForFloatEvents()
+		{
+			lock (FloatValues)
+			{
+				FloatDeltas.Clear();
+				trackdeltas = true;
+			}
+		}
+
+		public string GetNextFloatEvent()
+		{
+			lock (FloatValues)
+			{
+				foreach (var kvp in FloatDeltas)
+				{
+					// need to wiggle the stick a bit
+					if (kvp.Value >= 20000.0f)
+						return kvp.Key;
+				}
+			}
+			return null;
+		}
+
+		public void StopListeningForFloatEvents()
+		{
+			lock (FloatValues)
+			{
+				trackdeltas = false;
+			}
+		}
+
+		public void Update()
+		{
+			//TODO - for some reason, we may want to control when the next event processing step happens
+			//so i will leave this method here for now..
+		}
+
+		//returns the next Press event, if available. should be useful
+		public string GetNextBindEvent()
+		{
+			//this whole process is intimately involved with the data structures, which can conflict with the input thread.
+			lock (this)
+			{
+				if (InputEvents.Count == 0) return null;
+				if (!GlobalWin.MainForm.AllowInput) return null;
+
+				//we only listen to releases for input binding, because we need to distinguish releases of pure modifierkeys from modified keys
+				//if you just pressed ctrl, wanting to bind ctrl, we'd see: pressed:ctrl, unpressed:ctrl
+				//if you just pressed ctrl+c, wanting to bind ctrl+c, we'd see: pressed:ctrl, pressed:ctrl+c, unpressed:ctrl+c, unpressed:ctrl
+				//so its the first unpress we need to listen for
+
+				while (InputEvents.Count != 0)
+				{
+					var ie = DequeueEvent();
+
+					//as a special perk, we'll accept escape immediately
+					if (ie.EventType == InputEventType.Press && ie.LogicalButton.Button == "Escape")
+						goto ACCEPT;
+
+					if (ie.EventType == InputEventType.Press) continue;
+
+				ACCEPT:
+					Console.WriteLine("Bind Event: {0} ", ie);
+
+					foreach (var kvp in LastState)
+						if (kvp.Value)
+						{
+							Console.WriteLine("Unpressing " + kvp.Key);
+							UnpressState[kvp.Key] = true;
+						}
+
+					InputEvents.Clear();
+
+					return ie.LogicalButton.ToString();
+				}
+
+				return null;
+			}
+		}
+
+		//controls whether modifier keys will be ignored as key press events
+		//this should be used by hotkey binders, but we may want modifier key events
+		//to get triggered in the main form
+		public bool EnableIgnoreModifiers = false;
+
+		//sets a key as unpressed for the binding system
+		public void BindUnpress(System.Windows.Forms.Keys key)
+		{
+			//only validated for Return
+			string keystr = key.ToString();
+			UnpressState[keystr] = true;
+			LastState[keystr] = true;
+		}
+
+	}
+}