﻿using System;
using System.Text;
using System.IO;
using System.Runtime.InteropServices;

using BizHawk.Common;
using BizHawk.Client.Common;

// thanks! - http://sharp-developer.net/ru/CodeBank/WinForms/GuiConsole.aspx
// todo - quit using Console.WriteLine (well, we can leave it hooked up as a backstop)
// use a different method instead, so we can collect unicode data
// also, collect log data independently of whether the log window is open
// we also need to dice it into lines so that we can have a backlog policy

namespace BizHawk.Client.EmuHawk
{
	internal static class LogConsole
	{
		public static bool ConsoleVisible { get; private set; }

		private static LogWindow _window;
		private static LogStream _logStream;
		private static bool _needToRelease;

		private class LogStream : Stream
		{
			public override bool CanRead => false;
			public override bool CanSeek => false;
			public override bool CanWrite => true;

			public override void Flush()
			{
				//TODO - maybe this will help with decoding
			}

			public override long Length => throw new NotImplementedException();

			public override long Position
			{
				get => throw new NotImplementedException();
				set => throw new NotImplementedException();
			}

			public override int Read(byte[] buffer, int offset, int count)
			{
				throw new NotImplementedException();
			}

			public override long Seek(long offset, SeekOrigin origin)
			{
				throw new NotImplementedException();
			}

			public override void SetLength(long value)
			{
				throw new NotImplementedException();
			}

			public override void Write(byte[] buffer, int offset, int count)
			{
				//TODO - buffer undecoded characters (this may be important)
				//(use decoder = System.Text.Encoding.Unicode.GetDecoder())
				string str = Encoding.ASCII.GetString(buffer, offset, count);
				Emit?.Invoke(str);
			}

			public Action<string> Emit;
		}

		static string SkipEverythingButProgramInCommandLine(string cmdLine)
		{
			// skip past the program name. can anyone think of a better way to do this?
			// we could use CommandLineToArgvW (commented out below) but then we would just have to re-assemble and potentially re-quote it
			int childCmdLine = 0;
			int lastSlash = 0;
			int lastGood = 0;
			bool quote = false;
			for (; ; )
			{
				char cur = cmdLine[childCmdLine];
				childCmdLine++;
				if (childCmdLine == cmdLine.Length) break;
				bool thisIsQuote = (cur == '\"');
				if (cur == '\\' || cur == '/')
				{
					lastSlash = childCmdLine;
				}

				if (quote)
				{
					if (thisIsQuote)
						quote = false;
					else lastGood = childCmdLine;
				}
				else
				{
					if (cur == ' ' || cur == '\t')
						break;
					if (thisIsQuote)
						quote = true;
					lastGood = childCmdLine;
				}
			}
			string remainder = cmdLine.Substring(childCmdLine);
			string path = cmdLine.Substring(lastSlash, lastGood - lastSlash);
			return $"{path} {remainder}";
		}

		private static IntPtr oldOut, conOut;
		private static bool hasConsole;
		private static bool attachedConsole;
		private static bool shouldRedirectStdout;
		public static void CreateConsole()
		{
			//(see desmume for the basis of some of this logic)

			if (hasConsole)
				return;

			if (oldOut == IntPtr.Zero)
				oldOut = ConsoleImports.GetStdHandle( -11 ); //STD_OUTPUT_HANDLE

<<<<<<< HEAD
			ConsoleImports.FileType fileType = ConsoleImports.GetFileType(oldOut);

			//stdout is already connected to something. keep using it and dont let the console interfere
			shouldRedirectStdout = (fileType == ConsoleImports.FileType.FileTypeUnknown || fileType == ConsoleImports.FileType.FileTypePipe);
=======
			var fileType = Win32.GetFileType(oldOut);

			//stdout is already connected to something. keep using it and don't let the console interfere
			shouldRedirectStdout = (fileType == Win32.FileType.FileTypeUnknown || fileType == Win32.FileType.FileTypePipe);
>>>>>>> 1aa318d7

			//attach to an existing console
			attachedConsole = false;

			//ever since a recent KB, XP-based systems glitch out when attachconsole is called and there's no console to attach to.
			if (Environment.OSVersion.Version.Major != 5)
			{
				if (ConsoleImports.AttachConsole(-1))
				{
				  hasConsole = true;
				  attachedConsole = true;
				}
			}

			if (!attachedConsole)
			{
				ConsoleImports.FreeConsole();
				if (ConsoleImports.AllocConsole())
				{
					//set icons for the console so we can tell them apart from the main window
					Win32Imports.SendMessage(ConsoleImports.GetConsoleWindow(), 0x0080/*WM_SETICON*/, (IntPtr)0/*ICON_SMALL*/, Properties.Resources.console16x16.GetHicon());
					Win32Imports.SendMessage(ConsoleImports.GetConsoleWindow(), 0x0080/*WM_SETICON*/, (IntPtr)1/*ICON_LARGE*/, Properties.Resources.console32x32.GetHicon());
					hasConsole = true;
				}
				else
				{
					System.Windows.Forms.MessageBox.Show($"Couldn't allocate win32 console: {Marshal.GetLastWin32Error()}");
				}
			}

			if (hasConsole)
			{
				IntPtr ptr = ConsoleImports.GetCommandLine();
				string commandLine = Marshal.PtrToStringAuto(ptr);
				Console.Title = SkipEverythingButProgramInCommandLine(commandLine);
			}

			if (shouldRedirectStdout)
			{
				conOut = ConsoleImports.CreateFile("CONOUT$", 0x40000000, 2, IntPtr.Zero, 3, 0, IntPtr.Zero);

				if (!ConsoleImports.SetStdHandle(-11, conOut))
				  throw new Exception($"{nameof(ConsoleImports.SetStdHandle)}() failed");
			}

			//DotNetRewireConout();
			hasConsole = true;

			if (attachedConsole)
			{
				Console.WriteLine();
				Console.WriteLine("use cmd /c {0} to get more sensible console behaviour", Path.GetFileName(PathManager.GetGlobalBasePathAbsolute()));
			}
		}

		static void ReleaseConsole()
		{
			if (!hasConsole)
			{
				return;
			}

			if (shouldRedirectStdout)
			{
				Win32.CloseHandle(conOut);
			}

			if (!attachedConsole)
			{
				Win32.FreeConsole();
			}

<<<<<<< HEAD
			if(shouldRedirectStdout) ConsoleImports.CloseHandle(conOut);
			if(!attachedConsole) ConsoleImports.FreeConsole();
			ConsoleImports.SetStdHandle(-11, oldOut);
=======
			Win32.SetStdHandle(-11, oldOut);
>>>>>>> 1aa318d7

			conOut = IntPtr.Zero;
			hasConsole = false;
		}

		/// <summary>
		/// pops the console in front of the main window (where it should probably go after booting up the game).
		/// maybe this should be optional, or maybe we can somehow position the console sensibly.
		/// sometimes it annoys me, but i really need it on top while debugging or else i will be annoyed.
		/// best of all would be to position it beneath the BizHawk main window somehow.
		/// </summary>
		public static void PositionConsole()
		{
			if (ConsoleVisible == false)
			{
				return;
			}

			if (Global.Config.WIN32_CONSOLE)
			{
				IntPtr x = ConsoleImports.GetConsoleWindow();
				ConsoleImports.SetForegroundWindow(x);
			}
		}

		public static void ShowConsole()
		{
			if (ConsoleVisible) return;
			ConsoleVisible = true;

			if (Global.Config.WIN32_CONSOLE)
			{
				_needToRelease = true;
				CreateConsole();
			}
			else
			{
				_logStream = new LogStream();
				Log.HACK_LOG_STREAM = _logStream;
				Console.SetOut(new StreamWriter(_logStream) { AutoFlush = true });
				_window = new LogWindow();
				_window.Show();
				_logStream.Emit = str => { _window.Append(str); };
			}
		}

		public static void HideConsole()
		{
			if (ConsoleVisible == false)
			{
				return;
			}

			Console.SetOut(TextWriter.Null);
			ConsoleVisible = false;
			if (_needToRelease)
			{
				ReleaseConsole();
				_needToRelease = false;
			}
			else
			{
				_logStream.Close();
				_logStream = null;
				Log.HACK_LOG_STREAM = null;
				_window.Close();
				_window = null;
			}
		}

		public static void NotifyLogWindowClosing()
		{
			Console.SetOut(TextWriter.Null);
			ConsoleVisible = false;
			_logStream?.Close();
			Log.HACK_LOG_STREAM = null;
		}

		public static void SaveConfigSettings()
		{
			if (_window != null && _window.IsHandleCreated)
			{
				_window.SaveConfigSettings();
			}
		}
	}
}
<|MERGE_RESOLUTION|>--- conflicted
+++ resolved
@@ -1,299 +1,288 @@
-﻿using System;
-using System.Text;
-using System.IO;
-using System.Runtime.InteropServices;
-
-using BizHawk.Common;
-using BizHawk.Client.Common;
-
-// thanks! - http://sharp-developer.net/ru/CodeBank/WinForms/GuiConsole.aspx
-// todo - quit using Console.WriteLine (well, we can leave it hooked up as a backstop)
-// use a different method instead, so we can collect unicode data
-// also, collect log data independently of whether the log window is open
-// we also need to dice it into lines so that we can have a backlog policy
-
-namespace BizHawk.Client.EmuHawk
-{
-	internal static class LogConsole
-	{
-		public static bool ConsoleVisible { get; private set; }
-
-		private static LogWindow _window;
-		private static LogStream _logStream;
-		private static bool _needToRelease;
-
-		private class LogStream : Stream
-		{
-			public override bool CanRead => false;
-			public override bool CanSeek => false;
-			public override bool CanWrite => true;
-
-			public override void Flush()
-			{
-				//TODO - maybe this will help with decoding
-			}
-
-			public override long Length => throw new NotImplementedException();
-
-			public override long Position
-			{
-				get => throw new NotImplementedException();
-				set => throw new NotImplementedException();
-			}
-
-			public override int Read(byte[] buffer, int offset, int count)
-			{
-				throw new NotImplementedException();
-			}
-
-			public override long Seek(long offset, SeekOrigin origin)
-			{
-				throw new NotImplementedException();
-			}
-
-			public override void SetLength(long value)
-			{
-				throw new NotImplementedException();
-			}
-
-			public override void Write(byte[] buffer, int offset, int count)
-			{
-				//TODO - buffer undecoded characters (this may be important)
-				//(use decoder = System.Text.Encoding.Unicode.GetDecoder())
-				string str = Encoding.ASCII.GetString(buffer, offset, count);
-				Emit?.Invoke(str);
-			}
-
-			public Action<string> Emit;
-		}
-
-		static string SkipEverythingButProgramInCommandLine(string cmdLine)
-		{
-			// skip past the program name. can anyone think of a better way to do this?
-			// we could use CommandLineToArgvW (commented out below) but then we would just have to re-assemble and potentially re-quote it
-			int childCmdLine = 0;
-			int lastSlash = 0;
-			int lastGood = 0;
-			bool quote = false;
-			for (; ; )
-			{
-				char cur = cmdLine[childCmdLine];
-				childCmdLine++;
-				if (childCmdLine == cmdLine.Length) break;
-				bool thisIsQuote = (cur == '\"');
-				if (cur == '\\' || cur == '/')
-				{
-					lastSlash = childCmdLine;
-				}
-
-				if (quote)
-				{
-					if (thisIsQuote)
-						quote = false;
-					else lastGood = childCmdLine;
-				}
-				else
-				{
-					if (cur == ' ' || cur == '\t')
-						break;
-					if (thisIsQuote)
-						quote = true;
-					lastGood = childCmdLine;
-				}
-			}
-			string remainder = cmdLine.Substring(childCmdLine);
-			string path = cmdLine.Substring(lastSlash, lastGood - lastSlash);
-			return $"{path} {remainder}";
-		}
-
-		private static IntPtr oldOut, conOut;
-		private static bool hasConsole;
-		private static bool attachedConsole;
-		private static bool shouldRedirectStdout;
-		public static void CreateConsole()
-		{
-			//(see desmume for the basis of some of this logic)
-
-			if (hasConsole)
-				return;
-
-			if (oldOut == IntPtr.Zero)
-				oldOut = ConsoleImports.GetStdHandle( -11 ); //STD_OUTPUT_HANDLE
-
-<<<<<<< HEAD
-			ConsoleImports.FileType fileType = ConsoleImports.GetFileType(oldOut);
-
-			//stdout is already connected to something. keep using it and dont let the console interfere
-			shouldRedirectStdout = (fileType == ConsoleImports.FileType.FileTypeUnknown || fileType == ConsoleImports.FileType.FileTypePipe);
-=======
-			var fileType = Win32.GetFileType(oldOut);
-
-			//stdout is already connected to something. keep using it and don't let the console interfere
-			shouldRedirectStdout = (fileType == Win32.FileType.FileTypeUnknown || fileType == Win32.FileType.FileTypePipe);
->>>>>>> 1aa318d7
-
-			//attach to an existing console
-			attachedConsole = false;
-
-			//ever since a recent KB, XP-based systems glitch out when attachconsole is called and there's no console to attach to.
-			if (Environment.OSVersion.Version.Major != 5)
-			{
-				if (ConsoleImports.AttachConsole(-1))
-				{
-				  hasConsole = true;
-				  attachedConsole = true;
-				}
-			}
-
-			if (!attachedConsole)
-			{
-				ConsoleImports.FreeConsole();
-				if (ConsoleImports.AllocConsole())
-				{
-					//set icons for the console so we can tell them apart from the main window
-					Win32Imports.SendMessage(ConsoleImports.GetConsoleWindow(), 0x0080/*WM_SETICON*/, (IntPtr)0/*ICON_SMALL*/, Properties.Resources.console16x16.GetHicon());
-					Win32Imports.SendMessage(ConsoleImports.GetConsoleWindow(), 0x0080/*WM_SETICON*/, (IntPtr)1/*ICON_LARGE*/, Properties.Resources.console32x32.GetHicon());
-					hasConsole = true;
-				}
-				else
-				{
-					System.Windows.Forms.MessageBox.Show($"Couldn't allocate win32 console: {Marshal.GetLastWin32Error()}");
-				}
-			}
-
-			if (hasConsole)
-			{
-				IntPtr ptr = ConsoleImports.GetCommandLine();
-				string commandLine = Marshal.PtrToStringAuto(ptr);
-				Console.Title = SkipEverythingButProgramInCommandLine(commandLine);
-			}
-
-			if (shouldRedirectStdout)
-			{
-				conOut = ConsoleImports.CreateFile("CONOUT$", 0x40000000, 2, IntPtr.Zero, 3, 0, IntPtr.Zero);
-
-				if (!ConsoleImports.SetStdHandle(-11, conOut))
-				  throw new Exception($"{nameof(ConsoleImports.SetStdHandle)}() failed");
-			}
-
-			//DotNetRewireConout();
-			hasConsole = true;
-
-			if (attachedConsole)
-			{
-				Console.WriteLine();
-				Console.WriteLine("use cmd /c {0} to get more sensible console behaviour", Path.GetFileName(PathManager.GetGlobalBasePathAbsolute()));
-			}
-		}
-
-		static void ReleaseConsole()
-		{
-			if (!hasConsole)
-			{
-				return;
-			}
-
-			if (shouldRedirectStdout)
-			{
-				Win32.CloseHandle(conOut);
-			}
-
-			if (!attachedConsole)
-			{
-				Win32.FreeConsole();
-			}
-
-<<<<<<< HEAD
-			if(shouldRedirectStdout) ConsoleImports.CloseHandle(conOut);
-			if(!attachedConsole) ConsoleImports.FreeConsole();
-			ConsoleImports.SetStdHandle(-11, oldOut);
-=======
-			Win32.SetStdHandle(-11, oldOut);
->>>>>>> 1aa318d7
-
-			conOut = IntPtr.Zero;
-			hasConsole = false;
-		}
-
-		/// <summary>
-		/// pops the console in front of the main window (where it should probably go after booting up the game).
-		/// maybe this should be optional, or maybe we can somehow position the console sensibly.
-		/// sometimes it annoys me, but i really need it on top while debugging or else i will be annoyed.
-		/// best of all would be to position it beneath the BizHawk main window somehow.
-		/// </summary>
-		public static void PositionConsole()
-		{
-			if (ConsoleVisible == false)
-			{
-				return;
-			}
-
-			if (Global.Config.WIN32_CONSOLE)
-			{
-				IntPtr x = ConsoleImports.GetConsoleWindow();
-				ConsoleImports.SetForegroundWindow(x);
-			}
-		}
-
-		public static void ShowConsole()
-		{
-			if (ConsoleVisible) return;
-			ConsoleVisible = true;
-
-			if (Global.Config.WIN32_CONSOLE)
-			{
-				_needToRelease = true;
-				CreateConsole();
-			}
-			else
-			{
-				_logStream = new LogStream();
-				Log.HACK_LOG_STREAM = _logStream;
-				Console.SetOut(new StreamWriter(_logStream) { AutoFlush = true });
-				_window = new LogWindow();
-				_window.Show();
-				_logStream.Emit = str => { _window.Append(str); };
-			}
-		}
-
-		public static void HideConsole()
-		{
-			if (ConsoleVisible == false)
-			{
-				return;
-			}
-
-			Console.SetOut(TextWriter.Null);
-			ConsoleVisible = false;
-			if (_needToRelease)
-			{
-				ReleaseConsole();
-				_needToRelease = false;
-			}
-			else
-			{
-				_logStream.Close();
-				_logStream = null;
-				Log.HACK_LOG_STREAM = null;
-				_window.Close();
-				_window = null;
-			}
-		}
-
-		public static void NotifyLogWindowClosing()
-		{
-			Console.SetOut(TextWriter.Null);
-			ConsoleVisible = false;
-			_logStream?.Close();
-			Log.HACK_LOG_STREAM = null;
-		}
-
-		public static void SaveConfigSettings()
-		{
-			if (_window != null && _window.IsHandleCreated)
-			{
-				_window.SaveConfigSettings();
-			}
-		}
-	}
-}
+﻿using System;
+using System.Text;
+using System.IO;
+using System.Runtime.InteropServices;
+
+using BizHawk.Common;
+using BizHawk.Client.Common;
+
+// thanks! - http://sharp-developer.net/ru/CodeBank/WinForms/GuiConsole.aspx
+// todo - quit using Console.WriteLine (well, we can leave it hooked up as a backstop)
+// use a different method instead, so we can collect unicode data
+// also, collect log data independently of whether the log window is open
+// we also need to dice it into lines so that we can have a backlog policy
+
+namespace BizHawk.Client.EmuHawk
+{
+	internal static class LogConsole
+	{
+		public static bool ConsoleVisible { get; private set; }
+
+		private static LogWindow _window;
+		private static LogStream _logStream;
+		private static bool _needToRelease;
+
+		private class LogStream : Stream
+		{
+			public override bool CanRead => false;
+			public override bool CanSeek => false;
+			public override bool CanWrite => true;
+
+			public override void Flush()
+			{
+				//TODO - maybe this will help with decoding
+			}
+
+			public override long Length => throw new NotImplementedException();
+
+			public override long Position
+			{
+				get => throw new NotImplementedException();
+				set => throw new NotImplementedException();
+			}
+
+			public override int Read(byte[] buffer, int offset, int count)
+			{
+				throw new NotImplementedException();
+			}
+
+			public override long Seek(long offset, SeekOrigin origin)
+			{
+				throw new NotImplementedException();
+			}
+
+			public override void SetLength(long value)
+			{
+				throw new NotImplementedException();
+			}
+
+			public override void Write(byte[] buffer, int offset, int count)
+			{
+				//TODO - buffer undecoded characters (this may be important)
+				//(use decoder = System.Text.Encoding.Unicode.GetDecoder())
+				string str = Encoding.ASCII.GetString(buffer, offset, count);
+				Emit?.Invoke(str);
+			}
+
+			public Action<string> Emit;
+		}
+
+		static string SkipEverythingButProgramInCommandLine(string cmdLine)
+		{
+			// skip past the program name. can anyone think of a better way to do this?
+			// we could use CommandLineToArgvW (commented out below) but then we would just have to re-assemble and potentially re-quote it
+			int childCmdLine = 0;
+			int lastSlash = 0;
+			int lastGood = 0;
+			bool quote = false;
+			for (; ; )
+			{
+				char cur = cmdLine[childCmdLine];
+				childCmdLine++;
+				if (childCmdLine == cmdLine.Length) break;
+				bool thisIsQuote = (cur == '\"');
+				if (cur == '\\' || cur == '/')
+				{
+					lastSlash = childCmdLine;
+				}
+
+				if (quote)
+				{
+					if (thisIsQuote)
+						quote = false;
+					else lastGood = childCmdLine;
+				}
+				else
+				{
+					if (cur == ' ' || cur == '\t')
+						break;
+					if (thisIsQuote)
+						quote = true;
+					lastGood = childCmdLine;
+				}
+			}
+			string remainder = cmdLine.Substring(childCmdLine);
+			string path = cmdLine.Substring(lastSlash, lastGood - lastSlash);
+			return $"{path} {remainder}";
+		}
+
+		private static IntPtr oldOut, conOut;
+		private static bool hasConsole;
+		private static bool attachedConsole;
+		private static bool shouldRedirectStdout;
+		public static void CreateConsole()
+		{
+			//(see desmume for the basis of some of this logic)
+
+			if (hasConsole)
+				return;
+
+			if (oldOut == IntPtr.Zero)
+				oldOut = ConsoleImports.GetStdHandle( -11 ); //STD_OUTPUT_HANDLE
+
+			var fileType = ConsoleImports.GetFileType(oldOut);
+
+			//stdout is already connected to something. keep using it and dont let the console interfere
+			shouldRedirectStdout = (fileType == ConsoleImports.FileType.FileTypeUnknown || fileType == ConsoleImports.FileType.FileTypePipe);
+
+			//attach to an existing console
+			attachedConsole = false;
+
+			//ever since a recent KB, XP-based systems glitch out when attachconsole is called and there's no console to attach to.
+			if (Environment.OSVersion.Version.Major != 5)
+			{
+				if (ConsoleImports.AttachConsole(-1))
+				{
+				  hasConsole = true;
+				  attachedConsole = true;
+				}
+			}
+
+			if (!attachedConsole)
+			{
+				ConsoleImports.FreeConsole();
+				if (ConsoleImports.AllocConsole())
+				{
+					//set icons for the console so we can tell them apart from the main window
+					Win32Imports.SendMessage(ConsoleImports.GetConsoleWindow(), 0x0080/*WM_SETICON*/, (IntPtr)0/*ICON_SMALL*/, Properties.Resources.console16x16.GetHicon());
+					Win32Imports.SendMessage(ConsoleImports.GetConsoleWindow(), 0x0080/*WM_SETICON*/, (IntPtr)1/*ICON_LARGE*/, Properties.Resources.console32x32.GetHicon());
+					hasConsole = true;
+				}
+				else
+				{
+					System.Windows.Forms.MessageBox.Show($"Couldn't allocate win32 console: {Marshal.GetLastWin32Error()}");
+				}
+			}
+
+			if (hasConsole)
+			{
+				IntPtr ptr = ConsoleImports.GetCommandLine();
+				string commandLine = Marshal.PtrToStringAuto(ptr);
+				Console.Title = SkipEverythingButProgramInCommandLine(commandLine);
+			}
+
+			if (shouldRedirectStdout)
+			{
+				conOut = ConsoleImports.CreateFile("CONOUT$", 0x40000000, 2, IntPtr.Zero, 3, 0, IntPtr.Zero);
+
+				if (!ConsoleImports.SetStdHandle(-11, conOut))
+				  throw new Exception($"{nameof(ConsoleImports.SetStdHandle)}() failed");
+			}
+
+			//DotNetRewireConout();
+			hasConsole = true;
+
+			if (attachedConsole)
+			{
+				Console.WriteLine();
+				Console.WriteLine("use cmd /c {0} to get more sensible console behaviour", Path.GetFileName(PathManager.GetGlobalBasePathAbsolute()));
+			}
+		}
+
+		static void ReleaseConsole()
+		{
+			if (!hasConsole)
+			{
+				return;
+			}
+
+			if (shouldRedirectStdout)
+			{
+				ConsoleImports.CloseHandle(conOut);
+			}
+
+			if (!attachedConsole)
+			{
+				ConsoleImports.FreeConsole();
+			}
+
+			if(shouldRedirectStdout) ConsoleImports.CloseHandle(conOut);
+			if(!attachedConsole) ConsoleImports.FreeConsole();
+			ConsoleImports.SetStdHandle(-11, oldOut);
+
+			conOut = IntPtr.Zero;
+			hasConsole = false;
+		}
+
+		/// <summary>
+		/// pops the console in front of the main window (where it should probably go after booting up the game).
+		/// maybe this should be optional, or maybe we can somehow position the console sensibly.
+		/// sometimes it annoys me, but i really need it on top while debugging or else i will be annoyed.
+		/// best of all would be to position it beneath the BizHawk main window somehow.
+		/// </summary>
+		public static void PositionConsole()
+		{
+			if (ConsoleVisible == false)
+			{
+				return;
+			}
+
+			if (Global.Config.WIN32_CONSOLE)
+			{
+				IntPtr x = ConsoleImports.GetConsoleWindow();
+				ConsoleImports.SetForegroundWindow(x);
+			}
+		}
+
+		public static void ShowConsole()
+		{
+			if (ConsoleVisible) return;
+			ConsoleVisible = true;
+
+			if (Global.Config.WIN32_CONSOLE)
+			{
+				_needToRelease = true;
+				CreateConsole();
+			}
+			else
+			{
+				_logStream = new LogStream();
+				Log.HACK_LOG_STREAM = _logStream;
+				Console.SetOut(new StreamWriter(_logStream) { AutoFlush = true });
+				_window = new LogWindow();
+				_window.Show();
+				_logStream.Emit = str => { _window.Append(str); };
+			}
+		}
+
+		public static void HideConsole()
+		{
+			if (ConsoleVisible == false)
+			{
+				return;
+			}
+
+			Console.SetOut(TextWriter.Null);
+			ConsoleVisible = false;
+			if (_needToRelease)
+			{
+				ReleaseConsole();
+				_needToRelease = false;
+			}
+			else
+			{
+				_logStream.Close();
+				_logStream = null;
+				Log.HACK_LOG_STREAM = null;
+				_window.Close();
+				_window = null;
+			}
+		}
+
+		public static void NotifyLogWindowClosing()
+		{
+			Console.SetOut(TextWriter.Null);
+			ConsoleVisible = false;
+			_logStream?.Close();
+			Log.HACK_LOG_STREAM = null;
+		}
+
+		public static void SaveConfigSettings()
+		{
+			if (_window != null && _window.IsHandleCreated)
+			{
+				_window.SaveConfigSettings();
+			}
+		}
+	}
+}