--- conflicted
+++ resolved
@@ -1,118 +1,109 @@
-﻿using System;
-using System.Drawing;
-using System.Windows.Forms;
-
-using BizHawk.Emulation.Cores.Consoles.Nintendo.QuickNES;
-using BizHawk.Client.Common;
-using BizHawk.Common;
-
-namespace BizHawk.Client.EmuHawk
-{
-	public partial class QuickNesConfig : Form
-	{
-		private QuickNES.QuickNESSettings _settings;
-
-		public QuickNesConfig()
-		{
-			InitializeComponent();
-		}
-
-		private void QuickNesConfig_Load(object sender, EventArgs e)
-		{
-			_settings = ((QuickNES)Global.Emulator).GetSettings();
-			propertyGrid1.SelectedObject = _settings;
-			SetPaletteImage();
-		}
-
-		private void SetPaletteImage()
-		{
-			int w = pictureBox1.Size.Width;
-			int h = pictureBox1.Size.Height;
-			var bmp = new Bitmap(w, h);
-			var pal = _settings.Palette;
-
-			for (int j = 0; j < h; j++)
-			{
-				int iy = j * 12 / h;
-				int cy = iy / 3;
-				for (int i = 0; i < w; i++)
-				{
-					int ix = i * 112 / w;
-					int cx = ix / 7;
-					if (iy % 3 == 2)
-					{
-						cx += 64 * ((ix % 7) + 1);
-					}
-
-					int cindex = (cy * 16) + cx;
-					Color col = Color.FromArgb(
-						0xff,
-						pal[cindex * 3],
-						pal[(cindex * 3) + 1],
-						pal[(cindex * 3) + 2]);
-
-					bmp.SetPixel(i, j, col);
-				}
-			}
-
-			pictureBox1.Image?.Dispose();
-			pictureBox1.Image = bmp;
-		}
-
-		protected override void OnClosed(EventArgs e)
-		{
-			base.OnClosed(e);
-			
-			if (pictureBox1.Image != null)
-			{
-				pictureBox1.Image.Dispose();
-				pictureBox1.Image = null;
-			}
-		}
-
-		private void ButtonPal_Click(object sender, EventArgs e)
-		{
-<<<<<<< HEAD
-			IOpenFileDialog ofd = HawkDialogFactory.CreateOpenFileDialog();
-			ofd.InitialDirectory = PathManager.MakeAbsolutePath(Global.Config.PathEntries["NES", "Palettes"].Path, "NES");
-			ofd.Filter = "Palette Files (.pal)|*.PAL|All Files (*.*)|*.*";
-			ofd.RestoreDirectory = true;
-=======
-			var ofd = new OpenFileDialog
-			{
-				InitialDirectory = PathManager.MakeAbsolutePath(Global.Config.PathEntries["NES", "Palettes"].Path, "NES"),
-				Filter = "Palette Files (.pal)|*.PAL|All Files (*.*)|*.*",
-				RestoreDirectory = true
-			};
->>>>>>> b56a6e9a
-
-			var result = ofd.ShowDialog();
-			if (result != DialogResult.OK)
-			{
-				return;
-			}
-
-			var palette = new HawkFile(ofd.FileName);
-
-			if (palette.Exists)
-			{
-				var data = Emulation.Cores.Nintendo.NES.Palettes.Load_FCEUX_Palette(HawkFile.ReadAllBytes(palette.Name));
-				_settings.SetNesHawkPalette(data);
-				SetPaletteImage();
-			}
-		}
-
-		private void ButtonOk_Click(object sender, EventArgs e)
-		{
-			GlobalWin.MainForm.PutCoreSettings(_settings);
-			DialogResult = DialogResult.OK;
-			Close();
-		}
-
-		private void ButtonPalReset_Click(object sender, EventArgs e)
-		{
-			_settings.SetDefaultColors();
-			SetPaletteImage();
-		}
-	}
-}
+﻿using System;
+using System.Drawing;
+using System.Windows.Forms;
+
+using BizHawk.Emulation.Cores.Consoles.Nintendo.QuickNES;
+using BizHawk.Client.Common;
+using BizHawk.Common;
+
+namespace BizHawk.Client.EmuHawk
+{
+	public partial class QuickNesConfig : Form
+	{
+		private QuickNES.QuickNESSettings _settings;
+
+		public QuickNesConfig()
+		{
+			InitializeComponent();
+		}
+
+		private void QuickNesConfig_Load(object sender, EventArgs e)
+		{
+			_settings = ((QuickNES)Global.Emulator).GetSettings();
+			propertyGrid1.SelectedObject = _settings;
+			SetPaletteImage();
+		}
+
+		private void SetPaletteImage()
+		{
+			int w = pictureBox1.Size.Width;
+			int h = pictureBox1.Size.Height;
+			var bmp = new Bitmap(w, h);
+			var pal = _settings.Palette;
+
+			for (int j = 0; j < h; j++)
+			{
+				int iy = j * 12 / h;
+				int cy = iy / 3;
+				for (int i = 0; i < w; i++)
+				{
+					int ix = i * 112 / w;
+					int cx = ix / 7;
+					if (iy % 3 == 2)
+					{
+						cx += 64 * ((ix % 7) + 1);
+					}
+
+					int cindex = (cy * 16) + cx;
+					Color col = Color.FromArgb(
+						0xff,
+						pal[cindex * 3],
+						pal[(cindex * 3) + 1],
+						pal[(cindex * 3) + 2]);
+
+					bmp.SetPixel(i, j, col);
+				}
+			}
+
+			pictureBox1.Image?.Dispose();
+			pictureBox1.Image = bmp;
+		}
+
+		protected override void OnClosed(EventArgs e)
+		{
+			base.OnClosed(e);
+			
+			if (pictureBox1.Image != null)
+			{
+				pictureBox1.Image.Dispose();
+				pictureBox1.Image = null;
+			}
+		}
+
+		private void ButtonPal_Click(object sender, EventArgs e)
+		{
+			IOpenFileDialog ofd = HawkDialogFactory.CreateOpenFileDialog();
+			ofd.InitialDirectory = PathManager.MakeAbsolutePath(Global.Config.PathEntries["NES", "Palettes"].Path, "NES");
+			ofd.Filter = "Palette Files (.pal)|*.PAL|All Files (*.*)|*.*";
+			ofd.RestoreDirectory = true;
+
+			var result = ofd.ShowDialog();
+			if (result != DialogResult.OK)
+			{
+				return;
+			}
+
+			var palette = new HawkFile(ofd.FileName);
+
+			if (palette.Exists)
+			{
+				var data = Emulation.Cores.Nintendo.NES.Palettes.Load_FCEUX_Palette(HawkFile.ReadAllBytes(palette.Name));
+				_settings.SetNesHawkPalette(data);
+				SetPaletteImage();
+			}
+		}
+
+		private void ButtonOk_Click(object sender, EventArgs e)
+		{
+			GlobalWin.MainForm.PutCoreSettings(_settings);
+			DialogResult = DialogResult.OK;
+			Close();
+		}
+
+		private void ButtonPalReset_Click(object sender, EventArgs e)
+		{
+			_settings.SetDefaultColors();
+			SetPaletteImage();
+		}
+	}
+}