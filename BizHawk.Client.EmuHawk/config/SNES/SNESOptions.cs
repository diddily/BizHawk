﻿using System;
using System.Windows.Forms;
using BizHawk.Emulation.Cores.Nintendo.SNES;
using BizHawk.Client.Common;

namespace BizHawk.Client.EmuHawk
{
	public partial class SNESOptions : Form
	{
		private SNESOptions()
		{
			InitializeComponent();
		}

		private bool _suppressDoubleSize;
		private bool _userDoubleSizeOption;

		public static void DoSettingsDialog(IWin32Window owner)
		{
			var s = ((LibsnesCore)Global.Emulator).GetSettings();
			var ss = ((LibsnesCore)Global.Emulator).GetSyncSettings();
			var dlg = new SNESOptions
			{
				AlwaysDoubleSize = s.AlwaysDoubleSize,
<<<<<<< HEAD
=======
				ForceDeterminism = s.ForceDeterminism,
				CropSGBFrame = s.CropSGBFrame,
				Profile = ss.Profile
>>>>>>> 05304b46
			};

			var result = dlg.ShowDialog(owner);
			if (result == DialogResult.OK)
			{
				s.AlwaysDoubleSize = dlg.AlwaysDoubleSize;
<<<<<<< HEAD
=======
				s.ForceDeterminism = dlg.ForceDeterminism;
				s.CropSGBFrame = dlg.CropSGBFrame;
				ss.Profile = dlg.Profile;
>>>>>>> 05304b46
				GlobalWin.MainForm.PutCoreSettings(s);
				GlobalWin.MainForm.PutCoreSyncSettings(ss);
			}
		}

<<<<<<< HEAD
=======
		private void SNESOptions_Load(object sender, EventArgs e)
		{
			rbAccuracy.Visible = label2.Visible = VersionInfo.DeveloperBuild;
		}

		private string Profile
		{
			get
			{
				if (rbCompatibility.Checked)
				{
					return "Compatibility";
				}

				if (rbPerformance.Checked)
				{
					return "Performance";
				}

				if (rbAccuracy.Checked)
				{
					return "Accuracy";
				}

				throw new InvalidOperationException();
			}

			set
			{
				rbCompatibility.Checked = value == "Compatibility";
				rbPerformance.Checked = value == "Performance";
				rbAccuracy.Checked = value == "Accuracy";
			}
		}

>>>>>>> 05304b46
		private bool AlwaysDoubleSize
		{
			get
			{
				return _userDoubleSizeOption;
			}

			set
			{
				_userDoubleSizeOption = value;
				RefreshDoubleSizeOption();
			}
		}

<<<<<<< HEAD
=======
		private bool ForceDeterminism
		{
			get { return cbForceDeterminism.Checked; }
			set { cbForceDeterminism.Checked = value; }
		}

		private bool CropSGBFrame
		{
			get { return cbCropSGBFrame.Checked; }
			set { cbCropSGBFrame.Checked = value; }
		}

>>>>>>> 05304b46
		void RefreshDoubleSizeOption()
		{
			_suppressDoubleSize = true;
			cbDoubleSize.Checked = !cbDoubleSize.Enabled || _userDoubleSizeOption;
			_suppressDoubleSize = false;
		}

		private void CbDoubleSize_CheckedChanged(object sender, EventArgs e)
		{
			if (_suppressDoubleSize)
			{
				return;
			}

			_userDoubleSizeOption = cbDoubleSize.Checked;
		}

		private void BtnOk_Click(object sender, EventArgs e)
		{
			DialogResult = DialogResult.OK;
			Close();
		}

		private void BtnCancel_Click(object sender, EventArgs e)
		{
			DialogResult = DialogResult.Cancel;
			Close();
		}

	}
}
<|MERGE_RESOLUTION|>--- conflicted
+++ resolved
@@ -1,145 +1,124 @@
-﻿using System;
-using System.Windows.Forms;
-using BizHawk.Emulation.Cores.Nintendo.SNES;
-using BizHawk.Client.Common;
-
-namespace BizHawk.Client.EmuHawk
-{
-	public partial class SNESOptions : Form
-	{
-		private SNESOptions()
-		{
-			InitializeComponent();
-		}
-
-		private bool _suppressDoubleSize;
-		private bool _userDoubleSizeOption;
-
-		public static void DoSettingsDialog(IWin32Window owner)
-		{
-			var s = ((LibsnesCore)Global.Emulator).GetSettings();
-			var ss = ((LibsnesCore)Global.Emulator).GetSyncSettings();
-			var dlg = new SNESOptions
-			{
-				AlwaysDoubleSize = s.AlwaysDoubleSize,
-<<<<<<< HEAD
-=======
-				ForceDeterminism = s.ForceDeterminism,
-				CropSGBFrame = s.CropSGBFrame,
-				Profile = ss.Profile
->>>>>>> 05304b46
-			};
-
-			var result = dlg.ShowDialog(owner);
-			if (result == DialogResult.OK)
-			{
-				s.AlwaysDoubleSize = dlg.AlwaysDoubleSize;
-<<<<<<< HEAD
-=======
-				s.ForceDeterminism = dlg.ForceDeterminism;
-				s.CropSGBFrame = dlg.CropSGBFrame;
-				ss.Profile = dlg.Profile;
->>>>>>> 05304b46
-				GlobalWin.MainForm.PutCoreSettings(s);
-				GlobalWin.MainForm.PutCoreSyncSettings(ss);
-			}
-		}
-
-<<<<<<< HEAD
-=======
-		private void SNESOptions_Load(object sender, EventArgs e)
-		{
-			rbAccuracy.Visible = label2.Visible = VersionInfo.DeveloperBuild;
-		}
-
-		private string Profile
-		{
-			get
-			{
-				if (rbCompatibility.Checked)
-				{
-					return "Compatibility";
-				}
-
-				if (rbPerformance.Checked)
-				{
-					return "Performance";
-				}
-
-				if (rbAccuracy.Checked)
-				{
-					return "Accuracy";
-				}
-
-				throw new InvalidOperationException();
-			}
-
-			set
-			{
-				rbCompatibility.Checked = value == "Compatibility";
-				rbPerformance.Checked = value == "Performance";
-				rbAccuracy.Checked = value == "Accuracy";
-			}
-		}
-
->>>>>>> 05304b46
-		private bool AlwaysDoubleSize
-		{
-			get
-			{
-				return _userDoubleSizeOption;
-			}
-
-			set
-			{
-				_userDoubleSizeOption = value;
-				RefreshDoubleSizeOption();
-			}
-		}
-
-<<<<<<< HEAD
-=======
-		private bool ForceDeterminism
-		{
-			get { return cbForceDeterminism.Checked; }
-			set { cbForceDeterminism.Checked = value; }
-		}
-
-		private bool CropSGBFrame
-		{
-			get { return cbCropSGBFrame.Checked; }
-			set { cbCropSGBFrame.Checked = value; }
-		}
-
->>>>>>> 05304b46
-		void RefreshDoubleSizeOption()
-		{
-			_suppressDoubleSize = true;
-			cbDoubleSize.Checked = !cbDoubleSize.Enabled || _userDoubleSizeOption;
-			_suppressDoubleSize = false;
-		}
-
-		private void CbDoubleSize_CheckedChanged(object sender, EventArgs e)
-		{
-			if (_suppressDoubleSize)
-			{
-				return;
-			}
-
-			_userDoubleSizeOption = cbDoubleSize.Checked;
-		}
-
-		private void BtnOk_Click(object sender, EventArgs e)
-		{
-			DialogResult = DialogResult.OK;
-			Close();
-		}
-
-		private void BtnCancel_Click(object sender, EventArgs e)
-		{
-			DialogResult = DialogResult.Cancel;
-			Close();
-		}
-
-	}
-}
+﻿using System;
+using System.Windows.Forms;
+using BizHawk.Emulation.Cores.Nintendo.SNES;
+using BizHawk.Client.Common;
+
+namespace BizHawk.Client.EmuHawk
+{
+	public partial class SNESOptions : Form
+	{
+		private SNESOptions()
+		{
+			InitializeComponent();
+		}
+
+		private bool _suppressDoubleSize;
+		private bool _userDoubleSizeOption;
+
+		public static void DoSettingsDialog(IWin32Window owner)
+		{
+			var s = ((LibsnesCore)Global.Emulator).GetSettings();
+			var ss = ((LibsnesCore)Global.Emulator).GetSyncSettings();
+			var dlg = new SNESOptions
+			{
+				AlwaysDoubleSize = s.AlwaysDoubleSize,
+				CropSGBFrame = s.CropSGBFrame
+			};
+
+			var result = dlg.ShowDialog(owner);
+			if (result == DialogResult.OK)
+			{
+				s.AlwaysDoubleSize = dlg.AlwaysDoubleSize;
+				s.CropSGBFrame = dlg.CropSGBFrame;
+				
+				GlobalWin.MainForm.PutCoreSettings(s);
+				GlobalWin.MainForm.PutCoreSyncSettings(ss);
+			}
+		}
+
+		private void SNESOptions_Load(object sender, EventArgs e)
+		{
+			rbAccuracy.Visible = label2.Visible = VersionInfo.DeveloperBuild;
+		}
+
+		private string Profile
+		{
+			get
+			{
+				if (rbCompatibility.Checked)
+				{
+					return "Compatibility";
+				}
+
+				if (rbPerformance.Checked)
+				{
+					return "Performance";
+				}
+
+				if (rbAccuracy.Checked)
+				{
+					return "Accuracy";
+				}
+
+				throw new InvalidOperationException();
+			}
+
+			set
+			{
+				rbCompatibility.Checked = value == "Compatibility";
+				rbPerformance.Checked = value == "Performance";
+				rbAccuracy.Checked = value == "Accuracy";
+			}
+		}
+
+		private bool AlwaysDoubleSize
+		{
+			get
+			{
+				return _userDoubleSizeOption;
+			}
+
+			set
+			{
+				_userDoubleSizeOption = value;
+				RefreshDoubleSizeOption();
+			}
+		}
+
+		private bool CropSGBFrame
+		{
+			get { return cbCropSGBFrame.Checked; }
+			set { cbCropSGBFrame.Checked = value; }
+		}
+
+		void RefreshDoubleSizeOption()
+		{
+			_suppressDoubleSize = true;
+			cbDoubleSize.Checked = !cbDoubleSize.Enabled || _userDoubleSizeOption;
+			_suppressDoubleSize = false;
+		}
+
+		private void CbDoubleSize_CheckedChanged(object sender, EventArgs e)
+		{
+			if (_suppressDoubleSize)
+			{
+				return;
+			}
+
+			_userDoubleSizeOption = cbDoubleSize.Checked;
+		}
+
+		private void BtnOk_Click(object sender, EventArgs e)
+		{
+			DialogResult = DialogResult.OK;
+			Close();
+		}
+
+		private void BtnCancel_Click(object sender, EventArgs e)
+		{
+			DialogResult = DialogResult.Cancel;
+			Close();
+		}
+
+	}
+}