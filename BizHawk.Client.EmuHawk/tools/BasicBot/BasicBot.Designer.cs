<<<<<<< HEAD
﻿namespace BizHawk.Client.EmuHawk
{
	partial class BasicBot
	{
		/// <summary>
		/// Required designer variable.
		/// </summary>
		private System.ComponentModel.IContainer components = null;

		/// <summary>
		/// Clean up any resources being used.
		/// </summary>
		/// <param name="disposing">true if managed resources should be disposed; otherwise, false.</param>
		protected override void Dispose(bool disposing)
		{
			if (disposing && (components != null))
			{
				components.Dispose();
			}
			base.Dispose(disposing);
		}

		#region Windows Form Designer generated code

		/// <summary>
		/// Required method for Designer support - do not modify
		/// the contents of this method with the code editor.
		/// </summary>
		private void InitializeComponent()
		{
            this.components = new System.ComponentModel.Container();
            System.ComponentModel.ComponentResourceManager resources = new System.ComponentModel.ComponentResourceManager(typeof(BasicBot));
            this.BotMenu = new MenuStripEx();
            this.FileSubMenu = new System.Windows.Forms.ToolStripMenuItem();
            this.NewMenuItem = new System.Windows.Forms.ToolStripMenuItem();
            this.OpenMenuItem = new System.Windows.Forms.ToolStripMenuItem();
            this.SaveMenuItem = new System.Windows.Forms.ToolStripMenuItem();
            this.SaveAsMenuItem = new System.Windows.Forms.ToolStripMenuItem();
            this.RecentSubMenu = new System.Windows.Forms.ToolStripMenuItem();
            this.toolStripSeparator2 = new System.Windows.Forms.ToolStripSeparator();
            this.toolStripSeparator1 = new System.Windows.Forms.ToolStripSeparator();
            this.ExitMenuItem = new System.Windows.Forms.ToolStripMenuItem();
            this.OptionsSubMenu = new System.Windows.Forms.ToolStripMenuItem();
            this.MemoryDomainsMenuItem = new System.Windows.Forms.ToolStripMenuItem();
            this.toolStripSeparator3 = new System.Windows.Forms.ToolStripSeparator();
            this.DataSizeMenuItem = new System.Windows.Forms.ToolStripMenuItem();
            this._1ByteMenuItem = new System.Windows.Forms.ToolStripMenuItem();
            this._2ByteMenuItem = new System.Windows.Forms.ToolStripMenuItem();
            this._4ByteMenuItem = new System.Windows.Forms.ToolStripMenuItem();
            this.BigEndianMenuItem = new System.Windows.Forms.ToolStripMenuItem();
            this.toolStripSeparator4 = new System.Windows.Forms.ToolStripSeparator();
            this.TurboWhileBottingMenuItem = new System.Windows.Forms.ToolStripMenuItem();
            this.RunBtn = new System.Windows.Forms.Button();
            this.BotStatusStrip = new System.Windows.Forms.StatusStrip();
            this.BotStatusButton = new System.Windows.Forms.ToolStripStatusLabel();
            this.MessageLabel = new System.Windows.Forms.ToolStripStatusLabel();
            this.ControlsBox = new System.Windows.Forms.GroupBox();
            this.ControlProbabilityPanel = new System.Windows.Forms.Panel();
            this.BestGroupBox = new System.Windows.Forms.GroupBox();
            this.btnCopyBestInput = new System.Windows.Forms.Button();
            this.PlayBestButton = new System.Windows.Forms.Button();
            this.ClearBestButton = new System.Windows.Forms.Button();
            this.BestAttemptNumberLabel = new System.Windows.Forms.Label();
            this.label17 = new System.Windows.Forms.Label();
            this.panel1 = new System.Windows.Forms.Panel();
            this.BestAttemptLogLabel = new System.Windows.Forms.Label();
            this.BestTieBreak3Box = new System.Windows.Forms.TextBox();
            this.BestTieBreak2Box = new System.Windows.Forms.TextBox();
            this.BestTieBreak1Box = new System.Windows.Forms.TextBox();
            this.BestMaximizeBox = new System.Windows.Forms.TextBox();
            this.label16 = new System.Windows.Forms.Label();
            this.label15 = new System.Windows.Forms.Label();
            this.label14 = new System.Windows.Forms.Label();
            this.label13 = new System.Windows.Forms.Label();
            this.label1 = new System.Windows.Forms.Label();
            this.label2 = new System.Windows.Forms.Label();
            this.AttemptsLabel = new System.Windows.Forms.Label();
            this.FramesLabel = new System.Windows.Forms.Label();
            this.GoalGroupBox = new System.Windows.Forms.GroupBox();
            this.label4 = new System.Windows.Forms.Label();
            this.FrameLengthNumeric = new System.Windows.Forms.NumericUpDown();
            this.label3 = new System.Windows.Forms.Label();
            this.panel3 = new System.Windows.Forms.Panel();
            this.MainValueNumeric = new System.Windows.Forms.NumericUpDown();
            this.MainValueRadio = new System.Windows.Forms.RadioButton();
            this.MainBestRadio = new System.Windows.Forms.RadioButton();
            this.MainOperator = new System.Windows.Forms.ComboBox();
            this.label9 = new System.Windows.Forms.Label();
            this.MaximizeAddressBox = new BizHawk.Client.EmuHawk.HexTextBox();
            this.maximizeLabeltext = new System.Windows.Forms.Label();
            this.panel4 = new System.Windows.Forms.Panel();
            this.TieBreak1Numeric = new System.Windows.Forms.NumericUpDown();
            this.TieBreak1ValueRadio = new System.Windows.Forms.RadioButton();
            this.Tiebreak1Operator = new System.Windows.Forms.ComboBox();
            this.TieBreak1BestRadio = new System.Windows.Forms.RadioButton();
            this.label5 = new System.Windows.Forms.Label();
            this.TieBreaker1Box = new BizHawk.Client.EmuHawk.HexTextBox();
            this.label10 = new System.Windows.Forms.Label();
            this.panel5 = new System.Windows.Forms.Panel();
            this.TieBreak2Numeric = new System.Windows.Forms.NumericUpDown();
            this.Tiebreak2Operator = new System.Windows.Forms.ComboBox();
            this.TieBreak2ValueRadio = new System.Windows.Forms.RadioButton();
            this.TieBreak2BestRadio = new System.Windows.Forms.RadioButton();
            this.label11 = new System.Windows.Forms.Label();
            this.label6 = new System.Windows.Forms.Label();
            this.TieBreaker2Box = new BizHawk.Client.EmuHawk.HexTextBox();
            this.panel6 = new System.Windows.Forms.Panel();
            this.label12 = new System.Windows.Forms.Label();
            this.label7 = new System.Windows.Forms.Label();
            this.TieBreaker3Box = new BizHawk.Client.EmuHawk.HexTextBox();
            this.TieBreak3Numeric = new System.Windows.Forms.NumericUpDown();
            this.TieBreak3ValueRadio = new System.Windows.Forms.RadioButton();
            this.TieBreak3BestRadio = new System.Windows.Forms.RadioButton();
            this.Tiebreak3Operator = new System.Windows.Forms.ComboBox();
            this.StopBtn = new System.Windows.Forms.Button();
            this.label8 = new System.Windows.Forms.Label();
            this.StartFromSlotBox = new System.Windows.Forms.ComboBox();
            this.ControlGroupBox = new System.Windows.Forms.GroupBox();
            this.panel2 = new System.Windows.Forms.Panel();
            this.StatsContextMenu = new System.Windows.Forms.ContextMenuStrip(this.components);
            this.ClearStatsContextMenuItem = new System.Windows.Forms.ToolStripMenuItem();
            this.toolTip1 = new System.Windows.Forms.ToolTip(this.components);
            this.helpToolStripMenuItem = new System.Windows.Forms.ToolStripMenuItem();
            this.BotMenu.SuspendLayout();
            this.BotStatusStrip.SuspendLayout();
            this.ControlsBox.SuspendLayout();
            this.BestGroupBox.SuspendLayout();
            this.panel1.SuspendLayout();
            this.GoalGroupBox.SuspendLayout();
            ((System.ComponentModel.ISupportInitialize)(this.FrameLengthNumeric)).BeginInit();
            this.panel3.SuspendLayout();
            ((System.ComponentModel.ISupportInitialize)(this.MainValueNumeric)).BeginInit();
            this.panel4.SuspendLayout();
            ((System.ComponentModel.ISupportInitialize)(this.TieBreak1Numeric)).BeginInit();
            this.panel5.SuspendLayout();
            ((System.ComponentModel.ISupportInitialize)(this.TieBreak2Numeric)).BeginInit();
            this.panel6.SuspendLayout();
            ((System.ComponentModel.ISupportInitialize)(this.TieBreak3Numeric)).BeginInit();
            this.ControlGroupBox.SuspendLayout();
            this.panel2.SuspendLayout();
            this.StatsContextMenu.SuspendLayout();
            this.SuspendLayout();
            // 
            // BotMenu
            // 
            this.BotMenu.ClickThrough = true;
            this.BotMenu.Items.AddRange(new System.Windows.Forms.ToolStripItem[] {
            this.FileSubMenu,
            this.OptionsSubMenu,
            this.helpToolStripMenuItem});
            this.BotMenu.Location = new System.Drawing.Point(0, 0);
            this.BotMenu.Name = "BotMenu";
            this.BotMenu.Size = new System.Drawing.Size(687, 24);
            this.BotMenu.TabIndex = 0;
            this.BotMenu.Text = "menuStrip1";
            // 
            // FileSubMenu
            // 
            this.FileSubMenu.DropDownItems.AddRange(new System.Windows.Forms.ToolStripItem[] {
            this.NewMenuItem,
            this.OpenMenuItem,
            this.SaveMenuItem,
            this.SaveAsMenuItem,
            this.RecentSubMenu,
            this.toolStripSeparator1,
            this.ExitMenuItem});
            this.FileSubMenu.Name = "FileSubMenu";
            this.FileSubMenu.Size = new System.Drawing.Size(37, 20);
            this.FileSubMenu.Text = "&File";
            this.FileSubMenu.DropDownOpened += new System.EventHandler(this.FileSubMenu_DropDownOpened);
            // 
            // NewMenuItem
            // 
            this.NewMenuItem.Image = global::BizHawk.Client.EmuHawk.Properties.Resources.NewFile;
            this.NewMenuItem.Name = "NewMenuItem";
            this.NewMenuItem.ShortcutKeys = ((System.Windows.Forms.Keys)((System.Windows.Forms.Keys.Control | System.Windows.Forms.Keys.N)));
            this.NewMenuItem.Size = new System.Drawing.Size(195, 22);
            this.NewMenuItem.Text = "&New";
            this.NewMenuItem.Click += new System.EventHandler(this.NewMenuItem_Click);
            // 
            // OpenMenuItem
            // 
            this.OpenMenuItem.Image = global::BizHawk.Client.EmuHawk.Properties.Resources.OpenFile;
            this.OpenMenuItem.Name = "OpenMenuItem";
            this.OpenMenuItem.ShortcutKeys = ((System.Windows.Forms.Keys)((System.Windows.Forms.Keys.Control | System.Windows.Forms.Keys.O)));
            this.OpenMenuItem.Size = new System.Drawing.Size(195, 22);
            this.OpenMenuItem.Text = "&Open...";
            this.OpenMenuItem.Click += new System.EventHandler(this.OpenMenuItem_Click);
            // 
            // SaveMenuItem
            // 
            this.SaveMenuItem.Image = global::BizHawk.Client.EmuHawk.Properties.Resources.SaveAs;
            this.SaveMenuItem.Name = "SaveMenuItem";
            this.SaveMenuItem.ShortcutKeys = ((System.Windows.Forms.Keys)((System.Windows.Forms.Keys.Control | System.Windows.Forms.Keys.S)));
            this.SaveMenuItem.Size = new System.Drawing.Size(195, 22);
            this.SaveMenuItem.Text = "&Save";
            this.SaveMenuItem.Click += new System.EventHandler(this.SaveMenuItem_Click);
            // 
            // SaveAsMenuItem
            // 
            this.SaveAsMenuItem.Name = "SaveAsMenuItem";
            this.SaveAsMenuItem.ShortcutKeys = ((System.Windows.Forms.Keys)(((System.Windows.Forms.Keys.Control | System.Windows.Forms.Keys.Shift) 
            | System.Windows.Forms.Keys.S)));
            this.SaveAsMenuItem.Size = new System.Drawing.Size(195, 22);
            this.SaveAsMenuItem.Text = "Save &As...";
            this.SaveAsMenuItem.Click += new System.EventHandler(this.SaveAsMenuItem_Click);
            // 
            // RecentSubMenu
            // 
            this.RecentSubMenu.DropDownItems.AddRange(new System.Windows.Forms.ToolStripItem[] {
            this.toolStripSeparator2});
            this.RecentSubMenu.Image = global::BizHawk.Client.EmuHawk.Properties.Resources.Recent;
            this.RecentSubMenu.Name = "RecentSubMenu";
            this.RecentSubMenu.Size = new System.Drawing.Size(195, 22);
            this.RecentSubMenu.Text = "Recent";
            this.RecentSubMenu.DropDownOpened += new System.EventHandler(this.RecentSubMenu_DropDownOpened);
            // 
            // toolStripSeparator2
            // 
            this.toolStripSeparator2.Name = "toolStripSeparator2";
            this.toolStripSeparator2.Size = new System.Drawing.Size(57, 6);
            // 
            // toolStripSeparator1
            // 
            this.toolStripSeparator1.Name = "toolStripSeparator1";
            this.toolStripSeparator1.Size = new System.Drawing.Size(192, 6);
            // 
            // ExitMenuItem
            // 
            this.ExitMenuItem.Name = "ExitMenuItem";
            this.ExitMenuItem.ShortcutKeyDisplayString = "Alt+F4";
            this.ExitMenuItem.Size = new System.Drawing.Size(195, 22);
            this.ExitMenuItem.Text = "E&xit";
            this.ExitMenuItem.Click += new System.EventHandler(this.ExitMenuItem_Click);
            // 
            // OptionsSubMenu
            // 
            this.OptionsSubMenu.DropDownItems.AddRange(new System.Windows.Forms.ToolStripItem[] {
            this.MemoryDomainsMenuItem,
            this.DataSizeMenuItem,
            this.BigEndianMenuItem,
            this.toolStripSeparator4,
            this.TurboWhileBottingMenuItem});
            this.OptionsSubMenu.Name = "OptionsSubMenu";
            this.OptionsSubMenu.Size = new System.Drawing.Size(61, 20);
            this.OptionsSubMenu.Text = "&Options";
            this.OptionsSubMenu.DropDownOpened += new System.EventHandler(this.OptionsSubMenu_DropDownOpened);
            // 
            // MemoryDomainsMenuItem
            // 
            this.MemoryDomainsMenuItem.DropDownItems.AddRange(new System.Windows.Forms.ToolStripItem[] {
            this.toolStripSeparator3});
            this.MemoryDomainsMenuItem.Name = "MemoryDomainsMenuItem";
            this.MemoryDomainsMenuItem.Size = new System.Drawing.Size(181, 22);
            this.MemoryDomainsMenuItem.Text = "Memory Domains";
            this.MemoryDomainsMenuItem.DropDownOpened += new System.EventHandler(this.MemoryDomainsMenuItem_DropDownOpened);
            // 
            // toolStripSeparator3
            // 
            this.toolStripSeparator3.Name = "toolStripSeparator3";
            this.toolStripSeparator3.Size = new System.Drawing.Size(57, 6);
            // 
            // DataSizeMenuItem
            // 
            this.DataSizeMenuItem.DropDownItems.AddRange(new System.Windows.Forms.ToolStripItem[] {
            this._1ByteMenuItem,
            this._2ByteMenuItem,
            this._4ByteMenuItem});
            this.DataSizeMenuItem.Name = "DataSizeMenuItem";
            this.DataSizeMenuItem.Size = new System.Drawing.Size(181, 22);
            this.DataSizeMenuItem.Text = "Data Size";
            this.DataSizeMenuItem.DropDownOpened += new System.EventHandler(this.DataSizeMenuItem_DropDownOpened);
            // 
            // _1ByteMenuItem
            // 
            this._1ByteMenuItem.Name = "_1ByteMenuItem";
            this._1ByteMenuItem.Size = new System.Drawing.Size(111, 22);
            this._1ByteMenuItem.Text = "1 Byte";
            this._1ByteMenuItem.Click += new System.EventHandler(this._1ByteMenuItem_Click);
            // 
            // _2ByteMenuItem
            // 
            this._2ByteMenuItem.Name = "_2ByteMenuItem";
            this._2ByteMenuItem.Size = new System.Drawing.Size(111, 22);
            this._2ByteMenuItem.Text = "2 Bytes";
            this._2ByteMenuItem.Click += new System.EventHandler(this._2ByteMenuItem_Click);
            // 
            // _4ByteMenuItem
            // 
            this._4ByteMenuItem.Name = "_4ByteMenuItem";
            this._4ByteMenuItem.Size = new System.Drawing.Size(111, 22);
            this._4ByteMenuItem.Text = "4 Bytes";
            this._4ByteMenuItem.Click += new System.EventHandler(this._4ByteMenuItem_Click);
            // 
            // BigEndianMenuItem
            // 
            this.BigEndianMenuItem.Name = "BigEndianMenuItem";
            this.BigEndianMenuItem.Size = new System.Drawing.Size(181, 22);
            this.BigEndianMenuItem.Text = "Big Endian";
            this.BigEndianMenuItem.Click += new System.EventHandler(this.BigEndianMenuItem_Click);
            // 
            // toolStripSeparator4
            // 
            this.toolStripSeparator4.Name = "toolStripSeparator4";
            this.toolStripSeparator4.Size = new System.Drawing.Size(178, 6);
            // 
            // TurboWhileBottingMenuItem
            // 
            this.TurboWhileBottingMenuItem.Name = "TurboWhileBottingMenuItem";
            this.TurboWhileBottingMenuItem.Size = new System.Drawing.Size(181, 22);
            this.TurboWhileBottingMenuItem.Text = "Turbo While Botting";
            this.TurboWhileBottingMenuItem.Click += new System.EventHandler(this.TurboWhileBottingMenuItem_Click);
            // 
            // RunBtn
            // 
            this.RunBtn.Image = global::BizHawk.Client.EmuHawk.Properties.Resources.Play;
            this.RunBtn.ImageAlign = System.Drawing.ContentAlignment.MiddleLeft;
            this.RunBtn.Location = new System.Drawing.Point(6, 56);
            this.RunBtn.Name = "RunBtn";
            this.RunBtn.Size = new System.Drawing.Size(75, 23);
            this.RunBtn.TabIndex = 2001;
            this.RunBtn.Text = "&Run";
            this.RunBtn.UseVisualStyleBackColor = true;
            this.RunBtn.Click += new System.EventHandler(this.RunBtn_Click);
            // 
            // BotStatusStrip
            // 
            this.BotStatusStrip.Items.AddRange(new System.Windows.Forms.ToolStripItem[] {
            this.BotStatusButton,
            this.MessageLabel});
            this.BotStatusStrip.Location = new System.Drawing.Point(0, 565);
            this.BotStatusStrip.Name = "BotStatusStrip";
            this.BotStatusStrip.Size = new System.Drawing.Size(687, 22);
            this.BotStatusStrip.TabIndex = 2;
            this.BotStatusStrip.Text = "statusStrip1";
            // 
            // BotStatusButton
            // 
            this.BotStatusButton.DisplayStyle = System.Windows.Forms.ToolStripItemDisplayStyle.Image;
            this.BotStatusButton.Image = ((System.Drawing.Image)(resources.GetObject("BotStatusButton.Image")));
            this.BotStatusButton.ImageTransparentColor = System.Drawing.Color.Magenta;
            this.BotStatusButton.Name = "BotStatusButton";
            this.BotStatusButton.RightToLeftAutoMirrorImage = true;
            this.BotStatusButton.Size = new System.Drawing.Size(16, 17);
            this.BotStatusButton.Text = " ";
            this.BotStatusButton.ToolTipText = " ";
            // 
            // MessageLabel
            // 
            this.MessageLabel.Name = "MessageLabel";
            this.MessageLabel.Size = new System.Drawing.Size(109, 17);
            this.MessageLabel.Text = "                                  ";
            // 
            // ControlsBox
            // 
            this.ControlsBox.Anchor = ((System.Windows.Forms.AnchorStyles)((((System.Windows.Forms.AnchorStyles.Top | System.Windows.Forms.AnchorStyles.Bottom) 
            | System.Windows.Forms.AnchorStyles.Left) 
            | System.Windows.Forms.AnchorStyles.Right)));
            this.ControlsBox.Controls.Add(this.ControlProbabilityPanel);
            this.ControlsBox.Location = new System.Drawing.Point(12, 183);
            this.ControlsBox.Name = "ControlsBox";
            this.ControlsBox.Size = new System.Drawing.Size(422, 369);
            this.ControlsBox.TabIndex = 3;
            this.ControlsBox.TabStop = false;
            this.ControlsBox.Text = "Controls";
            // 
            // ControlProbabilityPanel
            // 
            this.ControlProbabilityPanel.Anchor = ((System.Windows.Forms.AnchorStyles)((((System.Windows.Forms.AnchorStyles.Top | System.Windows.Forms.AnchorStyles.Bottom) 
            | System.Windows.Forms.AnchorStyles.Left) 
            | System.Windows.Forms.AnchorStyles.Right)));
            this.ControlProbabilityPanel.AutoScroll = true;
            this.ControlProbabilityPanel.Location = new System.Drawing.Point(6, 19);
            this.ControlProbabilityPanel.Name = "ControlProbabilityPanel";
            this.ControlProbabilityPanel.Size = new System.Drawing.Size(410, 350);
            this.ControlProbabilityPanel.TabIndex = 0;
            // 
            // BestGroupBox
            // 
            this.BestGroupBox.Anchor = ((System.Windows.Forms.AnchorStyles)(((System.Windows.Forms.AnchorStyles.Top | System.Windows.Forms.AnchorStyles.Bottom) 
            | System.Windows.Forms.AnchorStyles.Right)));
            this.BestGroupBox.Controls.Add(this.btnCopyBestInput);
            this.BestGroupBox.Controls.Add(this.PlayBestButton);
            this.BestGroupBox.Controls.Add(this.ClearBestButton);
            this.BestGroupBox.Controls.Add(this.BestAttemptNumberLabel);
            this.BestGroupBox.Controls.Add(this.label17);
            this.BestGroupBox.Controls.Add(this.panel1);
            this.BestGroupBox.Controls.Add(this.BestTieBreak3Box);
            this.BestGroupBox.Controls.Add(this.BestTieBreak2Box);
            this.BestGroupBox.Controls.Add(this.BestTieBreak1Box);
            this.BestGroupBox.Controls.Add(this.BestMaximizeBox);
            this.BestGroupBox.Controls.Add(this.label16);
            this.BestGroupBox.Controls.Add(this.label15);
            this.BestGroupBox.Controls.Add(this.label14);
            this.BestGroupBox.Controls.Add(this.label13);
            this.BestGroupBox.Location = new System.Drawing.Point(441, 183);
            this.BestGroupBox.Name = "BestGroupBox";
            this.BestGroupBox.Size = new System.Drawing.Size(230, 369);
            this.BestGroupBox.TabIndex = 4;
            this.BestGroupBox.TabStop = false;
            this.BestGroupBox.Text = "Best";
            // 
            // btnCopyBestInput
            // 
            this.btnCopyBestInput.Image = global::BizHawk.Client.EmuHawk.Properties.Resources.search;
            this.btnCopyBestInput.ImageAlign = System.Drawing.ContentAlignment.MiddleLeft;
            this.btnCopyBestInput.Location = new System.Drawing.Point(11, 99);
            this.btnCopyBestInput.Name = "btnCopyBestInput";
            this.btnCopyBestInput.Size = new System.Drawing.Size(76, 23);
            this.btnCopyBestInput.TabIndex = 2005;
            this.btnCopyBestInput.Text = "&Copy";
            this.toolTip1.SetToolTip(this.btnCopyBestInput, "Copy to Clipboard.  Then possible to paste to text file or directly into TasStudi" +
        "o.");
            this.btnCopyBestInput.UseVisualStyleBackColor = true;
            this.btnCopyBestInput.Click += new System.EventHandler(this.btnCopyBestInput_Click);
            // 
            // PlayBestButton
            // 
            this.PlayBestButton.Enabled = false;
            this.PlayBestButton.Image = global::BizHawk.Client.EmuHawk.Properties.Resources.Play;
            this.PlayBestButton.ImageAlign = System.Drawing.ContentAlignment.MiddleLeft;
            this.PlayBestButton.Location = new System.Drawing.Point(12, 46);
            this.PlayBestButton.Name = "PlayBestButton";
            this.PlayBestButton.Size = new System.Drawing.Size(75, 23);
            this.PlayBestButton.TabIndex = 2004;
            this.PlayBestButton.Text = "&Play";
            this.PlayBestButton.UseVisualStyleBackColor = true;
            this.PlayBestButton.Click += new System.EventHandler(this.PlayBestButton_Click);
            // 
            // ClearBestButton
            // 
            this.ClearBestButton.Enabled = false;
            this.ClearBestButton.Image = global::BizHawk.Client.EmuHawk.Properties.Resources.Close;
            this.ClearBestButton.ImageAlign = System.Drawing.ContentAlignment.MiddleLeft;
            this.ClearBestButton.Location = new System.Drawing.Point(12, 70);
            this.ClearBestButton.Name = "ClearBestButton";
            this.ClearBestButton.Size = new System.Drawing.Size(75, 23);
            this.ClearBestButton.TabIndex = 2003;
            this.ClearBestButton.Text = "&Clear";
            this.ClearBestButton.UseVisualStyleBackColor = true;
            this.ClearBestButton.Click += new System.EventHandler(this.ClearBestButton_Click);
            // 
            // BestAttemptNumberLabel
            // 
            this.BestAttemptNumberLabel.AutoSize = true;
            this.BestAttemptNumberLabel.Location = new System.Drawing.Point(59, 20);
            this.BestAttemptNumberLabel.Name = "BestAttemptNumberLabel";
            this.BestAttemptNumberLabel.Size = new System.Drawing.Size(13, 13);
            this.BestAttemptNumberLabel.TabIndex = 23;
            this.BestAttemptNumberLabel.Text = "0";
            // 
            // label17
            // 
            this.label17.AutoSize = true;
            this.label17.Location = new System.Drawing.Point(17, 20);
            this.label17.Name = "label17";
            this.label17.Size = new System.Drawing.Size(46, 13);
            this.label17.TabIndex = 22;
            this.label17.Text = "Attempt:";
            // 
            // panel1
            // 
            this.panel1.Anchor = ((System.Windows.Forms.AnchorStyles)((((System.Windows.Forms.AnchorStyles.Top | System.Windows.Forms.AnchorStyles.Bottom) 
            | System.Windows.Forms.AnchorStyles.Left) 
            | System.Windows.Forms.AnchorStyles.Right)));
            this.panel1.AutoScroll = true;
            this.panel1.BorderStyle = System.Windows.Forms.BorderStyle.Fixed3D;
            this.panel1.Controls.Add(this.BestAttemptLogLabel);
            this.panel1.Font = new System.Drawing.Font("Courier New", 8.25F, System.Drawing.FontStyle.Regular, System.Drawing.GraphicsUnit.Point, ((byte)(0)));
            this.panel1.Location = new System.Drawing.Point(12, 128);
            this.panel1.Name = "panel1";
            this.panel1.Size = new System.Drawing.Size(212, 235);
            this.panel1.TabIndex = 21;
            // 
            // BestAttemptLogLabel
            // 
            this.BestAttemptLogLabel.AutoSize = true;
            this.BestAttemptLogLabel.Location = new System.Drawing.Point(8, 8);
            this.BestAttemptLogLabel.Name = "BestAttemptLogLabel";
            this.BestAttemptLogLabel.Size = new System.Drawing.Size(294, 14);
            this.BestAttemptLogLabel.TabIndex = 0;
            this.BestAttemptLogLabel.Text = "                                         ";
            // 
            // BestTieBreak3Box
            // 
            this.BestTieBreak3Box.Anchor = ((System.Windows.Forms.AnchorStyles)((System.Windows.Forms.AnchorStyles.Top | System.Windows.Forms.AnchorStyles.Right)));
            this.BestTieBreak3Box.Location = new System.Drawing.Point(163, 73);
            this.BestTieBreak3Box.Name = "BestTieBreak3Box";
            this.BestTieBreak3Box.ReadOnly = true;
            this.BestTieBreak3Box.Size = new System.Drawing.Size(58, 20);
            this.BestTieBreak3Box.TabIndex = 20;
            this.BestTieBreak3Box.TabStop = false;
            // 
            // BestTieBreak2Box
            // 
            this.BestTieBreak2Box.Anchor = ((System.Windows.Forms.AnchorStyles)((System.Windows.Forms.AnchorStyles.Top | System.Windows.Forms.AnchorStyles.Right)));
            this.BestTieBreak2Box.Location = new System.Drawing.Point(163, 53);
            this.BestTieBreak2Box.Name = "BestTieBreak2Box";
            this.BestTieBreak2Box.ReadOnly = true;
            this.BestTieBreak2Box.Size = new System.Drawing.Size(58, 20);
            this.BestTieBreak2Box.TabIndex = 19;
            this.BestTieBreak2Box.TabStop = false;
            // 
            // BestTieBreak1Box
            // 
            this.BestTieBreak1Box.Anchor = ((System.Windows.Forms.AnchorStyles)((System.Windows.Forms.AnchorStyles.Top | System.Windows.Forms.AnchorStyles.Right)));
            this.BestTieBreak1Box.Location = new System.Drawing.Point(163, 33);
            this.BestTieBreak1Box.Name = "BestTieBreak1Box";
            this.BestTieBreak1Box.ReadOnly = true;
            this.BestTieBreak1Box.Size = new System.Drawing.Size(58, 20);
            this.BestTieBreak1Box.TabIndex = 18;
            this.BestTieBreak1Box.TabStop = false;
            // 
            // BestMaximizeBox
            // 
            this.BestMaximizeBox.Anchor = ((System.Windows.Forms.AnchorStyles)((System.Windows.Forms.AnchorStyles.Top | System.Windows.Forms.AnchorStyles.Right)));
            this.BestMaximizeBox.Location = new System.Drawing.Point(163, 13);
            this.BestMaximizeBox.Name = "BestMaximizeBox";
            this.BestMaximizeBox.ReadOnly = true;
            this.BestMaximizeBox.Size = new System.Drawing.Size(58, 20);
            this.BestMaximizeBox.TabIndex = 17;
            this.BestMaximizeBox.TabStop = false;
            // 
            // label16
            // 
            this.label16.Anchor = ((System.Windows.Forms.AnchorStyles)((System.Windows.Forms.AnchorStyles.Top | System.Windows.Forms.AnchorStyles.Right)));
            this.label16.AutoSize = true;
            this.label16.Location = new System.Drawing.Point(96, 76);
            this.label16.Name = "label16";
            this.label16.Size = new System.Drawing.Size(61, 13);
            this.label16.TabIndex = 16;
            this.label16.Text = "Tiebreak 3:";
            // 
            // label15
            // 
            this.label15.Anchor = ((System.Windows.Forms.AnchorStyles)((System.Windows.Forms.AnchorStyles.Top | System.Windows.Forms.AnchorStyles.Right)));
            this.label15.AutoSize = true;
            this.label15.Location = new System.Drawing.Point(96, 56);
            this.label15.Name = "label15";
            this.label15.Size = new System.Drawing.Size(61, 13);
            this.label15.TabIndex = 15;
            this.label15.Text = "Tiebreak 2:";
            // 
            // label14
            // 
            this.label14.Anchor = ((System.Windows.Forms.AnchorStyles)((System.Windows.Forms.AnchorStyles.Top | System.Windows.Forms.AnchorStyles.Right)));
            this.label14.AutoSize = true;
            this.label14.Location = new System.Drawing.Point(96, 36);
            this.label14.Name = "label14";
            this.label14.Size = new System.Drawing.Size(61, 13);
            this.label14.TabIndex = 6;
            this.label14.Text = "Tiebreak 1:";
            // 
            // label13
            // 
            this.label13.Anchor = ((System.Windows.Forms.AnchorStyles)((System.Windows.Forms.AnchorStyles.Top | System.Windows.Forms.AnchorStyles.Right)));
            this.label13.AutoSize = true;
            this.label13.Location = new System.Drawing.Point(94, 16);
            this.label13.Name = "label13";
            this.label13.Size = new System.Drawing.Size(63, 13);
            this.label13.TabIndex = 0;
            this.label13.Text = "Main Value:";
            // 
            // label1
            // 
            this.label1.AutoSize = true;
            this.label1.Location = new System.Drawing.Point(3, 2);
            this.label1.Name = "label1";
            this.label1.Size = new System.Drawing.Size(51, 13);
            this.label1.TabIndex = 5;
            this.label1.Text = "Attempts:";
            // 
            // label2
            // 
            this.label2.AutoSize = true;
            this.label2.Location = new System.Drawing.Point(10, 17);
            this.label2.Name = "label2";
            this.label2.Size = new System.Drawing.Size(44, 13);
            this.label2.TabIndex = 6;
            this.label2.Text = "Frames:";
            // 
            // AttemptsLabel
            // 
            this.AttemptsLabel.AutoSize = true;
            this.AttemptsLabel.Location = new System.Drawing.Point(61, 2);
            this.AttemptsLabel.Name = "AttemptsLabel";
            this.AttemptsLabel.Size = new System.Drawing.Size(13, 13);
            this.AttemptsLabel.TabIndex = 7;
            this.AttemptsLabel.Text = "0";
            // 
            // FramesLabel
            // 
            this.FramesLabel.AutoSize = true;
            this.FramesLabel.Location = new System.Drawing.Point(61, 17);
            this.FramesLabel.Name = "FramesLabel";
            this.FramesLabel.Size = new System.Drawing.Size(13, 13);
            this.FramesLabel.TabIndex = 8;
            this.FramesLabel.Text = "0";
            // 
            // GoalGroupBox
            // 
            this.GoalGroupBox.Anchor = ((System.Windows.Forms.AnchorStyles)(((System.Windows.Forms.AnchorStyles.Top | System.Windows.Forms.AnchorStyles.Left) 
            | System.Windows.Forms.AnchorStyles.Right)));
            this.GoalGroupBox.Controls.Add(this.label4);
            this.GoalGroupBox.Controls.Add(this.FrameLengthNumeric);
            this.GoalGroupBox.Controls.Add(this.label3);
            this.GoalGroupBox.Controls.Add(this.panel3);
            this.GoalGroupBox.Controls.Add(this.panel4);
            this.GoalGroupBox.Controls.Add(this.panel5);
            this.GoalGroupBox.Controls.Add(this.panel6);
            this.GoalGroupBox.Location = new System.Drawing.Point(12, 27);
            this.GoalGroupBox.Name = "GoalGroupBox";
            this.GoalGroupBox.Size = new System.Drawing.Size(422, 150);
            this.GoalGroupBox.TabIndex = 9;
            this.GoalGroupBox.TabStop = false;
            this.GoalGroupBox.Text = " ";
            // 
            // label4
            // 
            this.label4.AutoSize = true;
            this.label4.Location = new System.Drawing.Point(113, 29);
            this.label4.Name = "label4";
            this.label4.Size = new System.Drawing.Size(38, 13);
            this.label4.TabIndex = 2;
            this.label4.Text = "frames";
            // 
            // FrameLengthNumeric
            // 
            this.FrameLengthNumeric.Location = new System.Drawing.Point(60, 25);
            this.FrameLengthNumeric.Maximum = new decimal(new int[] {
            999,
            0,
            0,
            0});
            this.FrameLengthNumeric.Name = "FrameLengthNumeric";
            this.FrameLengthNumeric.Size = new System.Drawing.Size(46, 20);
            this.FrameLengthNumeric.TabIndex = 1000;
            this.FrameLengthNumeric.Value = new decimal(new int[] {
            100,
            0,
            0,
            0});
            this.FrameLengthNumeric.ValueChanged += new System.EventHandler(this.FrameLengthNumeric_ValueChanged);
            // 
            // label3
            // 
            this.label3.AutoSize = true;
            this.label3.Location = new System.Drawing.Point(7, 29);
            this.label3.Name = "label3";
            this.label3.Size = new System.Drawing.Size(50, 13);
            this.label3.TabIndex = 0;
            this.label3.Text = "End after";
            // 
            // panel3
            // 
            this.panel3.Controls.Add(this.MainValueNumeric);
            this.panel3.Controls.Add(this.MainValueRadio);
            this.panel3.Controls.Add(this.MainBestRadio);
            this.panel3.Controls.Add(this.MainOperator);
            this.panel3.Controls.Add(this.label9);
            this.panel3.Controls.Add(this.MaximizeAddressBox);
            this.panel3.Controls.Add(this.maximizeLabeltext);
            this.panel3.Location = new System.Drawing.Point(9, 51);
            this.panel3.Name = "panel3";
            this.panel3.Size = new System.Drawing.Size(407, 26);
            this.panel3.TabIndex = 0;
            // 
            // MainValueNumeric
            // 
            this.MainValueNumeric.Enabled = false;
            this.MainValueNumeric.Location = new System.Drawing.Point(336, 4);
            this.MainValueNumeric.Maximum = new decimal(new int[] {
            100000,
            0,
            0,
            0});
            this.MainValueNumeric.Minimum = new decimal(new int[] {
            100000,
            0,
            0,
            -2147483648});
            this.MainValueNumeric.Name = "MainValueNumeric";
            this.MainValueNumeric.Size = new System.Drawing.Size(61, 20);
            this.MainValueNumeric.TabIndex = 1013;
            this.MainValueNumeric.ValueChanged += new System.EventHandler(this.MainValueNumeric_ValueChanged);
            // 
            // MainValueRadio
            // 
            this.MainValueRadio.AutoSize = true;
            this.MainValueRadio.Location = new System.Drawing.Point(281, 6);
            this.MainValueRadio.Name = "MainValueRadio";
            this.MainValueRadio.Size = new System.Drawing.Size(52, 17);
            this.MainValueRadio.TabIndex = 1012;
            this.MainValueRadio.Text = "Value";
            this.MainValueRadio.UseVisualStyleBackColor = true;
            this.MainValueRadio.CheckedChanged += new System.EventHandler(this.MainValueRadio_CheckedChanged);
            // 
            // MainBestRadio
            // 
            this.MainBestRadio.AutoSize = true;
            this.MainBestRadio.Checked = true;
            this.MainBestRadio.Location = new System.Drawing.Point(235, 6);
            this.MainBestRadio.Name = "MainBestRadio";
            this.MainBestRadio.Size = new System.Drawing.Size(46, 17);
            this.MainBestRadio.TabIndex = 1011;
            this.MainBestRadio.TabStop = true;
            this.MainBestRadio.Text = "Best";
            this.MainBestRadio.UseVisualStyleBackColor = true;
            this.MainBestRadio.CheckedChanged += new System.EventHandler(this.MainBestRadio_CheckedChanged);
            // 
            // MainOperator
            // 
            this.MainOperator.DropDownStyle = System.Windows.Forms.ComboBoxStyle.DropDownList;
            this.MainOperator.FormattingEnabled = true;
            this.MainOperator.Items.AddRange(new object[] {
            ">",
            ">=",
            "=",
            "<=",
            "<"});
            this.MainOperator.Location = new System.Drawing.Point(187, 3);
            this.MainOperator.Name = "MainOperator";
            this.MainOperator.Size = new System.Drawing.Size(40, 21);
            this.MainOperator.TabIndex = 1010;
            // 
            // label9
            // 
            this.label9.AutoSize = true;
            this.label9.Location = new System.Drawing.Point(67, 7);
            this.label9.Name = "label9";
            this.label9.Size = new System.Drawing.Size(59, 13);
            this.label9.TabIndex = 1008;
            this.label9.Text = "Address 0x";
            // 
            // MaximizeAddressBox
            // 
            this.MaximizeAddressBox.Anchor = ((System.Windows.Forms.AnchorStyles)(((System.Windows.Forms.AnchorStyles.Top | System.Windows.Forms.AnchorStyles.Left) 
            | System.Windows.Forms.AnchorStyles.Right)));
            this.MaximizeAddressBox.CharacterCasing = System.Windows.Forms.CharacterCasing.Upper;
            this.MaximizeAddressBox.Location = new System.Drawing.Point(133, 4);
            this.MaximizeAddressBox.Name = "MaximizeAddressBox";
            this.MaximizeAddressBox.Nullable = true;
            this.MaximizeAddressBox.Size = new System.Drawing.Size(47, 20);
            this.MaximizeAddressBox.TabIndex = 1009;
            // 
            // maximizeLabeltext
            // 
            this.maximizeLabeltext.AutoSize = true;
            this.maximizeLabeltext.Location = new System.Drawing.Point(1, 7);
            this.maximizeLabeltext.Name = "maximizeLabeltext";
            this.maximizeLabeltext.Size = new System.Drawing.Size(63, 13);
            this.maximizeLabeltext.TabIndex = 1007;
            this.maximizeLabeltext.Text = "Main Value:";
            // 
            // panel4
            // 
            this.panel4.Controls.Add(this.TieBreak1Numeric);
            this.panel4.Controls.Add(this.TieBreak1ValueRadio);
            this.panel4.Controls.Add(this.Tiebreak1Operator);
            this.panel4.Controls.Add(this.TieBreak1BestRadio);
            this.panel4.Controls.Add(this.label5);
            this.panel4.Controls.Add(this.TieBreaker1Box);
            this.panel4.Controls.Add(this.label10);
            this.panel4.Location = new System.Drawing.Point(9, 74);
            this.panel4.Name = "panel4";
            this.panel4.Size = new System.Drawing.Size(407, 26);
            this.panel4.TabIndex = 1;
            // 
            // TieBreak1Numeric
            // 
            this.TieBreak1Numeric.Enabled = false;
            this.TieBreak1Numeric.Location = new System.Drawing.Point(336, 4);
            this.TieBreak1Numeric.Maximum = new decimal(new int[] {
            100000,
            0,
            0,
            0});
            this.TieBreak1Numeric.Minimum = new decimal(new int[] {
            100000,
            0,
            0,
            -2147483648});
            this.TieBreak1Numeric.Name = "TieBreak1Numeric";
            this.TieBreak1Numeric.Size = new System.Drawing.Size(61, 20);
            this.TieBreak1Numeric.TabIndex = 1013;
            this.TieBreak1Numeric.ValueChanged += new System.EventHandler(this.TieBreak1Numeric_ValueChanged);
            // 
            // TieBreak1ValueRadio
            // 
            this.TieBreak1ValueRadio.AutoSize = true;
            this.TieBreak1ValueRadio.Location = new System.Drawing.Point(281, 6);
            this.TieBreak1ValueRadio.Name = "TieBreak1ValueRadio";
            this.TieBreak1ValueRadio.Size = new System.Drawing.Size(52, 17);
            this.TieBreak1ValueRadio.TabIndex = 1012;
            this.TieBreak1ValueRadio.Text = "Value";
            this.TieBreak1ValueRadio.UseVisualStyleBackColor = true;
            this.TieBreak1ValueRadio.CheckedChanged += new System.EventHandler(this.TieBreak1ValueRadio_CheckedChanged);
            // 
            // Tiebreak1Operator
            // 
            this.Tiebreak1Operator.DropDownStyle = System.Windows.Forms.ComboBoxStyle.DropDownList;
            this.Tiebreak1Operator.FormattingEnabled = true;
            this.Tiebreak1Operator.Items.AddRange(new object[] {
            ">",
            ">=",
            "=",
            "<=",
            "<"});
            this.Tiebreak1Operator.Location = new System.Drawing.Point(187, 3);
            this.Tiebreak1Operator.Name = "Tiebreak1Operator";
            this.Tiebreak1Operator.Size = new System.Drawing.Size(40, 21);
            this.Tiebreak1Operator.TabIndex = 1007;
            // 
            // TieBreak1BestRadio
            // 
            this.TieBreak1BestRadio.AutoSize = true;
            this.TieBreak1BestRadio.Checked = true;
            this.TieBreak1BestRadio.Location = new System.Drawing.Point(235, 6);
            this.TieBreak1BestRadio.Name = "TieBreak1BestRadio";
            this.TieBreak1BestRadio.Size = new System.Drawing.Size(46, 17);
            this.TieBreak1BestRadio.TabIndex = 1011;
            this.TieBreak1BestRadio.TabStop = true;
            this.TieBreak1BestRadio.Text = "Best";
            this.TieBreak1BestRadio.UseVisualStyleBackColor = true;
            this.TieBreak1BestRadio.CheckedChanged += new System.EventHandler(this.Tiebreak1BestRadio_CheckedChanged);
            // 
            // label5
            // 
            this.label5.AutoSize = true;
            this.label5.Location = new System.Drawing.Point(1, 7);
            this.label5.Name = "label5";
            this.label5.Size = new System.Drawing.Size(61, 13);
            this.label5.TabIndex = 5;
            this.label5.Text = "Tiebreak 1:";
            // 
            // TieBreaker1Box
            // 
            this.TieBreaker1Box.Anchor = ((System.Windows.Forms.AnchorStyles)(((System.Windows.Forms.AnchorStyles.Top | System.Windows.Forms.AnchorStyles.Left) 
            | System.Windows.Forms.AnchorStyles.Right)));
            this.TieBreaker1Box.CharacterCasing = System.Windows.Forms.CharacterCasing.Upper;
            this.TieBreaker1Box.Location = new System.Drawing.Point(133, 4);
            this.TieBreaker1Box.Name = "TieBreaker1Box";
            this.TieBreaker1Box.Nullable = true;
            this.TieBreaker1Box.Size = new System.Drawing.Size(47, 20);
            this.TieBreaker1Box.TabIndex = 1002;
            // 
            // label10
            // 
            this.label10.AutoSize = true;
            this.label10.Location = new System.Drawing.Point(67, 7);
            this.label10.Name = "label10";
            this.label10.Size = new System.Drawing.Size(59, 13);
            this.label10.TabIndex = 12;
            this.label10.Text = "Address 0x";
            // 
            // panel5
            // 
            this.panel5.Controls.Add(this.TieBreak2Numeric);
            this.panel5.Controls.Add(this.Tiebreak2Operator);
            this.panel5.Controls.Add(this.TieBreak2ValueRadio);
            this.panel5.Controls.Add(this.TieBreak2BestRadio);
            this.panel5.Controls.Add(this.label11);
            this.panel5.Controls.Add(this.label6);
            this.panel5.Controls.Add(this.TieBreaker2Box);
            this.panel5.Location = new System.Drawing.Point(9, 97);
            this.panel5.Name = "panel5";
            this.panel5.Size = new System.Drawing.Size(407, 26);
            this.panel5.TabIndex = 2;
            // 
            // TieBreak2Numeric
            // 
            this.TieBreak2Numeric.Enabled = false;
            this.TieBreak2Numeric.Location = new System.Drawing.Point(336, 4);
            this.TieBreak2Numeric.Maximum = new decimal(new int[] {
            100000,
            0,
            0,
            0});
            this.TieBreak2Numeric.Minimum = new decimal(new int[] {
            100000,
            0,
            0,
            -2147483648});
            this.TieBreak2Numeric.Name = "TieBreak2Numeric";
            this.TieBreak2Numeric.Size = new System.Drawing.Size(61, 20);
            this.TieBreak2Numeric.TabIndex = 1013;
            this.TieBreak2Numeric.ValueChanged += new System.EventHandler(this.TieBreak2Numeric_ValueChanged);
            // 
            // Tiebreak2Operator
            // 
            this.Tiebreak2Operator.DropDownStyle = System.Windows.Forms.ComboBoxStyle.DropDownList;
            this.Tiebreak2Operator.FormattingEnabled = true;
            this.Tiebreak2Operator.Items.AddRange(new object[] {
            ">",
            ">=",
            "=",
            "<=",
            "<"});
            this.Tiebreak2Operator.Location = new System.Drawing.Point(187, 3);
            this.Tiebreak2Operator.Name = "Tiebreak2Operator";
            this.Tiebreak2Operator.Size = new System.Drawing.Size(40, 21);
            this.Tiebreak2Operator.TabIndex = 1008;
            // 
            // TieBreak2ValueRadio
            // 
            this.TieBreak2ValueRadio.AutoSize = true;
            this.TieBreak2ValueRadio.Location = new System.Drawing.Point(281, 6);
            this.TieBreak2ValueRadio.Name = "TieBreak2ValueRadio";
            this.TieBreak2ValueRadio.Size = new System.Drawing.Size(52, 17);
            this.TieBreak2ValueRadio.TabIndex = 1012;
            this.TieBreak2ValueRadio.Text = "Value";
            this.TieBreak2ValueRadio.UseVisualStyleBackColor = true;
            this.TieBreak2ValueRadio.CheckedChanged += new System.EventHandler(this.TieBreak2ValueRadio_CheckedChanged);
            // 
            // TieBreak2BestRadio
            // 
            this.TieBreak2BestRadio.AutoSize = true;
            this.TieBreak2BestRadio.Checked = true;
            this.TieBreak2BestRadio.Location = new System.Drawing.Point(235, 6);
            this.TieBreak2BestRadio.Name = "TieBreak2BestRadio";
            this.TieBreak2BestRadio.Size = new System.Drawing.Size(46, 17);
            this.TieBreak2BestRadio.TabIndex = 1011;
            this.TieBreak2BestRadio.TabStop = true;
            this.TieBreak2BestRadio.Text = "Best";
            this.TieBreak2BestRadio.UseVisualStyleBackColor = true;
            this.TieBreak2BestRadio.CheckedChanged += new System.EventHandler(this.Tiebreak2BestRadio_CheckedChanged);
            // 
            // label11
            // 
            this.label11.AutoSize = true;
            this.label11.Location = new System.Drawing.Point(67, 7);
            this.label11.Name = "label11";
            this.label11.Size = new System.Drawing.Size(59, 13);
            this.label11.TabIndex = 13;
            this.label11.Text = "Address 0x";
            // 
            // label6
            // 
            this.label6.AutoSize = true;
            this.label6.Location = new System.Drawing.Point(1, 7);
            this.label6.Name = "label6";
            this.label6.Size = new System.Drawing.Size(61, 13);
            this.label6.TabIndex = 9;
            this.label6.Text = "Tiebreak 2:";
            // 
            // TieBreaker2Box
            // 
            this.TieBreaker2Box.Anchor = ((System.Windows.Forms.AnchorStyles)(((System.Windows.Forms.AnchorStyles.Top | System.Windows.Forms.AnchorStyles.Left) 
            | System.Windows.Forms.AnchorStyles.Right)));
            this.TieBreaker2Box.CharacterCasing = System.Windows.Forms.CharacterCasing.Upper;
            this.TieBreaker2Box.Location = new System.Drawing.Point(133, 4);
            this.TieBreaker2Box.Name = "TieBreaker2Box";
            this.TieBreaker2Box.Nullable = true;
            this.TieBreaker2Box.Size = new System.Drawing.Size(47, 20);
            this.TieBreaker2Box.TabIndex = 1003;
            // 
            // panel6
            // 
            this.panel6.Controls.Add(this.label12);
            this.panel6.Controls.Add(this.label7);
            this.panel6.Controls.Add(this.TieBreaker3Box);
            this.panel6.Controls.Add(this.TieBreak3Numeric);
            this.panel6.Controls.Add(this.TieBreak3ValueRadio);
            this.panel6.Controls.Add(this.TieBreak3BestRadio);
            this.panel6.Controls.Add(this.Tiebreak3Operator);
            this.panel6.Location = new System.Drawing.Point(9, 120);
            this.panel6.Name = "panel6";
            this.panel6.Size = new System.Drawing.Size(407, 26);
            this.panel6.TabIndex = 3;
            // 
            // label12
            // 
            this.label12.AutoSize = true;
            this.label12.Location = new System.Drawing.Point(67, 7);
            this.label12.Name = "label12";
            this.label12.Size = new System.Drawing.Size(59, 13);
            this.label12.TabIndex = 1015;
            this.label12.Text = "Address 0x";
            // 
            // label7
            // 
            this.label7.AutoSize = true;
            this.label7.Location = new System.Drawing.Point(1, 7);
            this.label7.Name = "label7";
            this.label7.Size = new System.Drawing.Size(61, 13);
            this.label7.TabIndex = 1014;
            this.label7.Text = "Tiebreak 3:";
            // 
            // TieBreaker3Box
            // 
            this.TieBreaker3Box.Anchor = ((System.Windows.Forms.AnchorStyles)(((System.Windows.Forms.AnchorStyles.Top | System.Windows.Forms.AnchorStyles.Left) 
            | System.Windows.Forms.AnchorStyles.Right)));
            this.TieBreaker3Box.CharacterCasing = System.Windows.Forms.CharacterCasing.Upper;
            this.TieBreaker3Box.Location = new System.Drawing.Point(133, 4);
            this.TieBreaker3Box.Name = "TieBreaker3Box";
            this.TieBreaker3Box.Nullable = true;
            this.TieBreaker3Box.Size = new System.Drawing.Size(47, 20);
            this.TieBreaker3Box.TabIndex = 1016;
            // 
            // TieBreak3Numeric
            // 
            this.TieBreak3Numeric.Enabled = false;
            this.TieBreak3Numeric.Location = new System.Drawing.Point(336, 4);
            this.TieBreak3Numeric.Maximum = new decimal(new int[] {
            100000,
            0,
            0,
            0});
            this.TieBreak3Numeric.Minimum = new decimal(new int[] {
            100000,
            0,
            0,
            -2147483648});
            this.TieBreak3Numeric.Name = "TieBreak3Numeric";
            this.TieBreak3Numeric.Size = new System.Drawing.Size(61, 20);
            this.TieBreak3Numeric.TabIndex = 1013;
            this.TieBreak3Numeric.ValueChanged += new System.EventHandler(this.TieBreak3Numeric_ValueChanged);
            // 
            // TieBreak3ValueRadio
            // 
            this.TieBreak3ValueRadio.AutoSize = true;
            this.TieBreak3ValueRadio.Location = new System.Drawing.Point(281, 6);
            this.TieBreak3ValueRadio.Name = "TieBreak3ValueRadio";
            this.TieBreak3ValueRadio.Size = new System.Drawing.Size(52, 17);
            this.TieBreak3ValueRadio.TabIndex = 1012;
            this.TieBreak3ValueRadio.Text = "Value";
            this.TieBreak3ValueRadio.UseVisualStyleBackColor = true;
            this.TieBreak3ValueRadio.CheckedChanged += new System.EventHandler(this.TieBreak3ValueRadio_CheckedChanged);
            // 
            // TieBreak3BestRadio
            // 
            this.TieBreak3BestRadio.AutoSize = true;
            this.TieBreak3BestRadio.Checked = true;
            this.TieBreak3BestRadio.Location = new System.Drawing.Point(235, 6);
            this.TieBreak3BestRadio.Name = "TieBreak3BestRadio";
            this.TieBreak3BestRadio.Size = new System.Drawing.Size(46, 17);
            this.TieBreak3BestRadio.TabIndex = 1011;
            this.TieBreak3BestRadio.TabStop = true;
            this.TieBreak3BestRadio.Text = "Best";
            this.TieBreak3BestRadio.UseVisualStyleBackColor = true;
            this.TieBreak3BestRadio.CheckedChanged += new System.EventHandler(this.Tiebreak3BestRadio_CheckedChanged);
            // 
            // Tiebreak3Operator
            // 
            this.Tiebreak3Operator.DropDownStyle = System.Windows.Forms.ComboBoxStyle.DropDownList;
            this.Tiebreak3Operator.FormattingEnabled = true;
            this.Tiebreak3Operator.Items.AddRange(new object[] {
            ">",
            ">=",
            "=",
            "<=",
            "<"});
            this.Tiebreak3Operator.Location = new System.Drawing.Point(187, 3);
            this.Tiebreak3Operator.Name = "Tiebreak3Operator";
            this.Tiebreak3Operator.Size = new System.Drawing.Size(40, 21);
            this.Tiebreak3Operator.TabIndex = 1017;
            // 
            // StopBtn
            // 
            this.StopBtn.Image = global::BizHawk.Client.EmuHawk.Properties.Resources.Stop;
            this.StopBtn.ImageAlign = System.Drawing.ContentAlignment.MiddleLeft;
            this.StopBtn.Location = new System.Drawing.Point(6, 56);
            this.StopBtn.Name = "StopBtn";
            this.StopBtn.Size = new System.Drawing.Size(75, 23);
            this.StopBtn.TabIndex = 2002;
            this.StopBtn.Text = "&Stop";
            this.StopBtn.UseVisualStyleBackColor = true;
            this.StopBtn.Visible = false;
            this.StopBtn.Click += new System.EventHandler(this.StopBtn_Click);
            // 
            // label8
            // 
            this.label8.AutoSize = true;
            this.label8.Location = new System.Drawing.Point(7, 29);
            this.label8.Name = "label8";
            this.label8.Size = new System.Drawing.Size(58, 13);
            this.label8.TabIndex = 11;
            this.label8.Text = "Start From:";
            // 
            // StartFromSlotBox
            // 
            this.StartFromSlotBox.DropDownStyle = System.Windows.Forms.ComboBoxStyle.DropDownList;
            this.StartFromSlotBox.FormattingEnabled = true;
            this.StartFromSlotBox.Items.AddRange(new object[] {
            "Slot 0",
            "Slot 1",
            "Slot 2",
            "Slot 3",
            "Slot 4",
            "Slot 5",
            "Slot 6",
            "Slot 7",
            "Slot 8",
            "Slot 9"});
            this.StartFromSlotBox.Location = new System.Drawing.Point(71, 25);
            this.StartFromSlotBox.Name = "StartFromSlotBox";
            this.StartFromSlotBox.Size = new System.Drawing.Size(75, 21);
            this.StartFromSlotBox.TabIndex = 2000;
            // 
            // ControlGroupBox
            // 
            this.ControlGroupBox.Anchor = ((System.Windows.Forms.AnchorStyles)((System.Windows.Forms.AnchorStyles.Top | System.Windows.Forms.AnchorStyles.Right)));
            this.ControlGroupBox.Controls.Add(this.panel2);
            this.ControlGroupBox.Controls.Add(this.StopBtn);
            this.ControlGroupBox.Controls.Add(this.RunBtn);
            this.ControlGroupBox.Controls.Add(this.StartFromSlotBox);
            this.ControlGroupBox.Controls.Add(this.label8);
            this.ControlGroupBox.Location = new System.Drawing.Point(440, 27);
            this.ControlGroupBox.Name = "ControlGroupBox";
            this.ControlGroupBox.Size = new System.Drawing.Size(230, 150);
            this.ControlGroupBox.TabIndex = 2004;
            this.ControlGroupBox.TabStop = false;
            this.ControlGroupBox.Text = "Control";
            // 
            // panel2
            // 
            this.panel2.ContextMenuStrip = this.StatsContextMenu;
            this.panel2.Controls.Add(this.label1);
            this.panel2.Controls.Add(this.label2);
            this.panel2.Controls.Add(this.FramesLabel);
            this.panel2.Controls.Add(this.AttemptsLabel);
            this.panel2.Location = new System.Drawing.Point(6, 85);
            this.panel2.Name = "panel2";
            this.panel2.Size = new System.Drawing.Size(140, 33);
            this.panel2.TabIndex = 2003;
            // 
            // StatsContextMenu
            // 
            this.StatsContextMenu.Items.AddRange(new System.Windows.Forms.ToolStripItem[] {
            this.ClearStatsContextMenuItem});
            this.StatsContextMenu.Name = "StatsContextMenu";
            this.StatsContextMenu.Size = new System.Drawing.Size(102, 26);
            // 
            // ClearStatsContextMenuItem
            // 
            this.ClearStatsContextMenuItem.Name = "ClearStatsContextMenuItem";
            this.ClearStatsContextMenuItem.Size = new System.Drawing.Size(101, 22);
            this.ClearStatsContextMenuItem.Text = "&Clear";
            this.ClearStatsContextMenuItem.Click += new System.EventHandler(this.ClearStatsContextMenuItem_Click);
            // 
            // helpToolStripMenuItem
            // 
            this.helpToolStripMenuItem.Name = "helpToolStripMenuItem";
            this.helpToolStripMenuItem.Size = new System.Drawing.Size(44, 20);
            this.helpToolStripMenuItem.Text = "Help";
            this.helpToolStripMenuItem.Click += new System.EventHandler(this.HelpToolStripMenuItem_Click);
            // 
            // BasicBot
            // 
            this.AutoScaleDimensions = new System.Drawing.SizeF(6F, 13F);
            this.AutoScaleMode = System.Windows.Forms.AutoScaleMode.Font;
            this.AutoSize = true;
            this.AutoSizeMode = System.Windows.Forms.AutoSizeMode.GrowAndShrink;
            this.ClientSize = new System.Drawing.Size(687, 587);
            this.Controls.Add(this.ControlGroupBox);
            this.Controls.Add(this.GoalGroupBox);
            this.Controls.Add(this.BestGroupBox);
            this.Controls.Add(this.ControlsBox);
            this.Controls.Add(this.BotStatusStrip);
            this.Controls.Add(this.BotMenu);
            this.Icon = ((System.Drawing.Icon)(resources.GetObject("$this.Icon")));
            this.MainMenuStrip = this.BotMenu;
            this.Name = "BasicBot";
            this.StartPosition = System.Windows.Forms.FormStartPosition.CenterParent;
            this.Text = "Basic Bot";
            this.Load += new System.EventHandler(this.BasicBot_Load);
            this.BotMenu.ResumeLayout(false);
            this.BotMenu.PerformLayout();
            this.BotStatusStrip.ResumeLayout(false);
            this.BotStatusStrip.PerformLayout();
            this.ControlsBox.ResumeLayout(false);
            this.BestGroupBox.ResumeLayout(false);
            this.BestGroupBox.PerformLayout();
            this.panel1.ResumeLayout(false);
            this.panel1.PerformLayout();
            this.GoalGroupBox.ResumeLayout(false);
            this.GoalGroupBox.PerformLayout();
            ((System.ComponentModel.ISupportInitialize)(this.FrameLengthNumeric)).EndInit();
            this.panel3.ResumeLayout(false);
            this.panel3.PerformLayout();
            ((System.ComponentModel.ISupportInitialize)(this.MainValueNumeric)).EndInit();
            this.panel4.ResumeLayout(false);
            this.panel4.PerformLayout();
            ((System.ComponentModel.ISupportInitialize)(this.TieBreak1Numeric)).EndInit();
            this.panel5.ResumeLayout(false);
            this.panel5.PerformLayout();
            ((System.ComponentModel.ISupportInitialize)(this.TieBreak2Numeric)).EndInit();
            this.panel6.ResumeLayout(false);
            this.panel6.PerformLayout();
            ((System.ComponentModel.ISupportInitialize)(this.TieBreak3Numeric)).EndInit();
            this.ControlGroupBox.ResumeLayout(false);
            this.ControlGroupBox.PerformLayout();
            this.panel2.ResumeLayout(false);
            this.panel2.PerformLayout();
            this.StatsContextMenu.ResumeLayout(false);
            this.ResumeLayout(false);
            this.PerformLayout();

		}

		#endregion

		private MenuStripEx BotMenu;
		private System.Windows.Forms.ToolStripMenuItem FileSubMenu;
		private System.Windows.Forms.ToolStripMenuItem ExitMenuItem;
		private System.Windows.Forms.Button RunBtn;
		private System.Windows.Forms.ToolStripMenuItem OpenMenuItem;
		private System.Windows.Forms.ToolStripMenuItem SaveMenuItem;
		private System.Windows.Forms.ToolStripMenuItem RecentSubMenu;
		private System.Windows.Forms.ToolStripSeparator toolStripSeparator1;
		private System.Windows.Forms.StatusStrip BotStatusStrip;
		private System.Windows.Forms.GroupBox ControlsBox;
		private System.Windows.Forms.Panel ControlProbabilityPanel;
		private System.Windows.Forms.GroupBox BestGroupBox;
		private System.Windows.Forms.Label label1;
		private System.Windows.Forms.Label label2;
		private System.Windows.Forms.Label AttemptsLabel;
		private System.Windows.Forms.Label FramesLabel;
		private System.Windows.Forms.ToolStripMenuItem OptionsSubMenu;
		private System.Windows.Forms.GroupBox GoalGroupBox;
		private System.Windows.Forms.Label label6;
		private HexTextBox TieBreaker1Box;
		private HexTextBox TieBreaker2Box;
		private System.Windows.Forms.Label label5;
		private System.Windows.Forms.Label label4;
		private System.Windows.Forms.NumericUpDown FrameLengthNumeric;
		private System.Windows.Forms.Label label3;
		private System.Windows.Forms.Button StopBtn;
		private System.Windows.Forms.Label label8;
		private System.Windows.Forms.ComboBox StartFromSlotBox;
		private System.Windows.Forms.Label label11;
		private System.Windows.Forms.Label label10;
		private System.Windows.Forms.TextBox BestTieBreak3Box;
		private System.Windows.Forms.TextBox BestTieBreak2Box;
		private System.Windows.Forms.TextBox BestTieBreak1Box;
		private System.Windows.Forms.TextBox BestMaximizeBox;
		private System.Windows.Forms.Label label16;
		private System.Windows.Forms.Label label15;
		private System.Windows.Forms.Label label14;
		private System.Windows.Forms.Label label13;
		private System.Windows.Forms.Panel panel1;
		private System.Windows.Forms.Label BestAttemptNumberLabel;
		private System.Windows.Forms.Label label17;
		private System.Windows.Forms.Label BestAttemptLogLabel;
		private System.Windows.Forms.Button ClearBestButton;
		private System.Windows.Forms.ToolStripMenuItem SaveAsMenuItem;
		private System.Windows.Forms.ToolStripSeparator toolStripSeparator2;
		private System.Windows.Forms.ToolStripMenuItem NewMenuItem;
		private System.Windows.Forms.Button PlayBestButton;
		private System.Windows.Forms.ToolStripStatusLabel MessageLabel;
		private System.Windows.Forms.GroupBox ControlGroupBox;
		private System.Windows.Forms.ToolStripMenuItem TurboWhileBottingMenuItem;
		private System.Windows.Forms.ToolStripMenuItem MemoryDomainsMenuItem;
		private System.Windows.Forms.ToolStripSeparator toolStripSeparator3;
		private System.Windows.Forms.Panel panel2;
		private System.Windows.Forms.ContextMenuStrip StatsContextMenu;
		private System.Windows.Forms.ToolStripMenuItem ClearStatsContextMenuItem;
		private System.Windows.Forms.ToolStripStatusLabel BotStatusButton;
		private System.Windows.Forms.ToolStripMenuItem BigEndianMenuItem;
		private System.Windows.Forms.ToolStripSeparator toolStripSeparator4;
		private System.Windows.Forms.ToolStripMenuItem DataSizeMenuItem;
		private System.Windows.Forms.ToolStripMenuItem _1ByteMenuItem;
		private System.Windows.Forms.ToolStripMenuItem _2ByteMenuItem;
		private System.Windows.Forms.ToolStripMenuItem _4ByteMenuItem;
        private System.Windows.Forms.ComboBox Tiebreak2Operator;
        private System.Windows.Forms.ComboBox Tiebreak1Operator;
		private System.Windows.Forms.Panel panel6;
		private System.Windows.Forms.ComboBox Tiebreak3Operator;
		private System.Windows.Forms.Label label12;
		private System.Windows.Forms.Label label7;
		private HexTextBox TieBreaker3Box;
		private System.Windows.Forms.NumericUpDown TieBreak3Numeric;
		private System.Windows.Forms.RadioButton TieBreak3ValueRadio;
		private System.Windows.Forms.RadioButton TieBreak3BestRadio;
		private System.Windows.Forms.Panel panel5;
		private System.Windows.Forms.NumericUpDown TieBreak2Numeric;
		private System.Windows.Forms.RadioButton TieBreak2ValueRadio;
		private System.Windows.Forms.RadioButton TieBreak2BestRadio;
		private System.Windows.Forms.Panel panel4;
		private System.Windows.Forms.NumericUpDown TieBreak1Numeric;
		private System.Windows.Forms.RadioButton TieBreak1ValueRadio;
		private System.Windows.Forms.RadioButton TieBreak1BestRadio;
		private System.Windows.Forms.Panel panel3;
		private System.Windows.Forms.NumericUpDown MainValueNumeric;
		private System.Windows.Forms.RadioButton MainValueRadio;
		private System.Windows.Forms.RadioButton MainBestRadio;
		private System.Windows.Forms.ComboBox MainOperator;
		private System.Windows.Forms.Label label9;
		private HexTextBox MaximizeAddressBox;
		private System.Windows.Forms.Label maximizeLabeltext;
		private System.Windows.Forms.Button btnCopyBestInput;
		private System.Windows.Forms.ToolTip toolTip1;
		private System.Windows.Forms.ToolStripMenuItem helpToolStripMenuItem;
	}
}
=======
﻿namespace BizHawk.Client.EmuHawk
{
	partial class BasicBot
	{
		/// <summary>
		/// Required designer variable.
		/// </summary>
		private System.ComponentModel.IContainer components = null;

		/// <summary>
		/// Clean up any resources being used.
		/// </summary>
		/// <param name="disposing">true if managed resources should be disposed; otherwise, false.</param>
		protected override void Dispose(bool disposing)
		{
			if (disposing && (components != null))
			{
				components.Dispose();
			}
			base.Dispose(disposing);
		}

		#region Windows Form Designer generated code

		/// <summary>
		/// Required method for Designer support - do not modify
		/// the contents of this method with the code editor.
		/// </summary>
		private void InitializeComponent()
		{
            this.components = new System.ComponentModel.Container();
            System.ComponentModel.ComponentResourceManager resources = new System.ComponentModel.ComponentResourceManager(typeof(BasicBot));
            this.BotMenu = new MenuStripEx();
            this.FileSubMenu = new System.Windows.Forms.ToolStripMenuItem();
            this.NewMenuItem = new System.Windows.Forms.ToolStripMenuItem();
            this.OpenMenuItem = new System.Windows.Forms.ToolStripMenuItem();
            this.SaveMenuItem = new System.Windows.Forms.ToolStripMenuItem();
            this.SaveAsMenuItem = new System.Windows.Forms.ToolStripMenuItem();
            this.RecentSubMenu = new System.Windows.Forms.ToolStripMenuItem();
            this.toolStripSeparator2 = new System.Windows.Forms.ToolStripSeparator();
            this.toolStripSeparator1 = new System.Windows.Forms.ToolStripSeparator();
            this.ExitMenuItem = new System.Windows.Forms.ToolStripMenuItem();
            this.OptionsSubMenu = new System.Windows.Forms.ToolStripMenuItem();
            this.MemoryDomainsMenuItem = new System.Windows.Forms.ToolStripMenuItem();
            this.toolStripSeparator3 = new System.Windows.Forms.ToolStripSeparator();
            this.DataSizeMenuItem = new System.Windows.Forms.ToolStripMenuItem();
            this._1ByteMenuItem = new System.Windows.Forms.ToolStripMenuItem();
            this._2ByteMenuItem = new System.Windows.Forms.ToolStripMenuItem();
            this._4ByteMenuItem = new System.Windows.Forms.ToolStripMenuItem();
            this.BigEndianMenuItem = new System.Windows.Forms.ToolStripMenuItem();
            this.toolStripSeparator4 = new System.Windows.Forms.ToolStripSeparator();
            this.TurboWhileBottingMenuItem = new System.Windows.Forms.ToolStripMenuItem();
            this.RunBtn = new System.Windows.Forms.Button();
            this.BotStatusStrip = new System.Windows.Forms.StatusStrip();
            this.BotStatusButton = new System.Windows.Forms.ToolStripStatusLabel();
            this.MessageLabel = new System.Windows.Forms.ToolStripStatusLabel();
            this.ControlsBox = new System.Windows.Forms.GroupBox();
            this.ControlProbabilityPanel = new System.Windows.Forms.Panel();
            this.BestGroupBox = new System.Windows.Forms.GroupBox();
            this.btnCopyBestInput = new System.Windows.Forms.Button();
            this.PlayBestButton = new System.Windows.Forms.Button();
            this.ClearBestButton = new System.Windows.Forms.Button();
            this.BestAttemptNumberLabel = new System.Windows.Forms.Label();
            this.label17 = new System.Windows.Forms.Label();
            this.panel1 = new System.Windows.Forms.Panel();
            this.BestAttemptLogLabel = new System.Windows.Forms.Label();
            this.BestTieBreak3Box = new System.Windows.Forms.TextBox();
            this.BestTieBreak2Box = new System.Windows.Forms.TextBox();
            this.BestTieBreak1Box = new System.Windows.Forms.TextBox();
            this.BestMaximizeBox = new System.Windows.Forms.TextBox();
            this.label16 = new System.Windows.Forms.Label();
            this.label15 = new System.Windows.Forms.Label();
            this.label14 = new System.Windows.Forms.Label();
            this.label13 = new System.Windows.Forms.Label();
            this.label1 = new System.Windows.Forms.Label();
            this.label2 = new System.Windows.Forms.Label();
            this.AttemptsLabel = new System.Windows.Forms.Label();
            this.FramesLabel = new System.Windows.Forms.Label();
            this.GoalGroupBox = new System.Windows.Forms.GroupBox();
            this.label4 = new System.Windows.Forms.Label();
            this.FrameLengthNumeric = new System.Windows.Forms.NumericUpDown();
            this.label3 = new System.Windows.Forms.Label();
            this.panel3 = new System.Windows.Forms.Panel();
            this.MainValueNumeric = new System.Windows.Forms.NumericUpDown();
            this.MainValueRadio = new System.Windows.Forms.RadioButton();
            this.MainBestRadio = new System.Windows.Forms.RadioButton();
            this.MainOperator = new System.Windows.Forms.ComboBox();
            this.label9 = new System.Windows.Forms.Label();
            this.MaximizeAddressBox = new BizHawk.Client.EmuHawk.HexTextBox();
            this.maximizeLabeltext = new System.Windows.Forms.Label();
            this.panel4 = new System.Windows.Forms.Panel();
            this.TieBreak1Numeric = new System.Windows.Forms.NumericUpDown();
            this.TieBreak1ValueRadio = new System.Windows.Forms.RadioButton();
            this.Tiebreak1Operator = new System.Windows.Forms.ComboBox();
            this.TieBreak1BestRadio = new System.Windows.Forms.RadioButton();
            this.label5 = new System.Windows.Forms.Label();
            this.TieBreaker1Box = new BizHawk.Client.EmuHawk.HexTextBox();
            this.label10 = new System.Windows.Forms.Label();
            this.panel5 = new System.Windows.Forms.Panel();
            this.TieBreak2Numeric = new System.Windows.Forms.NumericUpDown();
            this.Tiebreak2Operator = new System.Windows.Forms.ComboBox();
            this.TieBreak2ValueRadio = new System.Windows.Forms.RadioButton();
            this.TieBreak2BestRadio = new System.Windows.Forms.RadioButton();
            this.label11 = new System.Windows.Forms.Label();
            this.label6 = new System.Windows.Forms.Label();
            this.TieBreaker2Box = new BizHawk.Client.EmuHawk.HexTextBox();
            this.panel6 = new System.Windows.Forms.Panel();
            this.label12 = new System.Windows.Forms.Label();
            this.label7 = new System.Windows.Forms.Label();
            this.TieBreaker3Box = new BizHawk.Client.EmuHawk.HexTextBox();
            this.TieBreak3Numeric = new System.Windows.Forms.NumericUpDown();
            this.TieBreak3ValueRadio = new System.Windows.Forms.RadioButton();
            this.TieBreak3BestRadio = new System.Windows.Forms.RadioButton();
            this.Tiebreak3Operator = new System.Windows.Forms.ComboBox();
            this.StopBtn = new System.Windows.Forms.Button();
            this.label8 = new System.Windows.Forms.Label();
            this.StartFromSlotBox = new System.Windows.Forms.ComboBox();
            this.ControlGroupBox = new System.Windows.Forms.GroupBox();
            this.panel2 = new System.Windows.Forms.Panel();
            this.StatsContextMenu = new System.Windows.Forms.ContextMenuStrip(this.components);
            this.ClearStatsContextMenuItem = new System.Windows.Forms.ToolStripMenuItem();
            this.toolTip1 = new System.Windows.Forms.ToolTip(this.components);
            this.helpToolStripMenuItem = new System.Windows.Forms.ToolStripMenuItem();
            this.BotMenu.SuspendLayout();
            this.BotStatusStrip.SuspendLayout();
            this.ControlsBox.SuspendLayout();
            this.BestGroupBox.SuspendLayout();
            this.panel1.SuspendLayout();
            this.GoalGroupBox.SuspendLayout();
            ((System.ComponentModel.ISupportInitialize)(this.FrameLengthNumeric)).BeginInit();
            this.panel3.SuspendLayout();
            ((System.ComponentModel.ISupportInitialize)(this.MainValueNumeric)).BeginInit();
            this.panel4.SuspendLayout();
            ((System.ComponentModel.ISupportInitialize)(this.TieBreak1Numeric)).BeginInit();
            this.panel5.SuspendLayout();
            ((System.ComponentModel.ISupportInitialize)(this.TieBreak2Numeric)).BeginInit();
            this.panel6.SuspendLayout();
            ((System.ComponentModel.ISupportInitialize)(this.TieBreak3Numeric)).BeginInit();
            this.ControlGroupBox.SuspendLayout();
            this.panel2.SuspendLayout();
            this.StatsContextMenu.SuspendLayout();
            this.SuspendLayout();
            // 
            // BotMenu
            // 
            this.BotMenu.ClickThrough = true;
            this.BotMenu.Items.AddRange(new System.Windows.Forms.ToolStripItem[] {
            this.FileSubMenu,
            this.OptionsSubMenu,
            this.helpToolStripMenuItem});
            this.BotMenu.Location = new System.Drawing.Point(0, 0);
            this.BotMenu.Name = "BotMenu";
            this.BotMenu.Size = new System.Drawing.Size(707, 24);
            this.BotMenu.TabIndex = 0;
            this.BotMenu.Text = "menuStrip1";
            // 
            // FileSubMenu
            // 
            this.FileSubMenu.DropDownItems.AddRange(new System.Windows.Forms.ToolStripItem[] {
            this.NewMenuItem,
            this.OpenMenuItem,
            this.SaveMenuItem,
            this.SaveAsMenuItem,
            this.RecentSubMenu,
            this.toolStripSeparator1,
            this.ExitMenuItem});
            this.FileSubMenu.Name = "FileSubMenu";
            this.FileSubMenu.Size = new System.Drawing.Size(37, 20);
            this.FileSubMenu.Text = "&File";
            this.FileSubMenu.DropDownOpened += new System.EventHandler(this.FileSubMenu_DropDownOpened);
            // 
            // NewMenuItem
            // 
            this.NewMenuItem.Image = global::BizHawk.Client.EmuHawk.Properties.Resources.NewFile;
            this.NewMenuItem.Name = "NewMenuItem";
            this.NewMenuItem.ShortcutKeys = ((System.Windows.Forms.Keys)((System.Windows.Forms.Keys.Control | System.Windows.Forms.Keys.N)));
            this.NewMenuItem.Size = new System.Drawing.Size(195, 22);
            this.NewMenuItem.Text = "&New";
            this.NewMenuItem.Click += new System.EventHandler(this.NewMenuItem_Click);
            // 
            // OpenMenuItem
            // 
            this.OpenMenuItem.Image = global::BizHawk.Client.EmuHawk.Properties.Resources.OpenFile;
            this.OpenMenuItem.Name = "OpenMenuItem";
            this.OpenMenuItem.ShortcutKeys = ((System.Windows.Forms.Keys)((System.Windows.Forms.Keys.Control | System.Windows.Forms.Keys.O)));
            this.OpenMenuItem.Size = new System.Drawing.Size(195, 22);
            this.OpenMenuItem.Text = "&Open...";
            this.OpenMenuItem.Click += new System.EventHandler(this.OpenMenuItem_Click);
            // 
            // SaveMenuItem
            // 
            this.SaveMenuItem.Image = global::BizHawk.Client.EmuHawk.Properties.Resources.SaveAs;
            this.SaveMenuItem.Name = "SaveMenuItem";
            this.SaveMenuItem.ShortcutKeys = ((System.Windows.Forms.Keys)((System.Windows.Forms.Keys.Control | System.Windows.Forms.Keys.S)));
            this.SaveMenuItem.Size = new System.Drawing.Size(195, 22);
            this.SaveMenuItem.Text = "&Save";
            this.SaveMenuItem.Click += new System.EventHandler(this.SaveMenuItem_Click);
            // 
            // SaveAsMenuItem
            // 
            this.SaveAsMenuItem.Name = "SaveAsMenuItem";
            this.SaveAsMenuItem.ShortcutKeys = ((System.Windows.Forms.Keys)(((System.Windows.Forms.Keys.Control | System.Windows.Forms.Keys.Shift) 
            | System.Windows.Forms.Keys.S)));
            this.SaveAsMenuItem.Size = new System.Drawing.Size(195, 22);
            this.SaveAsMenuItem.Text = "Save &As...";
            this.SaveAsMenuItem.Click += new System.EventHandler(this.SaveAsMenuItem_Click);
            // 
            // RecentSubMenu
            // 
            this.RecentSubMenu.DropDownItems.AddRange(new System.Windows.Forms.ToolStripItem[] {
            this.toolStripSeparator2});
            this.RecentSubMenu.Image = global::BizHawk.Client.EmuHawk.Properties.Resources.Recent;
            this.RecentSubMenu.Name = "RecentSubMenu";
            this.RecentSubMenu.Size = new System.Drawing.Size(195, 22);
            this.RecentSubMenu.Text = "Recent";
            this.RecentSubMenu.DropDownOpened += new System.EventHandler(this.RecentSubMenu_DropDownOpened);
            // 
            // toolStripSeparator2
            // 
            this.toolStripSeparator2.Name = "toolStripSeparator2";
            this.toolStripSeparator2.Size = new System.Drawing.Size(57, 6);
            // 
            // toolStripSeparator1
            // 
            this.toolStripSeparator1.Name = "toolStripSeparator1";
            this.toolStripSeparator1.Size = new System.Drawing.Size(192, 6);
            // 
            // ExitMenuItem
            // 
            this.ExitMenuItem.Name = "ExitMenuItem";
            this.ExitMenuItem.ShortcutKeyDisplayString = "Alt+F4";
            this.ExitMenuItem.Size = new System.Drawing.Size(195, 22);
            this.ExitMenuItem.Text = "E&xit";
            this.ExitMenuItem.Click += new System.EventHandler(this.ExitMenuItem_Click);
            // 
            // OptionsSubMenu
            // 
            this.OptionsSubMenu.DropDownItems.AddRange(new System.Windows.Forms.ToolStripItem[] {
            this.MemoryDomainsMenuItem,
            this.DataSizeMenuItem,
            this.BigEndianMenuItem,
            this.toolStripSeparator4,
            this.TurboWhileBottingMenuItem});
            this.OptionsSubMenu.Name = "OptionsSubMenu";
            this.OptionsSubMenu.Size = new System.Drawing.Size(61, 20);
            this.OptionsSubMenu.Text = "&Options";
            this.OptionsSubMenu.DropDownOpened += new System.EventHandler(this.OptionsSubMenu_DropDownOpened);
            // 
            // MemoryDomainsMenuItem
            // 
            this.MemoryDomainsMenuItem.DropDownItems.AddRange(new System.Windows.Forms.ToolStripItem[] {
            this.toolStripSeparator3});
            this.MemoryDomainsMenuItem.Name = "MemoryDomainsMenuItem";
            this.MemoryDomainsMenuItem.Size = new System.Drawing.Size(181, 22);
            this.MemoryDomainsMenuItem.Text = "Memory Domains";
            this.MemoryDomainsMenuItem.DropDownOpened += new System.EventHandler(this.MemoryDomainsMenuItem_DropDownOpened);
            // 
            // toolStripSeparator3
            // 
            this.toolStripSeparator3.Name = "toolStripSeparator3";
            this.toolStripSeparator3.Size = new System.Drawing.Size(57, 6);
            // 
            // DataSizeMenuItem
            // 
            this.DataSizeMenuItem.DropDownItems.AddRange(new System.Windows.Forms.ToolStripItem[] {
            this._1ByteMenuItem,
            this._2ByteMenuItem,
            this._4ByteMenuItem});
            this.DataSizeMenuItem.Name = "DataSizeMenuItem";
            this.DataSizeMenuItem.Size = new System.Drawing.Size(181, 22);
            this.DataSizeMenuItem.Text = "Data Size";
            this.DataSizeMenuItem.DropDownOpened += new System.EventHandler(this.DataSizeMenuItem_DropDownOpened);
            // 
            // _1ByteMenuItem
            // 
            this._1ByteMenuItem.Name = "_1ByteMenuItem";
            this._1ByteMenuItem.Size = new System.Drawing.Size(111, 22);
            this._1ByteMenuItem.Text = "1 Byte";
            this._1ByteMenuItem.Click += new System.EventHandler(this._1ByteMenuItem_Click);
            // 
            // _2ByteMenuItem
            // 
            this._2ByteMenuItem.Name = "_2ByteMenuItem";
            this._2ByteMenuItem.Size = new System.Drawing.Size(111, 22);
            this._2ByteMenuItem.Text = "2 Bytes";
            this._2ByteMenuItem.Click += new System.EventHandler(this._2ByteMenuItem_Click);
            // 
            // _4ByteMenuItem
            // 
            this._4ByteMenuItem.Name = "_4ByteMenuItem";
            this._4ByteMenuItem.Size = new System.Drawing.Size(111, 22);
            this._4ByteMenuItem.Text = "4 Bytes";
            this._4ByteMenuItem.Click += new System.EventHandler(this._4ByteMenuItem_Click);
            // 
            // BigEndianMenuItem
            // 
            this.BigEndianMenuItem.Name = "BigEndianMenuItem";
            this.BigEndianMenuItem.Size = new System.Drawing.Size(181, 22);
            this.BigEndianMenuItem.Text = "Big Endian";
            this.BigEndianMenuItem.Click += new System.EventHandler(this.BigEndianMenuItem_Click);
            // 
            // toolStripSeparator4
            // 
            this.toolStripSeparator4.Name = "toolStripSeparator4";
            this.toolStripSeparator4.Size = new System.Drawing.Size(178, 6);
            // 
            // TurboWhileBottingMenuItem
            // 
            this.TurboWhileBottingMenuItem.Name = "TurboWhileBottingMenuItem";
            this.TurboWhileBottingMenuItem.Size = new System.Drawing.Size(181, 22);
            this.TurboWhileBottingMenuItem.Text = "Turbo While Botting";
            this.TurboWhileBottingMenuItem.Click += new System.EventHandler(this.TurboWhileBottingMenuItem_Click);
            // 
            // RunBtn
            // 
            this.RunBtn.Image = global::BizHawk.Client.EmuHawk.Properties.Resources.Play;
            this.RunBtn.ImageAlign = System.Drawing.ContentAlignment.MiddleLeft;
            this.RunBtn.Location = new System.Drawing.Point(6, 56);
            this.RunBtn.Name = "RunBtn";
            this.RunBtn.Size = new System.Drawing.Size(75, 23);
            this.RunBtn.TabIndex = 2001;
            this.RunBtn.Text = "&Run";
            this.RunBtn.UseVisualStyleBackColor = true;
            this.RunBtn.Click += new System.EventHandler(this.RunBtn_Click);
            // 
            // BotStatusStrip
            // 
            this.BotStatusStrip.Items.AddRange(new System.Windows.Forms.ToolStripItem[] {
            this.BotStatusButton,
            this.MessageLabel});
            this.BotStatusStrip.Location = new System.Drawing.Point(0, 565);
            this.BotStatusStrip.Name = "BotStatusStrip";
            this.BotStatusStrip.Size = new System.Drawing.Size(707, 22);
            this.BotStatusStrip.TabIndex = 2;
            this.BotStatusStrip.Text = "statusStrip1";
            // 
            // BotStatusButton
            // 
            this.BotStatusButton.DisplayStyle = System.Windows.Forms.ToolStripItemDisplayStyle.Image;
            this.BotStatusButton.Image = ((System.Drawing.Image)(resources.GetObject("BotStatusButton.Image")));
            this.BotStatusButton.ImageTransparentColor = System.Drawing.Color.Magenta;
            this.BotStatusButton.Name = "BotStatusButton";
            this.BotStatusButton.RightToLeftAutoMirrorImage = true;
            this.BotStatusButton.Size = new System.Drawing.Size(16, 17);
            this.BotStatusButton.Text = " ";
            this.BotStatusButton.ToolTipText = " ";
            // 
            // MessageLabel
            // 
            this.MessageLabel.Name = "MessageLabel";
            this.MessageLabel.Size = new System.Drawing.Size(109, 17);
            this.MessageLabel.Text = "                                  ";
            // 
            // ControlsBox
            // 
            this.ControlsBox.Anchor = ((System.Windows.Forms.AnchorStyles)((((System.Windows.Forms.AnchorStyles.Top | System.Windows.Forms.AnchorStyles.Bottom) 
            | System.Windows.Forms.AnchorStyles.Left) 
            | System.Windows.Forms.AnchorStyles.Right)));
            this.ControlsBox.Controls.Add(this.ControlProbabilityPanel);
            this.ControlsBox.Location = new System.Drawing.Point(12, 183);
            this.ControlsBox.Name = "ControlsBox";
            this.ControlsBox.Size = new System.Drawing.Size(442, 369);
            this.ControlsBox.TabIndex = 3;
            this.ControlsBox.TabStop = false;
            this.ControlsBox.Text = "Controls";
            // 
            // ControlProbabilityPanel
            // 
            this.ControlProbabilityPanel.Anchor = ((System.Windows.Forms.AnchorStyles)((((System.Windows.Forms.AnchorStyles.Top | System.Windows.Forms.AnchorStyles.Bottom) 
            | System.Windows.Forms.AnchorStyles.Left) 
            | System.Windows.Forms.AnchorStyles.Right)));
            this.ControlProbabilityPanel.AutoScroll = true;
            this.ControlProbabilityPanel.Location = new System.Drawing.Point(6, 19);
            this.ControlProbabilityPanel.Name = "ControlProbabilityPanel";
            this.ControlProbabilityPanel.Size = new System.Drawing.Size(430, 350);
            this.ControlProbabilityPanel.TabIndex = 0;
            // 
            // BestGroupBox
            // 
            this.BestGroupBox.Anchor = ((System.Windows.Forms.AnchorStyles)(((System.Windows.Forms.AnchorStyles.Top | System.Windows.Forms.AnchorStyles.Bottom) 
            | System.Windows.Forms.AnchorStyles.Right)));
            this.BestGroupBox.Controls.Add(this.btnCopyBestInput);
            this.BestGroupBox.Controls.Add(this.PlayBestButton);
            this.BestGroupBox.Controls.Add(this.ClearBestButton);
            this.BestGroupBox.Controls.Add(this.BestAttemptNumberLabel);
            this.BestGroupBox.Controls.Add(this.label17);
            this.BestGroupBox.Controls.Add(this.panel1);
            this.BestGroupBox.Controls.Add(this.BestTieBreak3Box);
            this.BestGroupBox.Controls.Add(this.BestTieBreak2Box);
            this.BestGroupBox.Controls.Add(this.BestTieBreak1Box);
            this.BestGroupBox.Controls.Add(this.BestMaximizeBox);
            this.BestGroupBox.Controls.Add(this.label16);
            this.BestGroupBox.Controls.Add(this.label15);
            this.BestGroupBox.Controls.Add(this.label14);
            this.BestGroupBox.Controls.Add(this.label13);
            this.BestGroupBox.Location = new System.Drawing.Point(461, 183);
            this.BestGroupBox.Name = "BestGroupBox";
            this.BestGroupBox.Size = new System.Drawing.Size(230, 369);
            this.BestGroupBox.TabIndex = 4;
            this.BestGroupBox.TabStop = false;
            this.BestGroupBox.Text = "Best";
            // 
            // btnCopyBestInput
            // 
            this.btnCopyBestInput.Image = global::BizHawk.Client.EmuHawk.Properties.Resources.Duplicate;
            this.btnCopyBestInput.ImageAlign = System.Drawing.ContentAlignment.MiddleLeft;
            this.btnCopyBestInput.Location = new System.Drawing.Point(12, 94);
            this.btnCopyBestInput.Name = "btnCopyBestInput";
            this.btnCopyBestInput.Size = new System.Drawing.Size(75, 23);
            this.btnCopyBestInput.TabIndex = 2005;
            this.btnCopyBestInput.Text = "&Copy";
            this.toolTip1.SetToolTip(this.btnCopyBestInput, "\"Copy to Clipboard.  Then possible to paste to text file or directly into TasStud" +
        "io.");
            this.btnCopyBestInput.UseVisualStyleBackColor = true;
            this.btnCopyBestInput.Click += new System.EventHandler(this.btnCopyBestInput_Click);
            // 
            // PlayBestButton
            // 
            this.PlayBestButton.Enabled = false;
            this.PlayBestButton.Image = global::BizHawk.Client.EmuHawk.Properties.Resources.Play;
            this.PlayBestButton.ImageAlign = System.Drawing.ContentAlignment.MiddleLeft;
            this.PlayBestButton.Location = new System.Drawing.Point(12, 46);
            this.PlayBestButton.Name = "PlayBestButton";
            this.PlayBestButton.Size = new System.Drawing.Size(75, 23);
            this.PlayBestButton.TabIndex = 2004;
            this.PlayBestButton.Text = "&Play";
            this.PlayBestButton.UseVisualStyleBackColor = true;
            this.PlayBestButton.Click += new System.EventHandler(this.PlayBestButton_Click);
            // 
            // ClearBestButton
            // 
            this.ClearBestButton.Enabled = false;
            this.ClearBestButton.Image = global::BizHawk.Client.EmuHawk.Properties.Resources.Close;
            this.ClearBestButton.ImageAlign = System.Drawing.ContentAlignment.MiddleLeft;
            this.ClearBestButton.Location = new System.Drawing.Point(12, 70);
            this.ClearBestButton.Name = "ClearBestButton";
            this.ClearBestButton.Size = new System.Drawing.Size(75, 23);
            this.ClearBestButton.TabIndex = 2003;
            this.ClearBestButton.Text = "&Clear";
            this.ClearBestButton.UseVisualStyleBackColor = true;
            this.ClearBestButton.Click += new System.EventHandler(this.ClearBestButton_Click);
            // 
            // BestAttemptNumberLabel
            // 
            this.BestAttemptNumberLabel.AutoSize = true;
            this.BestAttemptNumberLabel.Location = new System.Drawing.Point(59, 20);
            this.BestAttemptNumberLabel.Name = "BestAttemptNumberLabel";
            this.BestAttemptNumberLabel.Size = new System.Drawing.Size(13, 13);
            this.BestAttemptNumberLabel.TabIndex = 23;
            this.BestAttemptNumberLabel.Text = "0";
            // 
            // label17
            // 
            this.label17.AutoSize = true;
            this.label17.Location = new System.Drawing.Point(17, 20);
            this.label17.Name = "label17";
            this.label17.Size = new System.Drawing.Size(46, 13);
            this.label17.TabIndex = 22;
            this.label17.Text = "Attempt:";
            // 
            // panel1
            // 
            this.panel1.Anchor = ((System.Windows.Forms.AnchorStyles)((((System.Windows.Forms.AnchorStyles.Top | System.Windows.Forms.AnchorStyles.Bottom) 
            | System.Windows.Forms.AnchorStyles.Left) 
            | System.Windows.Forms.AnchorStyles.Right)));
            this.panel1.AutoScroll = true;
            this.panel1.BorderStyle = System.Windows.Forms.BorderStyle.Fixed3D;
            this.panel1.Controls.Add(this.BestAttemptLogLabel);
            this.panel1.Font = new System.Drawing.Font("Courier New", 8.25F, System.Drawing.FontStyle.Regular, System.Drawing.GraphicsUnit.Point, ((byte)(0)));
            this.panel1.Location = new System.Drawing.Point(12, 125);
            this.panel1.Name = "panel1";
            this.panel1.Size = new System.Drawing.Size(212, 238);
            this.panel1.TabIndex = 21;
            // 
            // BestAttemptLogLabel
            // 
            this.BestAttemptLogLabel.AutoSize = true;
            this.BestAttemptLogLabel.Location = new System.Drawing.Point(8, 8);
            this.BestAttemptLogLabel.Name = "BestAttemptLogLabel";
            this.BestAttemptLogLabel.Size = new System.Drawing.Size(294, 14);
            this.BestAttemptLogLabel.TabIndex = 0;
            this.BestAttemptLogLabel.Text = "                                         ";
            // 
            // BestTieBreak3Box
            // 
            this.BestTieBreak3Box.Anchor = ((System.Windows.Forms.AnchorStyles)((System.Windows.Forms.AnchorStyles.Top | System.Windows.Forms.AnchorStyles.Right)));
            this.BestTieBreak3Box.Location = new System.Drawing.Point(163, 73);
            this.BestTieBreak3Box.Name = "BestTieBreak3Box";
            this.BestTieBreak3Box.ReadOnly = true;
            this.BestTieBreak3Box.Size = new System.Drawing.Size(58, 20);
            this.BestTieBreak3Box.TabIndex = 20;
            this.BestTieBreak3Box.TabStop = false;
            // 
            // BestTieBreak2Box
            // 
            this.BestTieBreak2Box.Anchor = ((System.Windows.Forms.AnchorStyles)((System.Windows.Forms.AnchorStyles.Top | System.Windows.Forms.AnchorStyles.Right)));
            this.BestTieBreak2Box.Location = new System.Drawing.Point(163, 53);
            this.BestTieBreak2Box.Name = "BestTieBreak2Box";
            this.BestTieBreak2Box.ReadOnly = true;
            this.BestTieBreak2Box.Size = new System.Drawing.Size(58, 20);
            this.BestTieBreak2Box.TabIndex = 19;
            this.BestTieBreak2Box.TabStop = false;
            // 
            // BestTieBreak1Box
            // 
            this.BestTieBreak1Box.Anchor = ((System.Windows.Forms.AnchorStyles)((System.Windows.Forms.AnchorStyles.Top | System.Windows.Forms.AnchorStyles.Right)));
            this.BestTieBreak1Box.Location = new System.Drawing.Point(163, 33);
            this.BestTieBreak1Box.Name = "BestTieBreak1Box";
            this.BestTieBreak1Box.ReadOnly = true;
            this.BestTieBreak1Box.Size = new System.Drawing.Size(58, 20);
            this.BestTieBreak1Box.TabIndex = 18;
            this.BestTieBreak1Box.TabStop = false;
            // 
            // BestMaximizeBox
            // 
            this.BestMaximizeBox.Anchor = ((System.Windows.Forms.AnchorStyles)((System.Windows.Forms.AnchorStyles.Top | System.Windows.Forms.AnchorStyles.Right)));
            this.BestMaximizeBox.Location = new System.Drawing.Point(163, 13);
            this.BestMaximizeBox.Name = "BestMaximizeBox";
            this.BestMaximizeBox.ReadOnly = true;
            this.BestMaximizeBox.Size = new System.Drawing.Size(58, 20);
            this.BestMaximizeBox.TabIndex = 17;
            this.BestMaximizeBox.TabStop = false;
            // 
            // label16
            // 
            this.label16.Anchor = ((System.Windows.Forms.AnchorStyles)((System.Windows.Forms.AnchorStyles.Top | System.Windows.Forms.AnchorStyles.Right)));
            this.label16.AutoSize = true;
            this.label16.Location = new System.Drawing.Point(96, 76);
            this.label16.Name = "label16";
            this.label16.Size = new System.Drawing.Size(61, 13);
            this.label16.TabIndex = 16;
            this.label16.Text = "Tiebreak 3:";
            // 
            // label15
            // 
            this.label15.Anchor = ((System.Windows.Forms.AnchorStyles)((System.Windows.Forms.AnchorStyles.Top | System.Windows.Forms.AnchorStyles.Right)));
            this.label15.AutoSize = true;
            this.label15.Location = new System.Drawing.Point(96, 56);
            this.label15.Name = "label15";
            this.label15.Size = new System.Drawing.Size(61, 13);
            this.label15.TabIndex = 15;
            this.label15.Text = "Tiebreak 2:";
            // 
            // label14
            // 
            this.label14.Anchor = ((System.Windows.Forms.AnchorStyles)((System.Windows.Forms.AnchorStyles.Top | System.Windows.Forms.AnchorStyles.Right)));
            this.label14.AutoSize = true;
            this.label14.Location = new System.Drawing.Point(96, 36);
            this.label14.Name = "label14";
            this.label14.Size = new System.Drawing.Size(61, 13);
            this.label14.TabIndex = 6;
            this.label14.Text = "Tiebreak 1:";
            // 
            // label13
            // 
            this.label13.Anchor = ((System.Windows.Forms.AnchorStyles)((System.Windows.Forms.AnchorStyles.Top | System.Windows.Forms.AnchorStyles.Right)));
            this.label13.AutoSize = true;
            this.label13.Location = new System.Drawing.Point(104, 16);
            this.label13.Name = "label13";
            this.label13.Size = new System.Drawing.Size(63, 13);
            this.label13.TabIndex = 0;
            this.label13.Text = "Main Value:";
            // 
            // label1
            // 
            this.label1.AutoSize = true;
            this.label1.Location = new System.Drawing.Point(3, 2);
            this.label1.Name = "label1";
            this.label1.Size = new System.Drawing.Size(51, 13);
            this.label1.TabIndex = 5;
            this.label1.Text = "Attempts:";
            // 
            // label2
            // 
            this.label2.AutoSize = true;
            this.label2.Location = new System.Drawing.Point(10, 17);
            this.label2.Name = "label2";
            this.label2.Size = new System.Drawing.Size(44, 13);
            this.label2.TabIndex = 6;
            this.label2.Text = "Frames:";
            // 
            // AttemptsLabel
            // 
            this.AttemptsLabel.AutoSize = true;
            this.AttemptsLabel.Location = new System.Drawing.Point(61, 2);
            this.AttemptsLabel.Name = "AttemptsLabel";
            this.AttemptsLabel.Size = new System.Drawing.Size(13, 13);
            this.AttemptsLabel.TabIndex = 7;
            this.AttemptsLabel.Text = "0";
            // 
            // FramesLabel
            // 
            this.FramesLabel.AutoSize = true;
            this.FramesLabel.Location = new System.Drawing.Point(61, 17);
            this.FramesLabel.Name = "FramesLabel";
            this.FramesLabel.Size = new System.Drawing.Size(13, 13);
            this.FramesLabel.TabIndex = 8;
            this.FramesLabel.Text = "0";
            // 
            // GoalGroupBox
            // 
            this.GoalGroupBox.Anchor = ((System.Windows.Forms.AnchorStyles)(((System.Windows.Forms.AnchorStyles.Top | System.Windows.Forms.AnchorStyles.Left) 
            | System.Windows.Forms.AnchorStyles.Right)));
            this.GoalGroupBox.Controls.Add(this.label4);
            this.GoalGroupBox.Controls.Add(this.FrameLengthNumeric);
            this.GoalGroupBox.Controls.Add(this.label3);
            this.GoalGroupBox.Controls.Add(this.panel3);
            this.GoalGroupBox.Controls.Add(this.panel4);
            this.GoalGroupBox.Controls.Add(this.panel5);
            this.GoalGroupBox.Controls.Add(this.panel6);
            this.GoalGroupBox.Location = new System.Drawing.Point(12, 27);
            this.GoalGroupBox.Name = "GoalGroupBox";
            this.GoalGroupBox.Size = new System.Drawing.Size(442, 150);
            this.GoalGroupBox.TabIndex = 9;
            this.GoalGroupBox.TabStop = false;
            this.GoalGroupBox.Text = " ";
            // 
            // label4
            // 
            this.label4.AutoSize = true;
            this.label4.Location = new System.Drawing.Point(113, 29);
            this.label4.Name = "label4";
            this.label4.Size = new System.Drawing.Size(38, 13);
            this.label4.TabIndex = 2;
            this.label4.Text = "frames";
            // 
            // FrameLengthNumeric
            // 
            this.FrameLengthNumeric.Location = new System.Drawing.Point(60, 25);
            this.FrameLengthNumeric.Maximum = new decimal(new int[] {
            999,
            0,
            0,
            0});
            this.FrameLengthNumeric.Name = "FrameLengthNumeric";
            this.FrameLengthNumeric.Size = new System.Drawing.Size(46, 20);
            this.FrameLengthNumeric.TabIndex = 1000;
            this.FrameLengthNumeric.Value = new decimal(new int[] {
            100,
            0,
            0,
            0});
            this.FrameLengthNumeric.ValueChanged += new System.EventHandler(this.FrameLengthNumeric_ValueChanged);
            // 
            // label3
            // 
            this.label3.AutoSize = true;
            this.label3.Location = new System.Drawing.Point(7, 29);
            this.label3.Name = "label3";
            this.label3.Size = new System.Drawing.Size(50, 13);
            this.label3.TabIndex = 0;
            this.label3.Text = "End after";
            // 
            // panel3
            // 
            this.panel3.Controls.Add(this.MainValueNumeric);
            this.panel3.Controls.Add(this.MainValueRadio);
            this.panel3.Controls.Add(this.MainBestRadio);
            this.panel3.Controls.Add(this.MainOperator);
            this.panel3.Controls.Add(this.label9);
            this.panel3.Controls.Add(this.MaximizeAddressBox);
            this.panel3.Controls.Add(this.maximizeLabeltext);
            this.panel3.Location = new System.Drawing.Point(9, 51);
            this.panel3.Name = "panel3";
            this.panel3.Size = new System.Drawing.Size(427, 26);
            this.panel3.TabIndex = 0;
            // 
            // MainValueNumeric
            // 
            this.MainValueNumeric.Enabled = false;
            this.MainValueNumeric.Location = new System.Drawing.Point(357, 4);
            this.MainValueNumeric.Maximum = new decimal(new int[] {
            100000,
            0,
            0,
            0});
            this.MainValueNumeric.Minimum = new decimal(new int[] {
            100000,
            0,
            0,
            -2147483648});
            this.MainValueNumeric.Name = "MainValueNumeric";
            this.MainValueNumeric.Size = new System.Drawing.Size(61, 20);
            this.MainValueNumeric.TabIndex = 1013;
            this.MainValueNumeric.ValueChanged += new System.EventHandler(this.MainValueNumeric_ValueChanged);
            // 
            // MainValueRadio
            // 
            this.MainValueRadio.AutoSize = true;
            this.MainValueRadio.Location = new System.Drawing.Point(302, 6);
            this.MainValueRadio.Name = "MainValueRadio";
            this.MainValueRadio.Size = new System.Drawing.Size(52, 17);
            this.MainValueRadio.TabIndex = 1012;
            this.MainValueRadio.Text = "Value";
            this.MainValueRadio.UseVisualStyleBackColor = true;
            this.MainValueRadio.CheckedChanged += new System.EventHandler(this.MainValueRadio_CheckedChanged);
            // 
            // MainBestRadio
            // 
            this.MainBestRadio.AutoSize = true;
            this.MainBestRadio.Checked = true;
            this.MainBestRadio.Location = new System.Drawing.Point(256, 6);
            this.MainBestRadio.Name = "MainBestRadio";
            this.MainBestRadio.Size = new System.Drawing.Size(46, 17);
            this.MainBestRadio.TabIndex = 1011;
            this.MainBestRadio.TabStop = true;
            this.MainBestRadio.Text = "Best";
            this.MainBestRadio.UseVisualStyleBackColor = true;
            this.MainBestRadio.CheckedChanged += new System.EventHandler(this.MainBestRadio_CheckedChanged);
            // 
            // MainOperator
            // 
            this.MainOperator.DropDownStyle = System.Windows.Forms.ComboBoxStyle.DropDownList;
            this.MainOperator.FormattingEnabled = true;
            this.MainOperator.Items.AddRange(new object[] {
            ">",
            ">=",
            "=",
            "<=",
            "<"});
            this.MainOperator.Location = new System.Drawing.Point(208, 3);
            this.MainOperator.Name = "MainOperator";
            this.MainOperator.Size = new System.Drawing.Size(40, 21);
            this.MainOperator.TabIndex = 1010;
            // 
            // label9
            // 
            this.label9.AutoSize = true;
            this.label9.Location = new System.Drawing.Point(67, 7);
            this.label9.Name = "label9";
            this.label9.Size = new System.Drawing.Size(59, 13);
            this.label9.TabIndex = 1008;
            this.label9.Text = "Address 0x";
            // 
            // MaximizeAddressBox
            // 
            this.MaximizeAddressBox.Anchor = ((System.Windows.Forms.AnchorStyles)(((System.Windows.Forms.AnchorStyles.Top | System.Windows.Forms.AnchorStyles.Left) 
            | System.Windows.Forms.AnchorStyles.Right)));
            this.MaximizeAddressBox.CharacterCasing = System.Windows.Forms.CharacterCasing.Upper;
            this.MaximizeAddressBox.Location = new System.Drawing.Point(133, 4);
            this.MaximizeAddressBox.Name = "MaximizeAddressBox";
            this.MaximizeAddressBox.Nullable = true;
            this.MaximizeAddressBox.Size = new System.Drawing.Size(67, 20);
            this.MaximizeAddressBox.TabIndex = 1009;
            // 
            // maximizeLabeltext
            // 
            this.maximizeLabeltext.AutoSize = true;
            this.maximizeLabeltext.Location = new System.Drawing.Point(1, 7);
            this.maximizeLabeltext.Name = "maximizeLabeltext";
            this.maximizeLabeltext.Size = new System.Drawing.Size(63, 13);
            this.maximizeLabeltext.TabIndex = 1007;
            this.maximizeLabeltext.Text = "Main Value:";
            // 
            // panel4
            // 
            this.panel4.Controls.Add(this.TieBreak1Numeric);
            this.panel4.Controls.Add(this.TieBreak1ValueRadio);
            this.panel4.Controls.Add(this.Tiebreak1Operator);
            this.panel4.Controls.Add(this.TieBreak1BestRadio);
            this.panel4.Controls.Add(this.label5);
            this.panel4.Controls.Add(this.TieBreaker1Box);
            this.panel4.Controls.Add(this.label10);
            this.panel4.Location = new System.Drawing.Point(9, 74);
            this.panel4.Name = "panel4";
            this.panel4.Size = new System.Drawing.Size(427, 26);
            this.panel4.TabIndex = 1;
            // 
            // TieBreak1Numeric
            // 
            this.TieBreak1Numeric.Enabled = false;
            this.TieBreak1Numeric.Location = new System.Drawing.Point(357, 4);
            this.TieBreak1Numeric.Maximum = new decimal(new int[] {
            100000,
            0,
            0,
            0});
            this.TieBreak1Numeric.Minimum = new decimal(new int[] {
            100000,
            0,
            0,
            -2147483648});
            this.TieBreak1Numeric.Name = "TieBreak1Numeric";
            this.TieBreak1Numeric.Size = new System.Drawing.Size(61, 20);
            this.TieBreak1Numeric.TabIndex = 1013;
            this.TieBreak1Numeric.ValueChanged += new System.EventHandler(this.TieBreak1Numeric_ValueChanged);
            // 
            // TieBreak1ValueRadio
            // 
            this.TieBreak1ValueRadio.AutoSize = true;
            this.TieBreak1ValueRadio.Location = new System.Drawing.Point(302, 6);
            this.TieBreak1ValueRadio.Name = "TieBreak1ValueRadio";
            this.TieBreak1ValueRadio.Size = new System.Drawing.Size(52, 17);
            this.TieBreak1ValueRadio.TabIndex = 1012;
            this.TieBreak1ValueRadio.Text = "Value";
            this.TieBreak1ValueRadio.UseVisualStyleBackColor = true;
            this.TieBreak1ValueRadio.CheckedChanged += new System.EventHandler(this.TieBreak1ValueRadio_CheckedChanged);
            // 
            // Tiebreak1Operator
            // 
            this.Tiebreak1Operator.DropDownStyle = System.Windows.Forms.ComboBoxStyle.DropDownList;
            this.Tiebreak1Operator.FormattingEnabled = true;
            this.Tiebreak1Operator.Items.AddRange(new object[] {
            ">",
            ">=",
            "=",
            "<=",
            "<"});
            this.Tiebreak1Operator.Location = new System.Drawing.Point(208, 3);
            this.Tiebreak1Operator.Name = "Tiebreak1Operator";
            this.Tiebreak1Operator.Size = new System.Drawing.Size(40, 21);
            this.Tiebreak1Operator.TabIndex = 1007;
            // 
            // TieBreak1BestRadio
            // 
            this.TieBreak1BestRadio.AutoSize = true;
            this.TieBreak1BestRadio.Checked = true;
            this.TieBreak1BestRadio.Location = new System.Drawing.Point(256, 6);
            this.TieBreak1BestRadio.Name = "TieBreak1BestRadio";
            this.TieBreak1BestRadio.Size = new System.Drawing.Size(46, 17);
            this.TieBreak1BestRadio.TabIndex = 1011;
            this.TieBreak1BestRadio.TabStop = true;
            this.TieBreak1BestRadio.Text = "Best";
            this.TieBreak1BestRadio.UseVisualStyleBackColor = true;
            this.TieBreak1BestRadio.CheckedChanged += new System.EventHandler(this.Tiebreak1BestRadio_CheckedChanged);
            // 
            // label5
            // 
            this.label5.AutoSize = true;
            this.label5.Location = new System.Drawing.Point(1, 7);
            this.label5.Name = "label5";
            this.label5.Size = new System.Drawing.Size(61, 13);
            this.label5.TabIndex = 5;
            this.label5.Text = "Tiebreak 1:";
            // 
            // TieBreaker1Box
            // 
            this.TieBreaker1Box.Anchor = ((System.Windows.Forms.AnchorStyles)(((System.Windows.Forms.AnchorStyles.Top | System.Windows.Forms.AnchorStyles.Left) 
            | System.Windows.Forms.AnchorStyles.Right)));
            this.TieBreaker1Box.CharacterCasing = System.Windows.Forms.CharacterCasing.Upper;
            this.TieBreaker1Box.Location = new System.Drawing.Point(133, 4);
            this.TieBreaker1Box.Name = "TieBreaker1Box";
            this.TieBreaker1Box.Nullable = true;
            this.TieBreaker1Box.Size = new System.Drawing.Size(67, 20);
            this.TieBreaker1Box.TabIndex = 1002;
            // 
            // label10
            // 
            this.label10.AutoSize = true;
            this.label10.Location = new System.Drawing.Point(67, 7);
            this.label10.Name = "label10";
            this.label10.Size = new System.Drawing.Size(59, 13);
            this.label10.TabIndex = 12;
            this.label10.Text = "Address 0x";
            // 
            // panel5
            // 
            this.panel5.Controls.Add(this.TieBreak2Numeric);
            this.panel5.Controls.Add(this.Tiebreak2Operator);
            this.panel5.Controls.Add(this.TieBreak2ValueRadio);
            this.panel5.Controls.Add(this.TieBreak2BestRadio);
            this.panel5.Controls.Add(this.label11);
            this.panel5.Controls.Add(this.label6);
            this.panel5.Controls.Add(this.TieBreaker2Box);
            this.panel5.Location = new System.Drawing.Point(9, 97);
            this.panel5.Name = "panel5";
            this.panel5.Size = new System.Drawing.Size(427, 26);
            this.panel5.TabIndex = 2;
            // 
            // TieBreak2Numeric
            // 
            this.TieBreak2Numeric.Enabled = false;
            this.TieBreak2Numeric.Location = new System.Drawing.Point(357, 4);
            this.TieBreak2Numeric.Maximum = new decimal(new int[] {
            100000,
            0,
            0,
            0});
            this.TieBreak2Numeric.Minimum = new decimal(new int[] {
            100000,
            0,
            0,
            -2147483648});
            this.TieBreak2Numeric.Name = "TieBreak2Numeric";
            this.TieBreak2Numeric.Size = new System.Drawing.Size(61, 20);
            this.TieBreak2Numeric.TabIndex = 1013;
            this.TieBreak2Numeric.ValueChanged += new System.EventHandler(this.TieBreak2Numeric_ValueChanged);
            // 
            // Tiebreak2Operator
            // 
            this.Tiebreak2Operator.DropDownStyle = System.Windows.Forms.ComboBoxStyle.DropDownList;
            this.Tiebreak2Operator.FormattingEnabled = true;
            this.Tiebreak2Operator.Items.AddRange(new object[] {
            ">",
            ">=",
            "=",
            "<=",
            "<"});
            this.Tiebreak2Operator.Location = new System.Drawing.Point(208, 3);
            this.Tiebreak2Operator.Name = "Tiebreak2Operator";
            this.Tiebreak2Operator.Size = new System.Drawing.Size(40, 21);
            this.Tiebreak2Operator.TabIndex = 1008;
            // 
            // TieBreak2ValueRadio
            // 
            this.TieBreak2ValueRadio.AutoSize = true;
            this.TieBreak2ValueRadio.Location = new System.Drawing.Point(302, 6);
            this.TieBreak2ValueRadio.Name = "TieBreak2ValueRadio";
            this.TieBreak2ValueRadio.Size = new System.Drawing.Size(52, 17);
            this.TieBreak2ValueRadio.TabIndex = 1012;
            this.TieBreak2ValueRadio.Text = "Value";
            this.TieBreak2ValueRadio.UseVisualStyleBackColor = true;
            this.TieBreak2ValueRadio.CheckedChanged += new System.EventHandler(this.TieBreak2ValueRadio_CheckedChanged);
            // 
            // TieBreak2BestRadio
            // 
            this.TieBreak2BestRadio.AutoSize = true;
            this.TieBreak2BestRadio.Checked = true;
            this.TieBreak2BestRadio.Location = new System.Drawing.Point(256, 6);
            this.TieBreak2BestRadio.Name = "TieBreak2BestRadio";
            this.TieBreak2BestRadio.Size = new System.Drawing.Size(46, 17);
            this.TieBreak2BestRadio.TabIndex = 1011;
            this.TieBreak2BestRadio.TabStop = true;
            this.TieBreak2BestRadio.Text = "Best";
            this.TieBreak2BestRadio.UseVisualStyleBackColor = true;
            this.TieBreak2BestRadio.CheckedChanged += new System.EventHandler(this.Tiebreak2BestRadio_CheckedChanged);
            // 
            // label11
            // 
            this.label11.AutoSize = true;
            this.label11.Location = new System.Drawing.Point(67, 7);
            this.label11.Name = "label11";
            this.label11.Size = new System.Drawing.Size(59, 13);
            this.label11.TabIndex = 13;
            this.label11.Text = "Address 0x";
            // 
            // label6
            // 
            this.label6.AutoSize = true;
            this.label6.Location = new System.Drawing.Point(1, 7);
            this.label6.Name = "label6";
            this.label6.Size = new System.Drawing.Size(61, 13);
            this.label6.TabIndex = 9;
            this.label6.Text = "Tiebreak 2:";
            // 
            // TieBreaker2Box
            // 
            this.TieBreaker2Box.Anchor = ((System.Windows.Forms.AnchorStyles)(((System.Windows.Forms.AnchorStyles.Top | System.Windows.Forms.AnchorStyles.Left) 
            | System.Windows.Forms.AnchorStyles.Right)));
            this.TieBreaker2Box.CharacterCasing = System.Windows.Forms.CharacterCasing.Upper;
            this.TieBreaker2Box.Location = new System.Drawing.Point(133, 4);
            this.TieBreaker2Box.Name = "TieBreaker2Box";
            this.TieBreaker2Box.Nullable = true;
            this.TieBreaker2Box.Size = new System.Drawing.Size(67, 20);
            this.TieBreaker2Box.TabIndex = 1003;
            // 
            // panel6
            // 
            this.panel6.Controls.Add(this.label12);
            this.panel6.Controls.Add(this.label7);
            this.panel6.Controls.Add(this.TieBreaker3Box);
            this.panel6.Controls.Add(this.TieBreak3Numeric);
            this.panel6.Controls.Add(this.TieBreak3ValueRadio);
            this.panel6.Controls.Add(this.TieBreak3BestRadio);
            this.panel6.Controls.Add(this.Tiebreak3Operator);
            this.panel6.Location = new System.Drawing.Point(9, 120);
            this.panel6.Name = "panel6";
            this.panel6.Size = new System.Drawing.Size(427, 26);
            this.panel6.TabIndex = 3;
            // 
            // label12
            // 
            this.label12.AutoSize = true;
            this.label12.Location = new System.Drawing.Point(67, 7);
            this.label12.Name = "label12";
            this.label12.Size = new System.Drawing.Size(59, 13);
            this.label12.TabIndex = 1015;
            this.label12.Text = "Address 0x";
            // 
            // label7
            // 
            this.label7.AutoSize = true;
            this.label7.Location = new System.Drawing.Point(1, 7);
            this.label7.Name = "label7";
            this.label7.Size = new System.Drawing.Size(61, 13);
            this.label7.TabIndex = 1014;
            this.label7.Text = "Tiebreak 3:";
            // 
            // TieBreaker3Box
            // 
            this.TieBreaker3Box.Anchor = ((System.Windows.Forms.AnchorStyles)(((System.Windows.Forms.AnchorStyles.Top | System.Windows.Forms.AnchorStyles.Left) 
            | System.Windows.Forms.AnchorStyles.Right)));
            this.TieBreaker3Box.CharacterCasing = System.Windows.Forms.CharacterCasing.Upper;
            this.TieBreaker3Box.Location = new System.Drawing.Point(133, 4);
            this.TieBreaker3Box.Name = "TieBreaker3Box";
            this.TieBreaker3Box.Nullable = true;
            this.TieBreaker3Box.Size = new System.Drawing.Size(67, 20);
            this.TieBreaker3Box.TabIndex = 1016;
            // 
            // TieBreak3Numeric
            // 
            this.TieBreak3Numeric.Enabled = false;
            this.TieBreak3Numeric.Location = new System.Drawing.Point(357, 4);
            this.TieBreak3Numeric.Maximum = new decimal(new int[] {
            100000,
            0,
            0,
            0});
            this.TieBreak3Numeric.Minimum = new decimal(new int[] {
            100000,
            0,
            0,
            -2147483648});
            this.TieBreak3Numeric.Name = "TieBreak3Numeric";
            this.TieBreak3Numeric.Size = new System.Drawing.Size(61, 20);
            this.TieBreak3Numeric.TabIndex = 1013;
            this.TieBreak3Numeric.ValueChanged += new System.EventHandler(this.TieBreak3Numeric_ValueChanged);
            // 
            // TieBreak3ValueRadio
            // 
            this.TieBreak3ValueRadio.AutoSize = true;
            this.TieBreak3ValueRadio.Location = new System.Drawing.Point(302, 6);
            this.TieBreak3ValueRadio.Name = "TieBreak3ValueRadio";
            this.TieBreak3ValueRadio.Size = new System.Drawing.Size(52, 17);
            this.TieBreak3ValueRadio.TabIndex = 1012;
            this.TieBreak3ValueRadio.Text = "Value";
            this.TieBreak3ValueRadio.UseVisualStyleBackColor = true;
            this.TieBreak3ValueRadio.CheckedChanged += new System.EventHandler(this.TieBreak3ValueRadio_CheckedChanged);
            // 
            // TieBreak3BestRadio
            // 
            this.TieBreak3BestRadio.AutoSize = true;
            this.TieBreak3BestRadio.Checked = true;
            this.TieBreak3BestRadio.Location = new System.Drawing.Point(256, 6);
            this.TieBreak3BestRadio.Name = "TieBreak3BestRadio";
            this.TieBreak3BestRadio.Size = new System.Drawing.Size(46, 17);
            this.TieBreak3BestRadio.TabIndex = 1011;
            this.TieBreak3BestRadio.TabStop = true;
            this.TieBreak3BestRadio.Text = "Best";
            this.TieBreak3BestRadio.UseVisualStyleBackColor = true;
            this.TieBreak3BestRadio.CheckedChanged += new System.EventHandler(this.Tiebreak3BestRadio_CheckedChanged);
            // 
            // Tiebreak3Operator
            // 
            this.Tiebreak3Operator.DropDownStyle = System.Windows.Forms.ComboBoxStyle.DropDownList;
            this.Tiebreak3Operator.FormattingEnabled = true;
            this.Tiebreak3Operator.Items.AddRange(new object[] {
            ">",
            ">=",
            "=",
            "<=",
            "<"});
            this.Tiebreak3Operator.Location = new System.Drawing.Point(208, 3);
            this.Tiebreak3Operator.Name = "Tiebreak3Operator";
            this.Tiebreak3Operator.Size = new System.Drawing.Size(40, 21);
            this.Tiebreak3Operator.TabIndex = 1017;
            // 
            // StopBtn
            // 
            this.StopBtn.Image = global::BizHawk.Client.EmuHawk.Properties.Resources.Stop;
            this.StopBtn.ImageAlign = System.Drawing.ContentAlignment.MiddleLeft;
            this.StopBtn.Location = new System.Drawing.Point(6, 56);
            this.StopBtn.Name = "StopBtn";
            this.StopBtn.Size = new System.Drawing.Size(75, 23);
            this.StopBtn.TabIndex = 2002;
            this.StopBtn.Text = "&Stop";
            this.StopBtn.UseVisualStyleBackColor = true;
            this.StopBtn.Visible = false;
            this.StopBtn.Click += new System.EventHandler(this.StopBtn_Click);
            // 
            // label8
            // 
            this.label8.AutoSize = true;
            this.label8.Location = new System.Drawing.Point(7, 29);
            this.label8.Name = "label8";
            this.label8.Size = new System.Drawing.Size(58, 13);
            this.label8.TabIndex = 11;
            this.label8.Text = "Start From:";
            // 
            // StartFromSlotBox
            // 
            this.StartFromSlotBox.DropDownStyle = System.Windows.Forms.ComboBoxStyle.DropDownList;
            this.StartFromSlotBox.FormattingEnabled = true;
            this.StartFromSlotBox.Items.AddRange(new object[] {
            "Slot 0",
            "Slot 1",
            "Slot 2",
            "Slot 3",
            "Slot 4",
            "Slot 5",
            "Slot 6",
            "Slot 7",
            "Slot 8",
            "Slot 9"});
            this.StartFromSlotBox.Location = new System.Drawing.Point(71, 25);
            this.StartFromSlotBox.Name = "StartFromSlotBox";
            this.StartFromSlotBox.Size = new System.Drawing.Size(75, 21);
            this.StartFromSlotBox.TabIndex = 2000;
            // 
            // ControlGroupBox
            // 
            this.ControlGroupBox.Anchor = ((System.Windows.Forms.AnchorStyles)((System.Windows.Forms.AnchorStyles.Top | System.Windows.Forms.AnchorStyles.Right)));
            this.ControlGroupBox.Controls.Add(this.panel2);
            this.ControlGroupBox.Controls.Add(this.StopBtn);
            this.ControlGroupBox.Controls.Add(this.RunBtn);
            this.ControlGroupBox.Controls.Add(this.StartFromSlotBox);
            this.ControlGroupBox.Controls.Add(this.label8);
            this.ControlGroupBox.Location = new System.Drawing.Point(460, 27);
            this.ControlGroupBox.Name = "ControlGroupBox";
            this.ControlGroupBox.Size = new System.Drawing.Size(230, 150);
            this.ControlGroupBox.TabIndex = 2004;
            this.ControlGroupBox.TabStop = false;
            this.ControlGroupBox.Text = "Control";
            // 
            // panel2
            // 
            this.panel2.ContextMenuStrip = this.StatsContextMenu;
            this.panel2.Controls.Add(this.label1);
            this.panel2.Controls.Add(this.label2);
            this.panel2.Controls.Add(this.FramesLabel);
            this.panel2.Controls.Add(this.AttemptsLabel);
            this.panel2.Location = new System.Drawing.Point(6, 85);
            this.panel2.Name = "panel2";
            this.panel2.Size = new System.Drawing.Size(140, 33);
            this.panel2.TabIndex = 2003;
            // 
            // StatsContextMenu
            // 
            this.StatsContextMenu.Items.AddRange(new System.Windows.Forms.ToolStripItem[] {
            this.ClearStatsContextMenuItem});
            this.StatsContextMenu.Name = "StatsContextMenu";
            this.StatsContextMenu.Size = new System.Drawing.Size(102, 26);
            // 
            // ClearStatsContextMenuItem
            // 
            this.ClearStatsContextMenuItem.Name = "ClearStatsContextMenuItem";
            this.ClearStatsContextMenuItem.Size = new System.Drawing.Size(101, 22);
            this.ClearStatsContextMenuItem.Text = "&Clear";
            this.ClearStatsContextMenuItem.Click += new System.EventHandler(this.ClearStatsContextMenuItem_Click);
            // 
            // helpToolStripMenuItem
            // 
            this.helpToolStripMenuItem.Name = "helpToolStripMenuItem";
            this.helpToolStripMenuItem.Size = new System.Drawing.Size(44, 20);
            this.helpToolStripMenuItem.Text = "Help";
            this.helpToolStripMenuItem.Click += new System.EventHandler(this.HelpToolStripMenuItem_Click);
            // 
            // BasicBot
            // 
            this.AutoScaleDimensions = new System.Drawing.SizeF(6F, 13F);
            this.AutoScaleMode = System.Windows.Forms.AutoScaleMode.Font;
            this.AutoSize = true;
            this.AutoSizeMode = System.Windows.Forms.AutoSizeMode.GrowAndShrink;
            this.ClientSize = new System.Drawing.Size(707, 587);
            this.Controls.Add(this.ControlGroupBox);
            this.Controls.Add(this.GoalGroupBox);
            this.Controls.Add(this.BestGroupBox);
            this.Controls.Add(this.ControlsBox);
            this.Controls.Add(this.BotStatusStrip);
            this.Controls.Add(this.BotMenu);
            this.Icon = ((System.Drawing.Icon)(resources.GetObject("$this.Icon")));
            this.MainMenuStrip = this.BotMenu;
            this.Name = "BasicBot";
            this.StartPosition = System.Windows.Forms.FormStartPosition.CenterParent;
            this.Text = "Basic Bot";
            this.Load += new System.EventHandler(this.BasicBot_Load);
            this.BotMenu.ResumeLayout(false);
            this.BotMenu.PerformLayout();
            this.BotStatusStrip.ResumeLayout(false);
            this.BotStatusStrip.PerformLayout();
            this.ControlsBox.ResumeLayout(false);
            this.BestGroupBox.ResumeLayout(false);
            this.BestGroupBox.PerformLayout();
            this.panel1.ResumeLayout(false);
            this.panel1.PerformLayout();
            this.GoalGroupBox.ResumeLayout(false);
            this.GoalGroupBox.PerformLayout();
            ((System.ComponentModel.ISupportInitialize)(this.FrameLengthNumeric)).EndInit();
            this.panel3.ResumeLayout(false);
            this.panel3.PerformLayout();
            ((System.ComponentModel.ISupportInitialize)(this.MainValueNumeric)).EndInit();
            this.panel4.ResumeLayout(false);
            this.panel4.PerformLayout();
            ((System.ComponentModel.ISupportInitialize)(this.TieBreak1Numeric)).EndInit();
            this.panel5.ResumeLayout(false);
            this.panel5.PerformLayout();
            ((System.ComponentModel.ISupportInitialize)(this.TieBreak2Numeric)).EndInit();
            this.panel6.ResumeLayout(false);
            this.panel6.PerformLayout();
            ((System.ComponentModel.ISupportInitialize)(this.TieBreak3Numeric)).EndInit();
            this.ControlGroupBox.ResumeLayout(false);
            this.ControlGroupBox.PerformLayout();
            this.panel2.ResumeLayout(false);
            this.panel2.PerformLayout();
            this.StatsContextMenu.ResumeLayout(false);
            this.ResumeLayout(false);
            this.PerformLayout();

		}

		#endregion

		private MenuStripEx BotMenu;
		private System.Windows.Forms.ToolStripMenuItem FileSubMenu;
		private System.Windows.Forms.ToolStripMenuItem ExitMenuItem;
		private System.Windows.Forms.Button RunBtn;
		private System.Windows.Forms.ToolStripMenuItem OpenMenuItem;
		private System.Windows.Forms.ToolStripMenuItem SaveMenuItem;
		private System.Windows.Forms.ToolStripMenuItem RecentSubMenu;
		private System.Windows.Forms.ToolStripSeparator toolStripSeparator1;
		private System.Windows.Forms.StatusStrip BotStatusStrip;
		private System.Windows.Forms.GroupBox ControlsBox;
		private System.Windows.Forms.Panel ControlProbabilityPanel;
		private System.Windows.Forms.GroupBox BestGroupBox;
		private System.Windows.Forms.Label label1;
		private System.Windows.Forms.Label label2;
		private System.Windows.Forms.Label AttemptsLabel;
		private System.Windows.Forms.Label FramesLabel;
		private System.Windows.Forms.ToolStripMenuItem OptionsSubMenu;
		private System.Windows.Forms.GroupBox GoalGroupBox;
		private System.Windows.Forms.Label label6;
		private HexTextBox TieBreaker1Box;
		private HexTextBox TieBreaker2Box;
		private System.Windows.Forms.Label label5;
		private System.Windows.Forms.Label label4;
		private System.Windows.Forms.NumericUpDown FrameLengthNumeric;
		private System.Windows.Forms.Label label3;
		private System.Windows.Forms.Button StopBtn;
		private System.Windows.Forms.Label label8;
		private System.Windows.Forms.ComboBox StartFromSlotBox;
		private System.Windows.Forms.Label label11;
		private System.Windows.Forms.Label label10;
		private System.Windows.Forms.TextBox BestTieBreak3Box;
		private System.Windows.Forms.TextBox BestTieBreak2Box;
		private System.Windows.Forms.TextBox BestTieBreak1Box;
		private System.Windows.Forms.TextBox BestMaximizeBox;
		private System.Windows.Forms.Label label16;
		private System.Windows.Forms.Label label15;
		private System.Windows.Forms.Label label14;
		private System.Windows.Forms.Label label13;
		private System.Windows.Forms.Panel panel1;
		private System.Windows.Forms.Label BestAttemptNumberLabel;
		private System.Windows.Forms.Label label17;
		private System.Windows.Forms.Label BestAttemptLogLabel;
		private System.Windows.Forms.Button ClearBestButton;
		private System.Windows.Forms.ToolStripMenuItem SaveAsMenuItem;
		private System.Windows.Forms.ToolStripSeparator toolStripSeparator2;
		private System.Windows.Forms.ToolStripMenuItem NewMenuItem;
		private System.Windows.Forms.Button PlayBestButton;
		private System.Windows.Forms.ToolStripStatusLabel MessageLabel;
		private System.Windows.Forms.GroupBox ControlGroupBox;
		private System.Windows.Forms.ToolStripMenuItem TurboWhileBottingMenuItem;
		private System.Windows.Forms.ToolStripMenuItem MemoryDomainsMenuItem;
		private System.Windows.Forms.ToolStripSeparator toolStripSeparator3;
		private System.Windows.Forms.Panel panel2;
		private System.Windows.Forms.ContextMenuStrip StatsContextMenu;
		private System.Windows.Forms.ToolStripMenuItem ClearStatsContextMenuItem;
		private System.Windows.Forms.ToolStripStatusLabel BotStatusButton;
		private System.Windows.Forms.ToolStripMenuItem BigEndianMenuItem;
		private System.Windows.Forms.ToolStripSeparator toolStripSeparator4;
		private System.Windows.Forms.ToolStripMenuItem DataSizeMenuItem;
		private System.Windows.Forms.ToolStripMenuItem _1ByteMenuItem;
		private System.Windows.Forms.ToolStripMenuItem _2ByteMenuItem;
		private System.Windows.Forms.ToolStripMenuItem _4ByteMenuItem;
        private System.Windows.Forms.ComboBox Tiebreak2Operator;
        private System.Windows.Forms.ComboBox Tiebreak1Operator;
		private System.Windows.Forms.Panel panel6;
		private System.Windows.Forms.ComboBox Tiebreak3Operator;
		private System.Windows.Forms.Label label12;
		private System.Windows.Forms.Label label7;
		private HexTextBox TieBreaker3Box;
		private System.Windows.Forms.NumericUpDown TieBreak3Numeric;
		private System.Windows.Forms.RadioButton TieBreak3ValueRadio;
		private System.Windows.Forms.RadioButton TieBreak3BestRadio;
		private System.Windows.Forms.Panel panel5;
		private System.Windows.Forms.NumericUpDown TieBreak2Numeric;
		private System.Windows.Forms.RadioButton TieBreak2ValueRadio;
		private System.Windows.Forms.RadioButton TieBreak2BestRadio;
		private System.Windows.Forms.Panel panel4;
		private System.Windows.Forms.NumericUpDown TieBreak1Numeric;
		private System.Windows.Forms.RadioButton TieBreak1ValueRadio;
		private System.Windows.Forms.RadioButton TieBreak1BestRadio;
		private System.Windows.Forms.Panel panel3;
		private System.Windows.Forms.NumericUpDown MainValueNumeric;
		private System.Windows.Forms.RadioButton MainValueRadio;
		private System.Windows.Forms.RadioButton MainBestRadio;
		private System.Windows.Forms.ComboBox MainOperator;
		private System.Windows.Forms.Label label9;
		private HexTextBox MaximizeAddressBox;
		private System.Windows.Forms.Label maximizeLabeltext;
		private System.Windows.Forms.Button btnCopyBestInput;
		private System.Windows.Forms.ToolTip toolTip1;
		private System.Windows.Forms.ToolStripMenuItem helpToolStripMenuItem;
	}
}
>>>>>>> bb0e0522
<|MERGE_RESOLUTION|>--- conflicted
+++ resolved
@@ -1,1300 +1,3 @@
-<<<<<<< HEAD
-﻿namespace BizHawk.Client.EmuHawk
-{
-	partial class BasicBot
-	{
-		/// <summary>
-		/// Required designer variable.
-		/// </summary>
-		private System.ComponentModel.IContainer components = null;
-
-		/// <summary>
-		/// Clean up any resources being used.
-		/// </summary>
-		/// <param name="disposing">true if managed resources should be disposed; otherwise, false.</param>
-		protected override void Dispose(bool disposing)
-		{
-			if (disposing && (components != null))
-			{
-				components.Dispose();
-			}
-			base.Dispose(disposing);
-		}
-
-		#region Windows Form Designer generated code
-
-		/// <summary>
-		/// Required method for Designer support - do not modify
-		/// the contents of this method with the code editor.
-		/// </summary>
-		private void InitializeComponent()
-		{
-            this.components = new System.ComponentModel.Container();
-            System.ComponentModel.ComponentResourceManager resources = new System.ComponentModel.ComponentResourceManager(typeof(BasicBot));
-            this.BotMenu = new MenuStripEx();
-            this.FileSubMenu = new System.Windows.Forms.ToolStripMenuItem();
-            this.NewMenuItem = new System.Windows.Forms.ToolStripMenuItem();
-            this.OpenMenuItem = new System.Windows.Forms.ToolStripMenuItem();
-            this.SaveMenuItem = new System.Windows.Forms.ToolStripMenuItem();
-            this.SaveAsMenuItem = new System.Windows.Forms.ToolStripMenuItem();
-            this.RecentSubMenu = new System.Windows.Forms.ToolStripMenuItem();
-            this.toolStripSeparator2 = new System.Windows.Forms.ToolStripSeparator();
-            this.toolStripSeparator1 = new System.Windows.Forms.ToolStripSeparator();
-            this.ExitMenuItem = new System.Windows.Forms.ToolStripMenuItem();
-            this.OptionsSubMenu = new System.Windows.Forms.ToolStripMenuItem();
-            this.MemoryDomainsMenuItem = new System.Windows.Forms.ToolStripMenuItem();
-            this.toolStripSeparator3 = new System.Windows.Forms.ToolStripSeparator();
-            this.DataSizeMenuItem = new System.Windows.Forms.ToolStripMenuItem();
-            this._1ByteMenuItem = new System.Windows.Forms.ToolStripMenuItem();
-            this._2ByteMenuItem = new System.Windows.Forms.ToolStripMenuItem();
-            this._4ByteMenuItem = new System.Windows.Forms.ToolStripMenuItem();
-            this.BigEndianMenuItem = new System.Windows.Forms.ToolStripMenuItem();
-            this.toolStripSeparator4 = new System.Windows.Forms.ToolStripSeparator();
-            this.TurboWhileBottingMenuItem = new System.Windows.Forms.ToolStripMenuItem();
-            this.RunBtn = new System.Windows.Forms.Button();
-            this.BotStatusStrip = new System.Windows.Forms.StatusStrip();
-            this.BotStatusButton = new System.Windows.Forms.ToolStripStatusLabel();
-            this.MessageLabel = new System.Windows.Forms.ToolStripStatusLabel();
-            this.ControlsBox = new System.Windows.Forms.GroupBox();
-            this.ControlProbabilityPanel = new System.Windows.Forms.Panel();
-            this.BestGroupBox = new System.Windows.Forms.GroupBox();
-            this.btnCopyBestInput = new System.Windows.Forms.Button();
-            this.PlayBestButton = new System.Windows.Forms.Button();
-            this.ClearBestButton = new System.Windows.Forms.Button();
-            this.BestAttemptNumberLabel = new System.Windows.Forms.Label();
-            this.label17 = new System.Windows.Forms.Label();
-            this.panel1 = new System.Windows.Forms.Panel();
-            this.BestAttemptLogLabel = new System.Windows.Forms.Label();
-            this.BestTieBreak3Box = new System.Windows.Forms.TextBox();
-            this.BestTieBreak2Box = new System.Windows.Forms.TextBox();
-            this.BestTieBreak1Box = new System.Windows.Forms.TextBox();
-            this.BestMaximizeBox = new System.Windows.Forms.TextBox();
-            this.label16 = new System.Windows.Forms.Label();
-            this.label15 = new System.Windows.Forms.Label();
-            this.label14 = new System.Windows.Forms.Label();
-            this.label13 = new System.Windows.Forms.Label();
-            this.label1 = new System.Windows.Forms.Label();
-            this.label2 = new System.Windows.Forms.Label();
-            this.AttemptsLabel = new System.Windows.Forms.Label();
-            this.FramesLabel = new System.Windows.Forms.Label();
-            this.GoalGroupBox = new System.Windows.Forms.GroupBox();
-            this.label4 = new System.Windows.Forms.Label();
-            this.FrameLengthNumeric = new System.Windows.Forms.NumericUpDown();
-            this.label3 = new System.Windows.Forms.Label();
-            this.panel3 = new System.Windows.Forms.Panel();
-            this.MainValueNumeric = new System.Windows.Forms.NumericUpDown();
-            this.MainValueRadio = new System.Windows.Forms.RadioButton();
-            this.MainBestRadio = new System.Windows.Forms.RadioButton();
-            this.MainOperator = new System.Windows.Forms.ComboBox();
-            this.label9 = new System.Windows.Forms.Label();
-            this.MaximizeAddressBox = new BizHawk.Client.EmuHawk.HexTextBox();
-            this.maximizeLabeltext = new System.Windows.Forms.Label();
-            this.panel4 = new System.Windows.Forms.Panel();
-            this.TieBreak1Numeric = new System.Windows.Forms.NumericUpDown();
-            this.TieBreak1ValueRadio = new System.Windows.Forms.RadioButton();
-            this.Tiebreak1Operator = new System.Windows.Forms.ComboBox();
-            this.TieBreak1BestRadio = new System.Windows.Forms.RadioButton();
-            this.label5 = new System.Windows.Forms.Label();
-            this.TieBreaker1Box = new BizHawk.Client.EmuHawk.HexTextBox();
-            this.label10 = new System.Windows.Forms.Label();
-            this.panel5 = new System.Windows.Forms.Panel();
-            this.TieBreak2Numeric = new System.Windows.Forms.NumericUpDown();
-            this.Tiebreak2Operator = new System.Windows.Forms.ComboBox();
-            this.TieBreak2ValueRadio = new System.Windows.Forms.RadioButton();
-            this.TieBreak2BestRadio = new System.Windows.Forms.RadioButton();
-            this.label11 = new System.Windows.Forms.Label();
-            this.label6 = new System.Windows.Forms.Label();
-            this.TieBreaker2Box = new BizHawk.Client.EmuHawk.HexTextBox();
-            this.panel6 = new System.Windows.Forms.Panel();
-            this.label12 = new System.Windows.Forms.Label();
-            this.label7 = new System.Windows.Forms.Label();
-            this.TieBreaker3Box = new BizHawk.Client.EmuHawk.HexTextBox();
-            this.TieBreak3Numeric = new System.Windows.Forms.NumericUpDown();
-            this.TieBreak3ValueRadio = new System.Windows.Forms.RadioButton();
-            this.TieBreak3BestRadio = new System.Windows.Forms.RadioButton();
-            this.Tiebreak3Operator = new System.Windows.Forms.ComboBox();
-            this.StopBtn = new System.Windows.Forms.Button();
-            this.label8 = new System.Windows.Forms.Label();
-            this.StartFromSlotBox = new System.Windows.Forms.ComboBox();
-            this.ControlGroupBox = new System.Windows.Forms.GroupBox();
-            this.panel2 = new System.Windows.Forms.Panel();
-            this.StatsContextMenu = new System.Windows.Forms.ContextMenuStrip(this.components);
-            this.ClearStatsContextMenuItem = new System.Windows.Forms.ToolStripMenuItem();
-            this.toolTip1 = new System.Windows.Forms.ToolTip(this.components);
-            this.helpToolStripMenuItem = new System.Windows.Forms.ToolStripMenuItem();
-            this.BotMenu.SuspendLayout();
-            this.BotStatusStrip.SuspendLayout();
-            this.ControlsBox.SuspendLayout();
-            this.BestGroupBox.SuspendLayout();
-            this.panel1.SuspendLayout();
-            this.GoalGroupBox.SuspendLayout();
-            ((System.ComponentModel.ISupportInitialize)(this.FrameLengthNumeric)).BeginInit();
-            this.panel3.SuspendLayout();
-            ((System.ComponentModel.ISupportInitialize)(this.MainValueNumeric)).BeginInit();
-            this.panel4.SuspendLayout();
-            ((System.ComponentModel.ISupportInitialize)(this.TieBreak1Numeric)).BeginInit();
-            this.panel5.SuspendLayout();
-            ((System.ComponentModel.ISupportInitialize)(this.TieBreak2Numeric)).BeginInit();
-            this.panel6.SuspendLayout();
-            ((System.ComponentModel.ISupportInitialize)(this.TieBreak3Numeric)).BeginInit();
-            this.ControlGroupBox.SuspendLayout();
-            this.panel2.SuspendLayout();
-            this.StatsContextMenu.SuspendLayout();
-            this.SuspendLayout();
-            // 
-            // BotMenu
-            // 
-            this.BotMenu.ClickThrough = true;
-            this.BotMenu.Items.AddRange(new System.Windows.Forms.ToolStripItem[] {
-            this.FileSubMenu,
-            this.OptionsSubMenu,
-            this.helpToolStripMenuItem});
-            this.BotMenu.Location = new System.Drawing.Point(0, 0);
-            this.BotMenu.Name = "BotMenu";
-            this.BotMenu.Size = new System.Drawing.Size(687, 24);
-            this.BotMenu.TabIndex = 0;
-            this.BotMenu.Text = "menuStrip1";
-            // 
-            // FileSubMenu
-            // 
-            this.FileSubMenu.DropDownItems.AddRange(new System.Windows.Forms.ToolStripItem[] {
-            this.NewMenuItem,
-            this.OpenMenuItem,
-            this.SaveMenuItem,
-            this.SaveAsMenuItem,
-            this.RecentSubMenu,
-            this.toolStripSeparator1,
-            this.ExitMenuItem});
-            this.FileSubMenu.Name = "FileSubMenu";
-            this.FileSubMenu.Size = new System.Drawing.Size(37, 20);
-            this.FileSubMenu.Text = "&File";
-            this.FileSubMenu.DropDownOpened += new System.EventHandler(this.FileSubMenu_DropDownOpened);
-            // 
-            // NewMenuItem
-            // 
-            this.NewMenuItem.Image = global::BizHawk.Client.EmuHawk.Properties.Resources.NewFile;
-            this.NewMenuItem.Name = "NewMenuItem";
-            this.NewMenuItem.ShortcutKeys = ((System.Windows.Forms.Keys)((System.Windows.Forms.Keys.Control | System.Windows.Forms.Keys.N)));
-            this.NewMenuItem.Size = new System.Drawing.Size(195, 22);
-            this.NewMenuItem.Text = "&New";
-            this.NewMenuItem.Click += new System.EventHandler(this.NewMenuItem_Click);
-            // 
-            // OpenMenuItem
-            // 
-            this.OpenMenuItem.Image = global::BizHawk.Client.EmuHawk.Properties.Resources.OpenFile;
-            this.OpenMenuItem.Name = "OpenMenuItem";
-            this.OpenMenuItem.ShortcutKeys = ((System.Windows.Forms.Keys)((System.Windows.Forms.Keys.Control | System.Windows.Forms.Keys.O)));
-            this.OpenMenuItem.Size = new System.Drawing.Size(195, 22);
-            this.OpenMenuItem.Text = "&Open...";
-            this.OpenMenuItem.Click += new System.EventHandler(this.OpenMenuItem_Click);
-            // 
-            // SaveMenuItem
-            // 
-            this.SaveMenuItem.Image = global::BizHawk.Client.EmuHawk.Properties.Resources.SaveAs;
-            this.SaveMenuItem.Name = "SaveMenuItem";
-            this.SaveMenuItem.ShortcutKeys = ((System.Windows.Forms.Keys)((System.Windows.Forms.Keys.Control | System.Windows.Forms.Keys.S)));
-            this.SaveMenuItem.Size = new System.Drawing.Size(195, 22);
-            this.SaveMenuItem.Text = "&Save";
-            this.SaveMenuItem.Click += new System.EventHandler(this.SaveMenuItem_Click);
-            // 
-            // SaveAsMenuItem
-            // 
-            this.SaveAsMenuItem.Name = "SaveAsMenuItem";
-            this.SaveAsMenuItem.ShortcutKeys = ((System.Windows.Forms.Keys)(((System.Windows.Forms.Keys.Control | System.Windows.Forms.Keys.Shift) 
-            | System.Windows.Forms.Keys.S)));
-            this.SaveAsMenuItem.Size = new System.Drawing.Size(195, 22);
-            this.SaveAsMenuItem.Text = "Save &As...";
-            this.SaveAsMenuItem.Click += new System.EventHandler(this.SaveAsMenuItem_Click);
-            // 
-            // RecentSubMenu
-            // 
-            this.RecentSubMenu.DropDownItems.AddRange(new System.Windows.Forms.ToolStripItem[] {
-            this.toolStripSeparator2});
-            this.RecentSubMenu.Image = global::BizHawk.Client.EmuHawk.Properties.Resources.Recent;
-            this.RecentSubMenu.Name = "RecentSubMenu";
-            this.RecentSubMenu.Size = new System.Drawing.Size(195, 22);
-            this.RecentSubMenu.Text = "Recent";
-            this.RecentSubMenu.DropDownOpened += new System.EventHandler(this.RecentSubMenu_DropDownOpened);
-            // 
-            // toolStripSeparator2
-            // 
-            this.toolStripSeparator2.Name = "toolStripSeparator2";
-            this.toolStripSeparator2.Size = new System.Drawing.Size(57, 6);
-            // 
-            // toolStripSeparator1
-            // 
-            this.toolStripSeparator1.Name = "toolStripSeparator1";
-            this.toolStripSeparator1.Size = new System.Drawing.Size(192, 6);
-            // 
-            // ExitMenuItem
-            // 
-            this.ExitMenuItem.Name = "ExitMenuItem";
-            this.ExitMenuItem.ShortcutKeyDisplayString = "Alt+F4";
-            this.ExitMenuItem.Size = new System.Drawing.Size(195, 22);
-            this.ExitMenuItem.Text = "E&xit";
-            this.ExitMenuItem.Click += new System.EventHandler(this.ExitMenuItem_Click);
-            // 
-            // OptionsSubMenu
-            // 
-            this.OptionsSubMenu.DropDownItems.AddRange(new System.Windows.Forms.ToolStripItem[] {
-            this.MemoryDomainsMenuItem,
-            this.DataSizeMenuItem,
-            this.BigEndianMenuItem,
-            this.toolStripSeparator4,
-            this.TurboWhileBottingMenuItem});
-            this.OptionsSubMenu.Name = "OptionsSubMenu";
-            this.OptionsSubMenu.Size = new System.Drawing.Size(61, 20);
-            this.OptionsSubMenu.Text = "&Options";
-            this.OptionsSubMenu.DropDownOpened += new System.EventHandler(this.OptionsSubMenu_DropDownOpened);
-            // 
-            // MemoryDomainsMenuItem
-            // 
-            this.MemoryDomainsMenuItem.DropDownItems.AddRange(new System.Windows.Forms.ToolStripItem[] {
-            this.toolStripSeparator3});
-            this.MemoryDomainsMenuItem.Name = "MemoryDomainsMenuItem";
-            this.MemoryDomainsMenuItem.Size = new System.Drawing.Size(181, 22);
-            this.MemoryDomainsMenuItem.Text = "Memory Domains";
-            this.MemoryDomainsMenuItem.DropDownOpened += new System.EventHandler(this.MemoryDomainsMenuItem_DropDownOpened);
-            // 
-            // toolStripSeparator3
-            // 
-            this.toolStripSeparator3.Name = "toolStripSeparator3";
-            this.toolStripSeparator3.Size = new System.Drawing.Size(57, 6);
-            // 
-            // DataSizeMenuItem
-            // 
-            this.DataSizeMenuItem.DropDownItems.AddRange(new System.Windows.Forms.ToolStripItem[] {
-            this._1ByteMenuItem,
-            this._2ByteMenuItem,
-            this._4ByteMenuItem});
-            this.DataSizeMenuItem.Name = "DataSizeMenuItem";
-            this.DataSizeMenuItem.Size = new System.Drawing.Size(181, 22);
-            this.DataSizeMenuItem.Text = "Data Size";
-            this.DataSizeMenuItem.DropDownOpened += new System.EventHandler(this.DataSizeMenuItem_DropDownOpened);
-            // 
-            // _1ByteMenuItem
-            // 
-            this._1ByteMenuItem.Name = "_1ByteMenuItem";
-            this._1ByteMenuItem.Size = new System.Drawing.Size(111, 22);
-            this._1ByteMenuItem.Text = "1 Byte";
-            this._1ByteMenuItem.Click += new System.EventHandler(this._1ByteMenuItem_Click);
-            // 
-            // _2ByteMenuItem
-            // 
-            this._2ByteMenuItem.Name = "_2ByteMenuItem";
-            this._2ByteMenuItem.Size = new System.Drawing.Size(111, 22);
-            this._2ByteMenuItem.Text = "2 Bytes";
-            this._2ByteMenuItem.Click += new System.EventHandler(this._2ByteMenuItem_Click);
-            // 
-            // _4ByteMenuItem
-            // 
-            this._4ByteMenuItem.Name = "_4ByteMenuItem";
-            this._4ByteMenuItem.Size = new System.Drawing.Size(111, 22);
-            this._4ByteMenuItem.Text = "4 Bytes";
-            this._4ByteMenuItem.Click += new System.EventHandler(this._4ByteMenuItem_Click);
-            // 
-            // BigEndianMenuItem
-            // 
-            this.BigEndianMenuItem.Name = "BigEndianMenuItem";
-            this.BigEndianMenuItem.Size = new System.Drawing.Size(181, 22);
-            this.BigEndianMenuItem.Text = "Big Endian";
-            this.BigEndianMenuItem.Click += new System.EventHandler(this.BigEndianMenuItem_Click);
-            // 
-            // toolStripSeparator4
-            // 
-            this.toolStripSeparator4.Name = "toolStripSeparator4";
-            this.toolStripSeparator4.Size = new System.Drawing.Size(178, 6);
-            // 
-            // TurboWhileBottingMenuItem
-            // 
-            this.TurboWhileBottingMenuItem.Name = "TurboWhileBottingMenuItem";
-            this.TurboWhileBottingMenuItem.Size = new System.Drawing.Size(181, 22);
-            this.TurboWhileBottingMenuItem.Text = "Turbo While Botting";
-            this.TurboWhileBottingMenuItem.Click += new System.EventHandler(this.TurboWhileBottingMenuItem_Click);
-            // 
-            // RunBtn
-            // 
-            this.RunBtn.Image = global::BizHawk.Client.EmuHawk.Properties.Resources.Play;
-            this.RunBtn.ImageAlign = System.Drawing.ContentAlignment.MiddleLeft;
-            this.RunBtn.Location = new System.Drawing.Point(6, 56);
-            this.RunBtn.Name = "RunBtn";
-            this.RunBtn.Size = new System.Drawing.Size(75, 23);
-            this.RunBtn.TabIndex = 2001;
-            this.RunBtn.Text = "&Run";
-            this.RunBtn.UseVisualStyleBackColor = true;
-            this.RunBtn.Click += new System.EventHandler(this.RunBtn_Click);
-            // 
-            // BotStatusStrip
-            // 
-            this.BotStatusStrip.Items.AddRange(new System.Windows.Forms.ToolStripItem[] {
-            this.BotStatusButton,
-            this.MessageLabel});
-            this.BotStatusStrip.Location = new System.Drawing.Point(0, 565);
-            this.BotStatusStrip.Name = "BotStatusStrip";
-            this.BotStatusStrip.Size = new System.Drawing.Size(687, 22);
-            this.BotStatusStrip.TabIndex = 2;
-            this.BotStatusStrip.Text = "statusStrip1";
-            // 
-            // BotStatusButton
-            // 
-            this.BotStatusButton.DisplayStyle = System.Windows.Forms.ToolStripItemDisplayStyle.Image;
-            this.BotStatusButton.Image = ((System.Drawing.Image)(resources.GetObject("BotStatusButton.Image")));
-            this.BotStatusButton.ImageTransparentColor = System.Drawing.Color.Magenta;
-            this.BotStatusButton.Name = "BotStatusButton";
-            this.BotStatusButton.RightToLeftAutoMirrorImage = true;
-            this.BotStatusButton.Size = new System.Drawing.Size(16, 17);
-            this.BotStatusButton.Text = " ";
-            this.BotStatusButton.ToolTipText = " ";
-            // 
-            // MessageLabel
-            // 
-            this.MessageLabel.Name = "MessageLabel";
-            this.MessageLabel.Size = new System.Drawing.Size(109, 17);
-            this.MessageLabel.Text = "                                  ";
-            // 
-            // ControlsBox
-            // 
-            this.ControlsBox.Anchor = ((System.Windows.Forms.AnchorStyles)((((System.Windows.Forms.AnchorStyles.Top | System.Windows.Forms.AnchorStyles.Bottom) 
-            | System.Windows.Forms.AnchorStyles.Left) 
-            | System.Windows.Forms.AnchorStyles.Right)));
-            this.ControlsBox.Controls.Add(this.ControlProbabilityPanel);
-            this.ControlsBox.Location = new System.Drawing.Point(12, 183);
-            this.ControlsBox.Name = "ControlsBox";
-            this.ControlsBox.Size = new System.Drawing.Size(422, 369);
-            this.ControlsBox.TabIndex = 3;
-            this.ControlsBox.TabStop = false;
-            this.ControlsBox.Text = "Controls";
-            // 
-            // ControlProbabilityPanel
-            // 
-            this.ControlProbabilityPanel.Anchor = ((System.Windows.Forms.AnchorStyles)((((System.Windows.Forms.AnchorStyles.Top | System.Windows.Forms.AnchorStyles.Bottom) 
-            | System.Windows.Forms.AnchorStyles.Left) 
-            | System.Windows.Forms.AnchorStyles.Right)));
-            this.ControlProbabilityPanel.AutoScroll = true;
-            this.ControlProbabilityPanel.Location = new System.Drawing.Point(6, 19);
-            this.ControlProbabilityPanel.Name = "ControlProbabilityPanel";
-            this.ControlProbabilityPanel.Size = new System.Drawing.Size(410, 350);
-            this.ControlProbabilityPanel.TabIndex = 0;
-            // 
-            // BestGroupBox
-            // 
-            this.BestGroupBox.Anchor = ((System.Windows.Forms.AnchorStyles)(((System.Windows.Forms.AnchorStyles.Top | System.Windows.Forms.AnchorStyles.Bottom) 
-            | System.Windows.Forms.AnchorStyles.Right)));
-            this.BestGroupBox.Controls.Add(this.btnCopyBestInput);
-            this.BestGroupBox.Controls.Add(this.PlayBestButton);
-            this.BestGroupBox.Controls.Add(this.ClearBestButton);
-            this.BestGroupBox.Controls.Add(this.BestAttemptNumberLabel);
-            this.BestGroupBox.Controls.Add(this.label17);
-            this.BestGroupBox.Controls.Add(this.panel1);
-            this.BestGroupBox.Controls.Add(this.BestTieBreak3Box);
-            this.BestGroupBox.Controls.Add(this.BestTieBreak2Box);
-            this.BestGroupBox.Controls.Add(this.BestTieBreak1Box);
-            this.BestGroupBox.Controls.Add(this.BestMaximizeBox);
-            this.BestGroupBox.Controls.Add(this.label16);
-            this.BestGroupBox.Controls.Add(this.label15);
-            this.BestGroupBox.Controls.Add(this.label14);
-            this.BestGroupBox.Controls.Add(this.label13);
-            this.BestGroupBox.Location = new System.Drawing.Point(441, 183);
-            this.BestGroupBox.Name = "BestGroupBox";
-            this.BestGroupBox.Size = new System.Drawing.Size(230, 369);
-            this.BestGroupBox.TabIndex = 4;
-            this.BestGroupBox.TabStop = false;
-            this.BestGroupBox.Text = "Best";
-            // 
-            // btnCopyBestInput
-            // 
-            this.btnCopyBestInput.Image = global::BizHawk.Client.EmuHawk.Properties.Resources.search;
-            this.btnCopyBestInput.ImageAlign = System.Drawing.ContentAlignment.MiddleLeft;
-            this.btnCopyBestInput.Location = new System.Drawing.Point(11, 99);
-            this.btnCopyBestInput.Name = "btnCopyBestInput";
-            this.btnCopyBestInput.Size = new System.Drawing.Size(76, 23);
-            this.btnCopyBestInput.TabIndex = 2005;
-            this.btnCopyBestInput.Text = "&Copy";
-            this.toolTip1.SetToolTip(this.btnCopyBestInput, "Copy to Clipboard.  Then possible to paste to text file or directly into TasStudi" +
-        "o.");
-            this.btnCopyBestInput.UseVisualStyleBackColor = true;
-            this.btnCopyBestInput.Click += new System.EventHandler(this.btnCopyBestInput_Click);
-            // 
-            // PlayBestButton
-            // 
-            this.PlayBestButton.Enabled = false;
-            this.PlayBestButton.Image = global::BizHawk.Client.EmuHawk.Properties.Resources.Play;
-            this.PlayBestButton.ImageAlign = System.Drawing.ContentAlignment.MiddleLeft;
-            this.PlayBestButton.Location = new System.Drawing.Point(12, 46);
-            this.PlayBestButton.Name = "PlayBestButton";
-            this.PlayBestButton.Size = new System.Drawing.Size(75, 23);
-            this.PlayBestButton.TabIndex = 2004;
-            this.PlayBestButton.Text = "&Play";
-            this.PlayBestButton.UseVisualStyleBackColor = true;
-            this.PlayBestButton.Click += new System.EventHandler(this.PlayBestButton_Click);
-            // 
-            // ClearBestButton
-            // 
-            this.ClearBestButton.Enabled = false;
-            this.ClearBestButton.Image = global::BizHawk.Client.EmuHawk.Properties.Resources.Close;
-            this.ClearBestButton.ImageAlign = System.Drawing.ContentAlignment.MiddleLeft;
-            this.ClearBestButton.Location = new System.Drawing.Point(12, 70);
-            this.ClearBestButton.Name = "ClearBestButton";
-            this.ClearBestButton.Size = new System.Drawing.Size(75, 23);
-            this.ClearBestButton.TabIndex = 2003;
-            this.ClearBestButton.Text = "&Clear";
-            this.ClearBestButton.UseVisualStyleBackColor = true;
-            this.ClearBestButton.Click += new System.EventHandler(this.ClearBestButton_Click);
-            // 
-            // BestAttemptNumberLabel
-            // 
-            this.BestAttemptNumberLabel.AutoSize = true;
-            this.BestAttemptNumberLabel.Location = new System.Drawing.Point(59, 20);
-            this.BestAttemptNumberLabel.Name = "BestAttemptNumberLabel";
-            this.BestAttemptNumberLabel.Size = new System.Drawing.Size(13, 13);
-            this.BestAttemptNumberLabel.TabIndex = 23;
-            this.BestAttemptNumberLabel.Text = "0";
-            // 
-            // label17
-            // 
-            this.label17.AutoSize = true;
-            this.label17.Location = new System.Drawing.Point(17, 20);
-            this.label17.Name = "label17";
-            this.label17.Size = new System.Drawing.Size(46, 13);
-            this.label17.TabIndex = 22;
-            this.label17.Text = "Attempt:";
-            // 
-            // panel1
-            // 
-            this.panel1.Anchor = ((System.Windows.Forms.AnchorStyles)((((System.Windows.Forms.AnchorStyles.Top | System.Windows.Forms.AnchorStyles.Bottom) 
-            | System.Windows.Forms.AnchorStyles.Left) 
-            | System.Windows.Forms.AnchorStyles.Right)));
-            this.panel1.AutoScroll = true;
-            this.panel1.BorderStyle = System.Windows.Forms.BorderStyle.Fixed3D;
-            this.panel1.Controls.Add(this.BestAttemptLogLabel);
-            this.panel1.Font = new System.Drawing.Font("Courier New", 8.25F, System.Drawing.FontStyle.Regular, System.Drawing.GraphicsUnit.Point, ((byte)(0)));
-            this.panel1.Location = new System.Drawing.Point(12, 128);
-            this.panel1.Name = "panel1";
-            this.panel1.Size = new System.Drawing.Size(212, 235);
-            this.panel1.TabIndex = 21;
-            // 
-            // BestAttemptLogLabel
-            // 
-            this.BestAttemptLogLabel.AutoSize = true;
-            this.BestAttemptLogLabel.Location = new System.Drawing.Point(8, 8);
-            this.BestAttemptLogLabel.Name = "BestAttemptLogLabel";
-            this.BestAttemptLogLabel.Size = new System.Drawing.Size(294, 14);
-            this.BestAttemptLogLabel.TabIndex = 0;
-            this.BestAttemptLogLabel.Text = "                                         ";
-            // 
-            // BestTieBreak3Box
-            // 
-            this.BestTieBreak3Box.Anchor = ((System.Windows.Forms.AnchorStyles)((System.Windows.Forms.AnchorStyles.Top | System.Windows.Forms.AnchorStyles.Right)));
-            this.BestTieBreak3Box.Location = new System.Drawing.Point(163, 73);
-            this.BestTieBreak3Box.Name = "BestTieBreak3Box";
-            this.BestTieBreak3Box.ReadOnly = true;
-            this.BestTieBreak3Box.Size = new System.Drawing.Size(58, 20);
-            this.BestTieBreak3Box.TabIndex = 20;
-            this.BestTieBreak3Box.TabStop = false;
-            // 
-            // BestTieBreak2Box
-            // 
-            this.BestTieBreak2Box.Anchor = ((System.Windows.Forms.AnchorStyles)((System.Windows.Forms.AnchorStyles.Top | System.Windows.Forms.AnchorStyles.Right)));
-            this.BestTieBreak2Box.Location = new System.Drawing.Point(163, 53);
-            this.BestTieBreak2Box.Name = "BestTieBreak2Box";
-            this.BestTieBreak2Box.ReadOnly = true;
-            this.BestTieBreak2Box.Size = new System.Drawing.Size(58, 20);
-            this.BestTieBreak2Box.TabIndex = 19;
-            this.BestTieBreak2Box.TabStop = false;
-            // 
-            // BestTieBreak1Box
-            // 
-            this.BestTieBreak1Box.Anchor = ((System.Windows.Forms.AnchorStyles)((System.Windows.Forms.AnchorStyles.Top | System.Windows.Forms.AnchorStyles.Right)));
-            this.BestTieBreak1Box.Location = new System.Drawing.Point(163, 33);
-            this.BestTieBreak1Box.Name = "BestTieBreak1Box";
-            this.BestTieBreak1Box.ReadOnly = true;
-            this.BestTieBreak1Box.Size = new System.Drawing.Size(58, 20);
-            this.BestTieBreak1Box.TabIndex = 18;
-            this.BestTieBreak1Box.TabStop = false;
-            // 
-            // BestMaximizeBox
-            // 
-            this.BestMaximizeBox.Anchor = ((System.Windows.Forms.AnchorStyles)((System.Windows.Forms.AnchorStyles.Top | System.Windows.Forms.AnchorStyles.Right)));
-            this.BestMaximizeBox.Location = new System.Drawing.Point(163, 13);
-            this.BestMaximizeBox.Name = "BestMaximizeBox";
-            this.BestMaximizeBox.ReadOnly = true;
-            this.BestMaximizeBox.Size = new System.Drawing.Size(58, 20);
-            this.BestMaximizeBox.TabIndex = 17;
-            this.BestMaximizeBox.TabStop = false;
-            // 
-            // label16
-            // 
-            this.label16.Anchor = ((System.Windows.Forms.AnchorStyles)((System.Windows.Forms.AnchorStyles.Top | System.Windows.Forms.AnchorStyles.Right)));
-            this.label16.AutoSize = true;
-            this.label16.Location = new System.Drawing.Point(96, 76);
-            this.label16.Name = "label16";
-            this.label16.Size = new System.Drawing.Size(61, 13);
-            this.label16.TabIndex = 16;
-            this.label16.Text = "Tiebreak 3:";
-            // 
-            // label15
-            // 
-            this.label15.Anchor = ((System.Windows.Forms.AnchorStyles)((System.Windows.Forms.AnchorStyles.Top | System.Windows.Forms.AnchorStyles.Right)));
-            this.label15.AutoSize = true;
-            this.label15.Location = new System.Drawing.Point(96, 56);
-            this.label15.Name = "label15";
-            this.label15.Size = new System.Drawing.Size(61, 13);
-            this.label15.TabIndex = 15;
-            this.label15.Text = "Tiebreak 2:";
-            // 
-            // label14
-            // 
-            this.label14.Anchor = ((System.Windows.Forms.AnchorStyles)((System.Windows.Forms.AnchorStyles.Top | System.Windows.Forms.AnchorStyles.Right)));
-            this.label14.AutoSize = true;
-            this.label14.Location = new System.Drawing.Point(96, 36);
-            this.label14.Name = "label14";
-            this.label14.Size = new System.Drawing.Size(61, 13);
-            this.label14.TabIndex = 6;
-            this.label14.Text = "Tiebreak 1:";
-            // 
-            // label13
-            // 
-            this.label13.Anchor = ((System.Windows.Forms.AnchorStyles)((System.Windows.Forms.AnchorStyles.Top | System.Windows.Forms.AnchorStyles.Right)));
-            this.label13.AutoSize = true;
-            this.label13.Location = new System.Drawing.Point(94, 16);
-            this.label13.Name = "label13";
-            this.label13.Size = new System.Drawing.Size(63, 13);
-            this.label13.TabIndex = 0;
-            this.label13.Text = "Main Value:";
-            // 
-            // label1
-            // 
-            this.label1.AutoSize = true;
-            this.label1.Location = new System.Drawing.Point(3, 2);
-            this.label1.Name = "label1";
-            this.label1.Size = new System.Drawing.Size(51, 13);
-            this.label1.TabIndex = 5;
-            this.label1.Text = "Attempts:";
-            // 
-            // label2
-            // 
-            this.label2.AutoSize = true;
-            this.label2.Location = new System.Drawing.Point(10, 17);
-            this.label2.Name = "label2";
-            this.label2.Size = new System.Drawing.Size(44, 13);
-            this.label2.TabIndex = 6;
-            this.label2.Text = "Frames:";
-            // 
-            // AttemptsLabel
-            // 
-            this.AttemptsLabel.AutoSize = true;
-            this.AttemptsLabel.Location = new System.Drawing.Point(61, 2);
-            this.AttemptsLabel.Name = "AttemptsLabel";
-            this.AttemptsLabel.Size = new System.Drawing.Size(13, 13);
-            this.AttemptsLabel.TabIndex = 7;
-            this.AttemptsLabel.Text = "0";
-            // 
-            // FramesLabel
-            // 
-            this.FramesLabel.AutoSize = true;
-            this.FramesLabel.Location = new System.Drawing.Point(61, 17);
-            this.FramesLabel.Name = "FramesLabel";
-            this.FramesLabel.Size = new System.Drawing.Size(13, 13);
-            this.FramesLabel.TabIndex = 8;
-            this.FramesLabel.Text = "0";
-            // 
-            // GoalGroupBox
-            // 
-            this.GoalGroupBox.Anchor = ((System.Windows.Forms.AnchorStyles)(((System.Windows.Forms.AnchorStyles.Top | System.Windows.Forms.AnchorStyles.Left) 
-            | System.Windows.Forms.AnchorStyles.Right)));
-            this.GoalGroupBox.Controls.Add(this.label4);
-            this.GoalGroupBox.Controls.Add(this.FrameLengthNumeric);
-            this.GoalGroupBox.Controls.Add(this.label3);
-            this.GoalGroupBox.Controls.Add(this.panel3);
-            this.GoalGroupBox.Controls.Add(this.panel4);
-            this.GoalGroupBox.Controls.Add(this.panel5);
-            this.GoalGroupBox.Controls.Add(this.panel6);
-            this.GoalGroupBox.Location = new System.Drawing.Point(12, 27);
-            this.GoalGroupBox.Name = "GoalGroupBox";
-            this.GoalGroupBox.Size = new System.Drawing.Size(422, 150);
-            this.GoalGroupBox.TabIndex = 9;
-            this.GoalGroupBox.TabStop = false;
-            this.GoalGroupBox.Text = " ";
-            // 
-            // label4
-            // 
-            this.label4.AutoSize = true;
-            this.label4.Location = new System.Drawing.Point(113, 29);
-            this.label4.Name = "label4";
-            this.label4.Size = new System.Drawing.Size(38, 13);
-            this.label4.TabIndex = 2;
-            this.label4.Text = "frames";
-            // 
-            // FrameLengthNumeric
-            // 
-            this.FrameLengthNumeric.Location = new System.Drawing.Point(60, 25);
-            this.FrameLengthNumeric.Maximum = new decimal(new int[] {
-            999,
-            0,
-            0,
-            0});
-            this.FrameLengthNumeric.Name = "FrameLengthNumeric";
-            this.FrameLengthNumeric.Size = new System.Drawing.Size(46, 20);
-            this.FrameLengthNumeric.TabIndex = 1000;
-            this.FrameLengthNumeric.Value = new decimal(new int[] {
-            100,
-            0,
-            0,
-            0});
-            this.FrameLengthNumeric.ValueChanged += new System.EventHandler(this.FrameLengthNumeric_ValueChanged);
-            // 
-            // label3
-            // 
-            this.label3.AutoSize = true;
-            this.label3.Location = new System.Drawing.Point(7, 29);
-            this.label3.Name = "label3";
-            this.label3.Size = new System.Drawing.Size(50, 13);
-            this.label3.TabIndex = 0;
-            this.label3.Text = "End after";
-            // 
-            // panel3
-            // 
-            this.panel3.Controls.Add(this.MainValueNumeric);
-            this.panel3.Controls.Add(this.MainValueRadio);
-            this.panel3.Controls.Add(this.MainBestRadio);
-            this.panel3.Controls.Add(this.MainOperator);
-            this.panel3.Controls.Add(this.label9);
-            this.panel3.Controls.Add(this.MaximizeAddressBox);
-            this.panel3.Controls.Add(this.maximizeLabeltext);
-            this.panel3.Location = new System.Drawing.Point(9, 51);
-            this.panel3.Name = "panel3";
-            this.panel3.Size = new System.Drawing.Size(407, 26);
-            this.panel3.TabIndex = 0;
-            // 
-            // MainValueNumeric
-            // 
-            this.MainValueNumeric.Enabled = false;
-            this.MainValueNumeric.Location = new System.Drawing.Point(336, 4);
-            this.MainValueNumeric.Maximum = new decimal(new int[] {
-            100000,
-            0,
-            0,
-            0});
-            this.MainValueNumeric.Minimum = new decimal(new int[] {
-            100000,
-            0,
-            0,
-            -2147483648});
-            this.MainValueNumeric.Name = "MainValueNumeric";
-            this.MainValueNumeric.Size = new System.Drawing.Size(61, 20);
-            this.MainValueNumeric.TabIndex = 1013;
-            this.MainValueNumeric.ValueChanged += new System.EventHandler(this.MainValueNumeric_ValueChanged);
-            // 
-            // MainValueRadio
-            // 
-            this.MainValueRadio.AutoSize = true;
-            this.MainValueRadio.Location = new System.Drawing.Point(281, 6);
-            this.MainValueRadio.Name = "MainValueRadio";
-            this.MainValueRadio.Size = new System.Drawing.Size(52, 17);
-            this.MainValueRadio.TabIndex = 1012;
-            this.MainValueRadio.Text = "Value";
-            this.MainValueRadio.UseVisualStyleBackColor = true;
-            this.MainValueRadio.CheckedChanged += new System.EventHandler(this.MainValueRadio_CheckedChanged);
-            // 
-            // MainBestRadio
-            // 
-            this.MainBestRadio.AutoSize = true;
-            this.MainBestRadio.Checked = true;
-            this.MainBestRadio.Location = new System.Drawing.Point(235, 6);
-            this.MainBestRadio.Name = "MainBestRadio";
-            this.MainBestRadio.Size = new System.Drawing.Size(46, 17);
-            this.MainBestRadio.TabIndex = 1011;
-            this.MainBestRadio.TabStop = true;
-            this.MainBestRadio.Text = "Best";
-            this.MainBestRadio.UseVisualStyleBackColor = true;
-            this.MainBestRadio.CheckedChanged += new System.EventHandler(this.MainBestRadio_CheckedChanged);
-            // 
-            // MainOperator
-            // 
-            this.MainOperator.DropDownStyle = System.Windows.Forms.ComboBoxStyle.DropDownList;
-            this.MainOperator.FormattingEnabled = true;
-            this.MainOperator.Items.AddRange(new object[] {
-            ">",
-            ">=",
-            "=",
-            "<=",
-            "<"});
-            this.MainOperator.Location = new System.Drawing.Point(187, 3);
-            this.MainOperator.Name = "MainOperator";
-            this.MainOperator.Size = new System.Drawing.Size(40, 21);
-            this.MainOperator.TabIndex = 1010;
-            // 
-            // label9
-            // 
-            this.label9.AutoSize = true;
-            this.label9.Location = new System.Drawing.Point(67, 7);
-            this.label9.Name = "label9";
-            this.label9.Size = new System.Drawing.Size(59, 13);
-            this.label9.TabIndex = 1008;
-            this.label9.Text = "Address 0x";
-            // 
-            // MaximizeAddressBox
-            // 
-            this.MaximizeAddressBox.Anchor = ((System.Windows.Forms.AnchorStyles)(((System.Windows.Forms.AnchorStyles.Top | System.Windows.Forms.AnchorStyles.Left) 
-            | System.Windows.Forms.AnchorStyles.Right)));
-            this.MaximizeAddressBox.CharacterCasing = System.Windows.Forms.CharacterCasing.Upper;
-            this.MaximizeAddressBox.Location = new System.Drawing.Point(133, 4);
-            this.MaximizeAddressBox.Name = "MaximizeAddressBox";
-            this.MaximizeAddressBox.Nullable = true;
-            this.MaximizeAddressBox.Size = new System.Drawing.Size(47, 20);
-            this.MaximizeAddressBox.TabIndex = 1009;
-            // 
-            // maximizeLabeltext
-            // 
-            this.maximizeLabeltext.AutoSize = true;
-            this.maximizeLabeltext.Location = new System.Drawing.Point(1, 7);
-            this.maximizeLabeltext.Name = "maximizeLabeltext";
-            this.maximizeLabeltext.Size = new System.Drawing.Size(63, 13);
-            this.maximizeLabeltext.TabIndex = 1007;
-            this.maximizeLabeltext.Text = "Main Value:";
-            // 
-            // panel4
-            // 
-            this.panel4.Controls.Add(this.TieBreak1Numeric);
-            this.panel4.Controls.Add(this.TieBreak1ValueRadio);
-            this.panel4.Controls.Add(this.Tiebreak1Operator);
-            this.panel4.Controls.Add(this.TieBreak1BestRadio);
-            this.panel4.Controls.Add(this.label5);
-            this.panel4.Controls.Add(this.TieBreaker1Box);
-            this.panel4.Controls.Add(this.label10);
-            this.panel4.Location = new System.Drawing.Point(9, 74);
-            this.panel4.Name = "panel4";
-            this.panel4.Size = new System.Drawing.Size(407, 26);
-            this.panel4.TabIndex = 1;
-            // 
-            // TieBreak1Numeric
-            // 
-            this.TieBreak1Numeric.Enabled = false;
-            this.TieBreak1Numeric.Location = new System.Drawing.Point(336, 4);
-            this.TieBreak1Numeric.Maximum = new decimal(new int[] {
-            100000,
-            0,
-            0,
-            0});
-            this.TieBreak1Numeric.Minimum = new decimal(new int[] {
-            100000,
-            0,
-            0,
-            -2147483648});
-            this.TieBreak1Numeric.Name = "TieBreak1Numeric";
-            this.TieBreak1Numeric.Size = new System.Drawing.Size(61, 20);
-            this.TieBreak1Numeric.TabIndex = 1013;
-            this.TieBreak1Numeric.ValueChanged += new System.EventHandler(this.TieBreak1Numeric_ValueChanged);
-            // 
-            // TieBreak1ValueRadio
-            // 
-            this.TieBreak1ValueRadio.AutoSize = true;
-            this.TieBreak1ValueRadio.Location = new System.Drawing.Point(281, 6);
-            this.TieBreak1ValueRadio.Name = "TieBreak1ValueRadio";
-            this.TieBreak1ValueRadio.Size = new System.Drawing.Size(52, 17);
-            this.TieBreak1ValueRadio.TabIndex = 1012;
-            this.TieBreak1ValueRadio.Text = "Value";
-            this.TieBreak1ValueRadio.UseVisualStyleBackColor = true;
-            this.TieBreak1ValueRadio.CheckedChanged += new System.EventHandler(this.TieBreak1ValueRadio_CheckedChanged);
-            // 
-            // Tiebreak1Operator
-            // 
-            this.Tiebreak1Operator.DropDownStyle = System.Windows.Forms.ComboBoxStyle.DropDownList;
-            this.Tiebreak1Operator.FormattingEnabled = true;
-            this.Tiebreak1Operator.Items.AddRange(new object[] {
-            ">",
-            ">=",
-            "=",
-            "<=",
-            "<"});
-            this.Tiebreak1Operator.Location = new System.Drawing.Point(187, 3);
-            this.Tiebreak1Operator.Name = "Tiebreak1Operator";
-            this.Tiebreak1Operator.Size = new System.Drawing.Size(40, 21);
-            this.Tiebreak1Operator.TabIndex = 1007;
-            // 
-            // TieBreak1BestRadio
-            // 
-            this.TieBreak1BestRadio.AutoSize = true;
-            this.TieBreak1BestRadio.Checked = true;
-            this.TieBreak1BestRadio.Location = new System.Drawing.Point(235, 6);
-            this.TieBreak1BestRadio.Name = "TieBreak1BestRadio";
-            this.TieBreak1BestRadio.Size = new System.Drawing.Size(46, 17);
-            this.TieBreak1BestRadio.TabIndex = 1011;
-            this.TieBreak1BestRadio.TabStop = true;
-            this.TieBreak1BestRadio.Text = "Best";
-            this.TieBreak1BestRadio.UseVisualStyleBackColor = true;
-            this.TieBreak1BestRadio.CheckedChanged += new System.EventHandler(this.Tiebreak1BestRadio_CheckedChanged);
-            // 
-            // label5
-            // 
-            this.label5.AutoSize = true;
-            this.label5.Location = new System.Drawing.Point(1, 7);
-            this.label5.Name = "label5";
-            this.label5.Size = new System.Drawing.Size(61, 13);
-            this.label5.TabIndex = 5;
-            this.label5.Text = "Tiebreak 1:";
-            // 
-            // TieBreaker1Box
-            // 
-            this.TieBreaker1Box.Anchor = ((System.Windows.Forms.AnchorStyles)(((System.Windows.Forms.AnchorStyles.Top | System.Windows.Forms.AnchorStyles.Left) 
-            | System.Windows.Forms.AnchorStyles.Right)));
-            this.TieBreaker1Box.CharacterCasing = System.Windows.Forms.CharacterCasing.Upper;
-            this.TieBreaker1Box.Location = new System.Drawing.Point(133, 4);
-            this.TieBreaker1Box.Name = "TieBreaker1Box";
-            this.TieBreaker1Box.Nullable = true;
-            this.TieBreaker1Box.Size = new System.Drawing.Size(47, 20);
-            this.TieBreaker1Box.TabIndex = 1002;
-            // 
-            // label10
-            // 
-            this.label10.AutoSize = true;
-            this.label10.Location = new System.Drawing.Point(67, 7);
-            this.label10.Name = "label10";
-            this.label10.Size = new System.Drawing.Size(59, 13);
-            this.label10.TabIndex = 12;
-            this.label10.Text = "Address 0x";
-            // 
-            // panel5
-            // 
-            this.panel5.Controls.Add(this.TieBreak2Numeric);
-            this.panel5.Controls.Add(this.Tiebreak2Operator);
-            this.panel5.Controls.Add(this.TieBreak2ValueRadio);
-            this.panel5.Controls.Add(this.TieBreak2BestRadio);
-            this.panel5.Controls.Add(this.label11);
-            this.panel5.Controls.Add(this.label6);
-            this.panel5.Controls.Add(this.TieBreaker2Box);
-            this.panel5.Location = new System.Drawing.Point(9, 97);
-            this.panel5.Name = "panel5";
-            this.panel5.Size = new System.Drawing.Size(407, 26);
-            this.panel5.TabIndex = 2;
-            // 
-            // TieBreak2Numeric
-            // 
-            this.TieBreak2Numeric.Enabled = false;
-            this.TieBreak2Numeric.Location = new System.Drawing.Point(336, 4);
-            this.TieBreak2Numeric.Maximum = new decimal(new int[] {
-            100000,
-            0,
-            0,
-            0});
-            this.TieBreak2Numeric.Minimum = new decimal(new int[] {
-            100000,
-            0,
-            0,
-            -2147483648});
-            this.TieBreak2Numeric.Name = "TieBreak2Numeric";
-            this.TieBreak2Numeric.Size = new System.Drawing.Size(61, 20);
-            this.TieBreak2Numeric.TabIndex = 1013;
-            this.TieBreak2Numeric.ValueChanged += new System.EventHandler(this.TieBreak2Numeric_ValueChanged);
-            // 
-            // Tiebreak2Operator
-            // 
-            this.Tiebreak2Operator.DropDownStyle = System.Windows.Forms.ComboBoxStyle.DropDownList;
-            this.Tiebreak2Operator.FormattingEnabled = true;
-            this.Tiebreak2Operator.Items.AddRange(new object[] {
-            ">",
-            ">=",
-            "=",
-            "<=",
-            "<"});
-            this.Tiebreak2Operator.Location = new System.Drawing.Point(187, 3);
-            this.Tiebreak2Operator.Name = "Tiebreak2Operator";
-            this.Tiebreak2Operator.Size = new System.Drawing.Size(40, 21);
-            this.Tiebreak2Operator.TabIndex = 1008;
-            // 
-            // TieBreak2ValueRadio
-            // 
-            this.TieBreak2ValueRadio.AutoSize = true;
-            this.TieBreak2ValueRadio.Location = new System.Drawing.Point(281, 6);
-            this.TieBreak2ValueRadio.Name = "TieBreak2ValueRadio";
-            this.TieBreak2ValueRadio.Size = new System.Drawing.Size(52, 17);
-            this.TieBreak2ValueRadio.TabIndex = 1012;
-            this.TieBreak2ValueRadio.Text = "Value";
-            this.TieBreak2ValueRadio.UseVisualStyleBackColor = true;
-            this.TieBreak2ValueRadio.CheckedChanged += new System.EventHandler(this.TieBreak2ValueRadio_CheckedChanged);
-            // 
-            // TieBreak2BestRadio
-            // 
-            this.TieBreak2BestRadio.AutoSize = true;
-            this.TieBreak2BestRadio.Checked = true;
-            this.TieBreak2BestRadio.Location = new System.Drawing.Point(235, 6);
-            this.TieBreak2BestRadio.Name = "TieBreak2BestRadio";
-            this.TieBreak2BestRadio.Size = new System.Drawing.Size(46, 17);
-            this.TieBreak2BestRadio.TabIndex = 1011;
-            this.TieBreak2BestRadio.TabStop = true;
-            this.TieBreak2BestRadio.Text = "Best";
-            this.TieBreak2BestRadio.UseVisualStyleBackColor = true;
-            this.TieBreak2BestRadio.CheckedChanged += new System.EventHandler(this.Tiebreak2BestRadio_CheckedChanged);
-            // 
-            // label11
-            // 
-            this.label11.AutoSize = true;
-            this.label11.Location = new System.Drawing.Point(67, 7);
-            this.label11.Name = "label11";
-            this.label11.Size = new System.Drawing.Size(59, 13);
-            this.label11.TabIndex = 13;
-            this.label11.Text = "Address 0x";
-            // 
-            // label6
-            // 
-            this.label6.AutoSize = true;
-            this.label6.Location = new System.Drawing.Point(1, 7);
-            this.label6.Name = "label6";
-            this.label6.Size = new System.Drawing.Size(61, 13);
-            this.label6.TabIndex = 9;
-            this.label6.Text = "Tiebreak 2:";
-            // 
-            // TieBreaker2Box
-            // 
-            this.TieBreaker2Box.Anchor = ((System.Windows.Forms.AnchorStyles)(((System.Windows.Forms.AnchorStyles.Top | System.Windows.Forms.AnchorStyles.Left) 
-            | System.Windows.Forms.AnchorStyles.Right)));
-            this.TieBreaker2Box.CharacterCasing = System.Windows.Forms.CharacterCasing.Upper;
-            this.TieBreaker2Box.Location = new System.Drawing.Point(133, 4);
-            this.TieBreaker2Box.Name = "TieBreaker2Box";
-            this.TieBreaker2Box.Nullable = true;
-            this.TieBreaker2Box.Size = new System.Drawing.Size(47, 20);
-            this.TieBreaker2Box.TabIndex = 1003;
-            // 
-            // panel6
-            // 
-            this.panel6.Controls.Add(this.label12);
-            this.panel6.Controls.Add(this.label7);
-            this.panel6.Controls.Add(this.TieBreaker3Box);
-            this.panel6.Controls.Add(this.TieBreak3Numeric);
-            this.panel6.Controls.Add(this.TieBreak3ValueRadio);
-            this.panel6.Controls.Add(this.TieBreak3BestRadio);
-            this.panel6.Controls.Add(this.Tiebreak3Operator);
-            this.panel6.Location = new System.Drawing.Point(9, 120);
-            this.panel6.Name = "panel6";
-            this.panel6.Size = new System.Drawing.Size(407, 26);
-            this.panel6.TabIndex = 3;
-            // 
-            // label12
-            // 
-            this.label12.AutoSize = true;
-            this.label12.Location = new System.Drawing.Point(67, 7);
-            this.label12.Name = "label12";
-            this.label12.Size = new System.Drawing.Size(59, 13);
-            this.label12.TabIndex = 1015;
-            this.label12.Text = "Address 0x";
-            // 
-            // label7
-            // 
-            this.label7.AutoSize = true;
-            this.label7.Location = new System.Drawing.Point(1, 7);
-            this.label7.Name = "label7";
-            this.label7.Size = new System.Drawing.Size(61, 13);
-            this.label7.TabIndex = 1014;
-            this.label7.Text = "Tiebreak 3:";
-            // 
-            // TieBreaker3Box
-            // 
-            this.TieBreaker3Box.Anchor = ((System.Windows.Forms.AnchorStyles)(((System.Windows.Forms.AnchorStyles.Top | System.Windows.Forms.AnchorStyles.Left) 
-            | System.Windows.Forms.AnchorStyles.Right)));
-            this.TieBreaker3Box.CharacterCasing = System.Windows.Forms.CharacterCasing.Upper;
-            this.TieBreaker3Box.Location = new System.Drawing.Point(133, 4);
-            this.TieBreaker3Box.Name = "TieBreaker3Box";
-            this.TieBreaker3Box.Nullable = true;
-            this.TieBreaker3Box.Size = new System.Drawing.Size(47, 20);
-            this.TieBreaker3Box.TabIndex = 1016;
-            // 
-            // TieBreak3Numeric
-            // 
-            this.TieBreak3Numeric.Enabled = false;
-            this.TieBreak3Numeric.Location = new System.Drawing.Point(336, 4);
-            this.TieBreak3Numeric.Maximum = new decimal(new int[] {
-            100000,
-            0,
-            0,
-            0});
-            this.TieBreak3Numeric.Minimum = new decimal(new int[] {
-            100000,
-            0,
-            0,
-            -2147483648});
-            this.TieBreak3Numeric.Name = "TieBreak3Numeric";
-            this.TieBreak3Numeric.Size = new System.Drawing.Size(61, 20);
-            this.TieBreak3Numeric.TabIndex = 1013;
-            this.TieBreak3Numeric.ValueChanged += new System.EventHandler(this.TieBreak3Numeric_ValueChanged);
-            // 
-            // TieBreak3ValueRadio
-            // 
-            this.TieBreak3ValueRadio.AutoSize = true;
-            this.TieBreak3ValueRadio.Location = new System.Drawing.Point(281, 6);
-            this.TieBreak3ValueRadio.Name = "TieBreak3ValueRadio";
-            this.TieBreak3ValueRadio.Size = new System.Drawing.Size(52, 17);
-            this.TieBreak3ValueRadio.TabIndex = 1012;
-            this.TieBreak3ValueRadio.Text = "Value";
-            this.TieBreak3ValueRadio.UseVisualStyleBackColor = true;
-            this.TieBreak3ValueRadio.CheckedChanged += new System.EventHandler(this.TieBreak3ValueRadio_CheckedChanged);
-            // 
-            // TieBreak3BestRadio
-            // 
-            this.TieBreak3BestRadio.AutoSize = true;
-            this.TieBreak3BestRadio.Checked = true;
-            this.TieBreak3BestRadio.Location = new System.Drawing.Point(235, 6);
-            this.TieBreak3BestRadio.Name = "TieBreak3BestRadio";
-            this.TieBreak3BestRadio.Size = new System.Drawing.Size(46, 17);
-            this.TieBreak3BestRadio.TabIndex = 1011;
-            this.TieBreak3BestRadio.TabStop = true;
-            this.TieBreak3BestRadio.Text = "Best";
-            this.TieBreak3BestRadio.UseVisualStyleBackColor = true;
-            this.TieBreak3BestRadio.CheckedChanged += new System.EventHandler(this.Tiebreak3BestRadio_CheckedChanged);
-            // 
-            // Tiebreak3Operator
-            // 
-            this.Tiebreak3Operator.DropDownStyle = System.Windows.Forms.ComboBoxStyle.DropDownList;
-            this.Tiebreak3Operator.FormattingEnabled = true;
-            this.Tiebreak3Operator.Items.AddRange(new object[] {
-            ">",
-            ">=",
-            "=",
-            "<=",
-            "<"});
-            this.Tiebreak3Operator.Location = new System.Drawing.Point(187, 3);
-            this.Tiebreak3Operator.Name = "Tiebreak3Operator";
-            this.Tiebreak3Operator.Size = new System.Drawing.Size(40, 21);
-            this.Tiebreak3Operator.TabIndex = 1017;
-            // 
-            // StopBtn
-            // 
-            this.StopBtn.Image = global::BizHawk.Client.EmuHawk.Properties.Resources.Stop;
-            this.StopBtn.ImageAlign = System.Drawing.ContentAlignment.MiddleLeft;
-            this.StopBtn.Location = new System.Drawing.Point(6, 56);
-            this.StopBtn.Name = "StopBtn";
-            this.StopBtn.Size = new System.Drawing.Size(75, 23);
-            this.StopBtn.TabIndex = 2002;
-            this.StopBtn.Text = "&Stop";
-            this.StopBtn.UseVisualStyleBackColor = true;
-            this.StopBtn.Visible = false;
-            this.StopBtn.Click += new System.EventHandler(this.StopBtn_Click);
-            // 
-            // label8
-            // 
-            this.label8.AutoSize = true;
-            this.label8.Location = new System.Drawing.Point(7, 29);
-            this.label8.Name = "label8";
-            this.label8.Size = new System.Drawing.Size(58, 13);
-            this.label8.TabIndex = 11;
-            this.label8.Text = "Start From:";
-            // 
-            // StartFromSlotBox
-            // 
-            this.StartFromSlotBox.DropDownStyle = System.Windows.Forms.ComboBoxStyle.DropDownList;
-            this.StartFromSlotBox.FormattingEnabled = true;
-            this.StartFromSlotBox.Items.AddRange(new object[] {
-            "Slot 0",
-            "Slot 1",
-            "Slot 2",
-            "Slot 3",
-            "Slot 4",
-            "Slot 5",
-            "Slot 6",
-            "Slot 7",
-            "Slot 8",
-            "Slot 9"});
-            this.StartFromSlotBox.Location = new System.Drawing.Point(71, 25);
-            this.StartFromSlotBox.Name = "StartFromSlotBox";
-            this.StartFromSlotBox.Size = new System.Drawing.Size(75, 21);
-            this.StartFromSlotBox.TabIndex = 2000;
-            // 
-            // ControlGroupBox
-            // 
-            this.ControlGroupBox.Anchor = ((System.Windows.Forms.AnchorStyles)((System.Windows.Forms.AnchorStyles.Top | System.Windows.Forms.AnchorStyles.Right)));
-            this.ControlGroupBox.Controls.Add(this.panel2);
-            this.ControlGroupBox.Controls.Add(this.StopBtn);
-            this.ControlGroupBox.Controls.Add(this.RunBtn);
-            this.ControlGroupBox.Controls.Add(this.StartFromSlotBox);
-            this.ControlGroupBox.Controls.Add(this.label8);
-            this.ControlGroupBox.Location = new System.Drawing.Point(440, 27);
-            this.ControlGroupBox.Name = "ControlGroupBox";
-            this.ControlGroupBox.Size = new System.Drawing.Size(230, 150);
-            this.ControlGroupBox.TabIndex = 2004;
-            this.ControlGroupBox.TabStop = false;
-            this.ControlGroupBox.Text = "Control";
-            // 
-            // panel2
-            // 
-            this.panel2.ContextMenuStrip = this.StatsContextMenu;
-            this.panel2.Controls.Add(this.label1);
-            this.panel2.Controls.Add(this.label2);
-            this.panel2.Controls.Add(this.FramesLabel);
-            this.panel2.Controls.Add(this.AttemptsLabel);
-            this.panel2.Location = new System.Drawing.Point(6, 85);
-            this.panel2.Name = "panel2";
-            this.panel2.Size = new System.Drawing.Size(140, 33);
-            this.panel2.TabIndex = 2003;
-            // 
-            // StatsContextMenu
-            // 
-            this.StatsContextMenu.Items.AddRange(new System.Windows.Forms.ToolStripItem[] {
-            this.ClearStatsContextMenuItem});
-            this.StatsContextMenu.Name = "StatsContextMenu";
-            this.StatsContextMenu.Size = new System.Drawing.Size(102, 26);
-            // 
-            // ClearStatsContextMenuItem
-            // 
-            this.ClearStatsContextMenuItem.Name = "ClearStatsContextMenuItem";
-            this.ClearStatsContextMenuItem.Size = new System.Drawing.Size(101, 22);
-            this.ClearStatsContextMenuItem.Text = "&Clear";
-            this.ClearStatsContextMenuItem.Click += new System.EventHandler(this.ClearStatsContextMenuItem_Click);
-            // 
-            // helpToolStripMenuItem
-            // 
-            this.helpToolStripMenuItem.Name = "helpToolStripMenuItem";
-            this.helpToolStripMenuItem.Size = new System.Drawing.Size(44, 20);
-            this.helpToolStripMenuItem.Text = "Help";
-            this.helpToolStripMenuItem.Click += new System.EventHandler(this.HelpToolStripMenuItem_Click);
-            // 
-            // BasicBot
-            // 
-            this.AutoScaleDimensions = new System.Drawing.SizeF(6F, 13F);
-            this.AutoScaleMode = System.Windows.Forms.AutoScaleMode.Font;
-            this.AutoSize = true;
-            this.AutoSizeMode = System.Windows.Forms.AutoSizeMode.GrowAndShrink;
-            this.ClientSize = new System.Drawing.Size(687, 587);
-            this.Controls.Add(this.ControlGroupBox);
-            this.Controls.Add(this.GoalGroupBox);
-            this.Controls.Add(this.BestGroupBox);
-            this.Controls.Add(this.ControlsBox);
-            this.Controls.Add(this.BotStatusStrip);
-            this.Controls.Add(this.BotMenu);
-            this.Icon = ((System.Drawing.Icon)(resources.GetObject("$this.Icon")));
-            this.MainMenuStrip = this.BotMenu;
-            this.Name = "BasicBot";
-            this.StartPosition = System.Windows.Forms.FormStartPosition.CenterParent;
-            this.Text = "Basic Bot";
-            this.Load += new System.EventHandler(this.BasicBot_Load);
-            this.BotMenu.ResumeLayout(false);
-            this.BotMenu.PerformLayout();
-            this.BotStatusStrip.ResumeLayout(false);
-            this.BotStatusStrip.PerformLayout();
-            this.ControlsBox.ResumeLayout(false);
-            this.BestGroupBox.ResumeLayout(false);
-            this.BestGroupBox.PerformLayout();
-            this.panel1.ResumeLayout(false);
-            this.panel1.PerformLayout();
-            this.GoalGroupBox.ResumeLayout(false);
-            this.GoalGroupBox.PerformLayout();
-            ((System.ComponentModel.ISupportInitialize)(this.FrameLengthNumeric)).EndInit();
-            this.panel3.ResumeLayout(false);
-            this.panel3.PerformLayout();
-            ((System.ComponentModel.ISupportInitialize)(this.MainValueNumeric)).EndInit();
-            this.panel4.ResumeLayout(false);
-            this.panel4.PerformLayout();
-            ((System.ComponentModel.ISupportInitialize)(this.TieBreak1Numeric)).EndInit();
-            this.panel5.ResumeLayout(false);
-            this.panel5.PerformLayout();
-            ((System.ComponentModel.ISupportInitialize)(this.TieBreak2Numeric)).EndInit();
-            this.panel6.ResumeLayout(false);
-            this.panel6.PerformLayout();
-            ((System.ComponentModel.ISupportInitialize)(this.TieBreak3Numeric)).EndInit();
-            this.ControlGroupBox.ResumeLayout(false);
-            this.ControlGroupBox.PerformLayout();
-            this.panel2.ResumeLayout(false);
-            this.panel2.PerformLayout();
-            this.StatsContextMenu.ResumeLayout(false);
-            this.ResumeLayout(false);
-            this.PerformLayout();
-
-		}
-
-		#endregion
-
-		private MenuStripEx BotMenu;
-		private System.Windows.Forms.ToolStripMenuItem FileSubMenu;
-		private System.Windows.Forms.ToolStripMenuItem ExitMenuItem;
-		private System.Windows.Forms.Button RunBtn;
-		private System.Windows.Forms.ToolStripMenuItem OpenMenuItem;
-		private System.Windows.Forms.ToolStripMenuItem SaveMenuItem;
-		private System.Windows.Forms.ToolStripMenuItem RecentSubMenu;
-		private System.Windows.Forms.ToolStripSeparator toolStripSeparator1;
-		private System.Windows.Forms.StatusStrip BotStatusStrip;
-		private System.Windows.Forms.GroupBox ControlsBox;
-		private System.Windows.Forms.Panel ControlProbabilityPanel;
-		private System.Windows.Forms.GroupBox BestGroupBox;
-		private System.Windows.Forms.Label label1;
-		private System.Windows.Forms.Label label2;
-		private System.Windows.Forms.Label AttemptsLabel;
-		private System.Windows.Forms.Label FramesLabel;
-		private System.Windows.Forms.ToolStripMenuItem OptionsSubMenu;
-		private System.Windows.Forms.GroupBox GoalGroupBox;
-		private System.Windows.Forms.Label label6;
-		private HexTextBox TieBreaker1Box;
-		private HexTextBox TieBreaker2Box;
-		private System.Windows.Forms.Label label5;
-		private System.Windows.Forms.Label label4;
-		private System.Windows.Forms.NumericUpDown FrameLengthNumeric;
-		private System.Windows.Forms.Label label3;
-		private System.Windows.Forms.Button StopBtn;
-		private System.Windows.Forms.Label label8;
-		private System.Windows.Forms.ComboBox StartFromSlotBox;
-		private System.Windows.Forms.Label label11;
-		private System.Windows.Forms.Label label10;
-		private System.Windows.Forms.TextBox BestTieBreak3Box;
-		private System.Windows.Forms.TextBox BestTieBreak2Box;
-		private System.Windows.Forms.TextBox BestTieBreak1Box;
-		private System.Windows.Forms.TextBox BestMaximizeBox;
-		private System.Windows.Forms.Label label16;
-		private System.Windows.Forms.Label label15;
-		private System.Windows.Forms.Label label14;
-		private System.Windows.Forms.Label label13;
-		private System.Windows.Forms.Panel panel1;
-		private System.Windows.Forms.Label BestAttemptNumberLabel;
-		private System.Windows.Forms.Label label17;
-		private System.Windows.Forms.Label BestAttemptLogLabel;
-		private System.Windows.Forms.Button ClearBestButton;
-		private System.Windows.Forms.ToolStripMenuItem SaveAsMenuItem;
-		private System.Windows.Forms.ToolStripSeparator toolStripSeparator2;
-		private System.Windows.Forms.ToolStripMenuItem NewMenuItem;
-		private System.Windows.Forms.Button PlayBestButton;
-		private System.Windows.Forms.ToolStripStatusLabel MessageLabel;
-		private System.Windows.Forms.GroupBox ControlGroupBox;
-		private System.Windows.Forms.ToolStripMenuItem TurboWhileBottingMenuItem;
-		private System.Windows.Forms.ToolStripMenuItem MemoryDomainsMenuItem;
-		private System.Windows.Forms.ToolStripSeparator toolStripSeparator3;
-		private System.Windows.Forms.Panel panel2;
-		private System.Windows.Forms.ContextMenuStrip StatsContextMenu;
-		private System.Windows.Forms.ToolStripMenuItem ClearStatsContextMenuItem;
-		private System.Windows.Forms.ToolStripStatusLabel BotStatusButton;
-		private System.Windows.Forms.ToolStripMenuItem BigEndianMenuItem;
-		private System.Windows.Forms.ToolStripSeparator toolStripSeparator4;
-		private System.Windows.Forms.ToolStripMenuItem DataSizeMenuItem;
-		private System.Windows.Forms.ToolStripMenuItem _1ByteMenuItem;
-		private System.Windows.Forms.ToolStripMenuItem _2ByteMenuItem;
-		private System.Windows.Forms.ToolStripMenuItem _4ByteMenuItem;
-        private System.Windows.Forms.ComboBox Tiebreak2Operator;
-        private System.Windows.Forms.ComboBox Tiebreak1Operator;
-		private System.Windows.Forms.Panel panel6;
-		private System.Windows.Forms.ComboBox Tiebreak3Operator;
-		private System.Windows.Forms.Label label12;
-		private System.Windows.Forms.Label label7;
-		private HexTextBox TieBreaker3Box;
-		private System.Windows.Forms.NumericUpDown TieBreak3Numeric;
-		private System.Windows.Forms.RadioButton TieBreak3ValueRadio;
-		private System.Windows.Forms.RadioButton TieBreak3BestRadio;
-		private System.Windows.Forms.Panel panel5;
-		private System.Windows.Forms.NumericUpDown TieBreak2Numeric;
-		private System.Windows.Forms.RadioButton TieBreak2ValueRadio;
-		private System.Windows.Forms.RadioButton TieBreak2BestRadio;
-		private System.Windows.Forms.Panel panel4;
-		private System.Windows.Forms.NumericUpDown TieBreak1Numeric;
-		private System.Windows.Forms.RadioButton TieBreak1ValueRadio;
-		private System.Windows.Forms.RadioButton TieBreak1BestRadio;
-		private System.Windows.Forms.Panel panel3;
-		private System.Windows.Forms.NumericUpDown MainValueNumeric;
-		private System.Windows.Forms.RadioButton MainValueRadio;
-		private System.Windows.Forms.RadioButton MainBestRadio;
-		private System.Windows.Forms.ComboBox MainOperator;
-		private System.Windows.Forms.Label label9;
-		private HexTextBox MaximizeAddressBox;
-		private System.Windows.Forms.Label maximizeLabeltext;
-		private System.Windows.Forms.Button btnCopyBestInput;
-		private System.Windows.Forms.ToolTip toolTip1;
-		private System.Windows.Forms.ToolStripMenuItem helpToolStripMenuItem;
-	}
-}
-=======
 ﻿namespace BizHawk.Client.EmuHawk
 {
 	partial class BasicBot
@@ -2589,5 +1292,4 @@
 		private System.Windows.Forms.ToolTip toolTip1;
 		private System.Windows.Forms.ToolStripMenuItem helpToolStripMenuItem;
 	}
-}
->>>>>>> bb0e0522
+}