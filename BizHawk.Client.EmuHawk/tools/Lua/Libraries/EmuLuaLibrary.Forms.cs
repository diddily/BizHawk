using System;
using System.Collections.Generic;
using System.ComponentModel;
using System.Drawing;
using System.Linq;
using System.Windows.Forms;

using BizHawk.Client.Common;
<<<<<<< HEAD
using LuaInterface;
using System.IO;
=======
using NLua;
>>>>>>> 05299c61

namespace BizHawk.Client.EmuHawk
{
	[Description("A library for creating and managing custom dialogs")]
	public sealed class FormsLuaLibrary : LuaLibraryBase
	{
		public FormsLuaLibrary(Lua lua)
			: base(lua) { }

		public FormsLuaLibrary(Lua lua, Action<string> logOutputCallback)
			: base(lua, logOutputCallback) { }

		// TODO: replace references to ConsoleLuaLibrary.Log with a callback that is passed in
		public override string Name => "forms";

		#region Forms Library Helpers

		private readonly List<LuaWinform> _luaForms = new List<LuaWinform>();

		public void WindowClosed(IntPtr handle)
		{
			foreach (var form in _luaForms)
			{
				if (form.Handle == handle)
				{
					_luaForms.Remove(form);
					return;
				}
			}
		}

		private LuaWinform GetForm(int formHandle)
		{
			var ptr = new IntPtr(formHandle);
			return _luaForms.FirstOrDefault(form => form.Handle == ptr);
		}

		private static void SetLocation(Control control, int x, int y)
		{
			control.Location = new Point(x, y);
		}

		private static void SetSize(Control control, int width, int height)
		{
			control.Size = new Size(width, height);
		}

		private static void SetText(Control control, string caption)
		{
			control.Text = caption ?? "";
		}

		#endregion

		[LuaMethod("addclick", "adds the given lua function as a click event to the given control")]
		public void AddClick(int handle, LuaFunction clickEvent)
		{
			var ptr = new IntPtr(handle);
			foreach (var form in _luaForms)
			{
				foreach (Control control in form.Controls)
				{
					if (control.Handle == ptr)
					{
						form.ControlEvents.Add(new LuaWinform.LuaEvent(control.Handle, clickEvent));
					}
				}
			}
		}

		[LuaMethod("button", "Creates a button control on the given form. The caption property will be the text value on the button. clickEvent is the name of a Lua function that will be invoked when the button is clicked. x, and y are the optional location parameters for the position of the button within the given form. The function returns the handle of the created button. Width and Height are optional, if not specified they will be a default size")]
		public int Button(
			int formHandle,
			string caption,
			LuaFunction clickEvent,
			int? x = null,
			int? y = null,
			int? width = null,
			int? height = null)
		{
			var form = GetForm(formHandle);
			if (form == null)
			{
				return 0;
			}

			var button = new LuaButton();
			SetText(button, caption);
			form.Controls.Add(button);
			form.ControlEvents.Add(new LuaWinform.LuaEvent(button.Handle, clickEvent));

			if (x.HasValue && y.HasValue)
			{
				SetLocation(button, x.Value, y.Value);
			}

			if (width.HasValue && height.HasValue)
			{
				SetSize(button, width.Value, height.Value);
			}

			return (int)button.Handle;
		}

		[LuaMethod("checkbox", "Creates a checkbox control on the given form. The caption property will be the text of the checkbox. x and y are the optional location parameters for the position of the checkbox within the form")]
		public int Checkbox(int formHandle, string caption, int? x = null, int? y = null)
		{
			var form = GetForm(formHandle);
			if (form == null)
			{
				return 0;
			}

			var checkbox = new LuaCheckbox();
			form.Controls.Add(checkbox);
			SetText(checkbox, caption);

			if (x.HasValue && y.HasValue)
			{
				SetLocation(checkbox, x.Value, y.Value);
			}

			return (int)checkbox.Handle;
		}

		[LuaMethod("clearclicks", "Removes all click events from the given widget at the specified handle")]
		public void ClearClicks(int handle)
		{
			var ptr = new IntPtr(handle);
			foreach (var form in _luaForms)
			{
				foreach (Control control in form.Controls)
				{
					if (control.Handle == ptr)
					{
						var luaEvents = form.ControlEvents.Where(x => x.Control == ptr).ToList();
						foreach (var luaEvent in luaEvents)
						{
							form.ControlEvents.Remove(luaEvent);
						}
					}
				}
			}
		}

		[LuaMethod("destroy", "Closes and removes a Lua created form with the specified handle. If a dialog was found and removed true is returned, else false")]
		public bool Destroy(int handle)
		{
			var ptr = new IntPtr(handle);
			foreach (var form in _luaForms)
			{
				if (form.Handle == ptr)
				{
					form.Close();
					_luaForms.Remove(form);
					return true;
				}
			}

			return false;
		}

		[LuaMethod("destroyall", "Closes and removes all Lua created dialogs")]
		public void DestroyAll()
		{
			for (var i = _luaForms.Count - 1; i >= 0; i--)
			{
				_luaForms.ElementAt(i).Close();
			}
		}

		[LuaMethod("dropdown", "Creates a dropdown (with a ComboBoxStyle of DropDownList) control on the given form. Dropdown items are passed via a lua table. Only the values will be pulled for the dropdown items, the keys are irrelevant. Items will be sorted alphabetically. x and y are the optional location parameters, and width and height are the optional size parameters.")]
		public int Dropdown(
			int formHandle,
			LuaTable items,
			int? x = null,
			int? y = null,
			int? width = null,
			int? height = null)
		{
			var form = GetForm(formHandle);
			if (form == null)
			{
				return 0;
			}

			var dropdownItems = items.Values.Cast<string>().ToList();
			dropdownItems.Sort();

			var dropdown = new LuaDropDown(dropdownItems);
			form.Controls.Add(dropdown);

			if (x.HasValue && y.HasValue)
			{
				SetLocation(dropdown, x.Value, y.Value);
			}

			if (width.HasValue && height.HasValue)
			{
				SetSize(dropdown, width.Value, height.Value);
			}
			
			return (int)dropdown.Handle;
		}

		[LuaMethod("getproperty", "returns a string representation of the value of a property of the widget at the given handle")]
		public string GetProperty(int handle, string property)
		{
			try
			{
				var ptr = new IntPtr(handle);
				foreach (var form in _luaForms)
				{
					if (form.Handle == ptr)
					{
						return form.GetType().GetProperty(property).GetValue(form, null).ToString();
					}
					
					foreach (Control control in form.Controls)
					{
						if (control.Handle == ptr)
						{
							return control.GetType().GetProperty(property).GetValue(control, null).ToString();
						}
					}
				}
			}
			catch (Exception ex)
			{
				Log(ex.Message);
			}

			return "";
		}

		[LuaMethod("gettext", "Returns the text property of a given form or control")]
		public string GetText(int handle)
		{
			try
			{
				var ptr = new IntPtr(handle);
				foreach (var form in _luaForms)
				{
					if (form.Handle == ptr)
					{
						return form.Text;
					}
					
					foreach (Control control in form.Controls)
					{
						if (control.Handle == ptr)
						{
							if (control is LuaDropDown)
							{
								return (control as LuaDropDown).SelectedItem.ToString();
							}
							
							return control.Text;
						}
					}
				}
			}
			catch (Exception ex)
			{
				Log(ex.Message);
			}

			return "";
		}

		[LuaMethod("ischecked", "Returns the given checkbox's checked property")]
		public bool IsChecked(int handle)
		{
			var ptr = new IntPtr(handle);
			foreach (var form in _luaForms)
			{
				if (form.Handle == ptr)
				{
					return false;
				}
				
				foreach (Control control in form.Controls)
				{
					if (control.Handle == ptr)
					{
						if (control is LuaCheckbox)
						{
							return (control as LuaCheckbox).Checked;
						}
						
						return false;
					}
				}
			}

			return false;
		}

		[LuaMethod("label", "Creates a label control on the given form. The caption property is the text of the label. x, and y are the optional location parameters for the position of the label within the given form. The function returns the handle of the created label. Width and Height are optional, if not specified they will be a default size.")]
		public int Label(
			int formHandle,
			string caption,
			int? x = null,
			int? y = null,
			int? width = null,
			int? height = null,
			bool fixedWidth = false)
		{
			var form = GetForm(formHandle);
			if (form == null)
			{
				return 0;
			}

			var label = new Label();
			if (fixedWidth)
			{
				label.Font = new Font("Courier New", 8);
			}

			SetText(label, caption);
			form.Controls.Add(label);

			if (x.HasValue && y.HasValue)
			{
				SetLocation(label, x.Value, y.Value);
			}

			if (width.HasValue && height.HasValue)
			{
				SetSize(label, width.Value, height.Value);
			}

			return (int)label.Handle;
		}

		[LuaMethod("newform", "creates a new default dialog, if both width and height are specified it will create a dialog of the specified size. If title is specified it will be the caption of the dialog, else the dialog caption will be 'Lua Dialog'. The function will return an int representing the handle of the dialog created.")]
		public int NewForm(int? width = null, int? height = null, string title = null, LuaFunction onClose = null)
		{
			var form = new LuaWinform(CurrentThread);
			_luaForms.Add(form);
			if (width.HasValue && height.HasValue)
			{
				form.Size = new Size(width.Value, height.Value);
			}

			form.Text = title;
			form.MaximizeBox = false;
			form.FormBorderStyle = FormBorderStyle.FixedDialog;
			form.Icon = SystemIcons.Application;
			form.Show();

			form.FormClosed += (o, e) =>
			{
				if (onClose != null)
				{
					try
					{
						onClose.Call();
					}
					catch (Exception ex)
					{
						Log(ex.ToString());
					}
				}
			};

			return (int)form.Handle;
		}

		[LuaMethod("openfile", "Creates a standard openfile dialog with optional parameters for the filename, directory, and filter. The return value is the directory that the user picked. If they chose to cancel, it will return an empty string")]
		public string OpenFile(string fileName = null, string initialDirectory = null, string filter = "All files (*.*)|*.*")
		{
			// filterext format ex: "Image Files(*.BMP;*.JPG;*.GIF)|*.BMP;*.JPG;*.GIF|All files (*.*)|*.*"
			var openFileDialog1 = new OpenFileDialog();
			if (initialDirectory != null)
			{
				openFileDialog1.InitialDirectory = initialDirectory;
			}
			
			if (fileName != null)
			{
				openFileDialog1.FileName = fileName;
			}
			
			if (filter != null)
			{
				openFileDialog1.AddExtension = true;
				openFileDialog1.Filter = filter;
			}
			
			if (openFileDialog1.ShowDialog() == DialogResult.OK)
			{
				return openFileDialog1.FileName;
			}
			
			return "";
		}

<<<<<<< HEAD
		[LuaMethodAttributes("PictureBox", "Creates a new drawing area in the form. Optionally the location in the form as well as the size of the drawing area can be specified. Returns the handle the component can be refered to with.")]
		public int PictureBox(int formHandle, int? x = null, int? y = null, int? width = null, int? height = null)
		{
			var form = GetForm(formHandle);
			if (form == null)
			{
				return 0;
			}
			
			var pictureBox = new LuaPictureBox();
			form.Controls.Add(pictureBox);

			if (x.HasValue && y.HasValue)
			{
				SetLocation(pictureBox, x.Value, y.Value);
			}

			if (width.HasValue && height.HasValue)
			{
				pictureBox.LuaResize(width.Value, height.Value);
			}

			SetSize(pictureBox, width.Value, height.Value);

			return (int)pictureBox.Handle;
		}

		#region LuaPictureBox Methods

		[LuaMethodAttributes(
			"Clear",
			"Clears the canvas")]
		public void Clear(int componentHandle, Color color)
		{
			try
			{
				var ptr = new IntPtr(componentHandle);
				foreach (var form in _luaForms)
				{
					if (form.Handle == ptr)
					{
						ConsoleLuaLibrary.Log("Drawing functions cannot be used on forms directly. Use them on a PictureBox component.");
						return;
					}

					foreach (Control control in form.Controls)
					{
						if (control is LuaPictureBox)
						{
							(control as LuaPictureBox).Clear(color);
						}
					}
				}
			}
			catch (Exception ex)
			{
				ConsoleLuaLibrary.Log(ex.Message);
			}
		}

		[LuaMethodAttributes(
			"Refresh",
			"Redraws the canvas")]
		public void Refresh(int componentHandle)
		{
			try
			{
				var ptr = new IntPtr(componentHandle);
				foreach (var form in _luaForms)
				{
					if (form.Handle == ptr)
					{
						ConsoleLuaLibrary.Log("Drawing functions cannot be used on forms directly. Use them on a PictureBox component.");
						return;
					}

					foreach (Control control in form.Controls)
					{
						if (control is LuaPictureBox)
						{
							(control as LuaPictureBox).Refresh();
						}
					}
				}
			}
			catch (Exception ex)
			{
				ConsoleLuaLibrary.Log(ex.Message);
			}
		}

		[LuaMethodAttributes(
			"SetDefaultForegroundColor",
			"Sets the default foreground color to use in drawing methods, white by default")]
		public void SetDefaultForegroundColor(int componentHandle, Color color)
		{
			try
			{
				var ptr = new IntPtr(componentHandle);
				foreach (var form in _luaForms)
				{
					if (form.Handle == ptr)
					{
						ConsoleLuaLibrary.Log("Drawing functions cannot be used on forms directly. Use them on a PictureBox component.");
						return;
					}

					foreach (Control control in form.Controls)
					{
						if (control is LuaPictureBox)
						{
							(control as LuaPictureBox).SetDefaultForegroundColor(color);
						}
					}
				}
			}
			catch (Exception ex)
			{
				ConsoleLuaLibrary.Log(ex.Message);
			}
		}

		[LuaMethodAttributes(
			"SetDefaultBackgroundColor",
			"Sets the default background color to use in drawing methods, transparent by default")]
		public void SetDefaultBackgroundColor(int componentHandle, Color color)
		{
			try
			{
				var ptr = new IntPtr(componentHandle);
				foreach (var form in _luaForms)
				{
					if (form.Handle == ptr)
					{
						ConsoleLuaLibrary.Log("Drawing functions cannot be used on forms directly. Use them on a PictureBox component.");
						return;
					}

					foreach (Control control in form.Controls)
					{
						if (control is LuaPictureBox)
						{
							(control as LuaPictureBox).SetDefaultBackgroundColor(color);
						}
					}
				}
			}
			catch (Exception ex)
			{
				ConsoleLuaLibrary.Log(ex.Message);
			}
		}

		[LuaMethodAttributes(
			"SetDefaultTextBackground",
			"Sets the default backgroiund color to use in text drawing methods, half-transparent black by default")]
		public void SetDefaultTextBackground(int componentHandle, Color color)
		{
			try
			{
				var ptr = new IntPtr(componentHandle);
				foreach (var form in _luaForms)
				{
					if (form.Handle == ptr)
					{
						ConsoleLuaLibrary.Log("Drawing functions cannot be used on forms directly. Use them on a PictureBox component.");
						return;
					}

					foreach (Control control in form.Controls)
					{
						if (control is LuaPictureBox)
						{
							(control as LuaPictureBox).SetDefaultTextBackground(color);
						}
					}
				}
			}
			catch (Exception ex)
			{
				ConsoleLuaLibrary.Log(ex.Message);
			}
		}

		[LuaMethodAttributes(
			"DrawBezier",
			"Draws a Bezier curve using the table of coordinates provided in the given color")]
		public void DrawBezier(int componentHandle, LuaTable points, Color color)
		{
			try
			{
				var ptr = new IntPtr(componentHandle);
				foreach (var form in _luaForms)
				{
					if (form.Handle == ptr)
					{
						ConsoleLuaLibrary.Log("Drawing functions cannot be used on forms directly. Use them on a PictureBox component.");
						return;
					}

					foreach (Control control in form.Controls)
					{
						if (control is LuaPictureBox)
						{
							(control as LuaPictureBox).DrawBezier(points, color);
						}
					}
				}
			}
			catch (Exception ex)
			{
				ConsoleLuaLibrary.Log(ex.Message);
			}
		}

		[LuaMethodAttributes(
			"DrawBox",
			"Draws a rectangle on screen from x1/y1 to x2/y2. Same as drawRectangle except it receives two points intead of a point and width/height")]
		public void DrawBox(int componentHandle, int x, int y, int x2, int y2, Color? line = null, Color? background = null)
		{
			try
			{
				var ptr = new IntPtr(componentHandle);
				foreach (var form in _luaForms)
				{
					if (form.Handle == ptr)
					{
						ConsoleLuaLibrary.Log("Drawing functions cannot be used on forms directly. Use them on a PictureBox component.");
						return;
					}

					foreach (Control control in form.Controls)
					{
						if (control is LuaPictureBox)
						{
							(control as LuaPictureBox).DrawBox(x, y, x2, y2, line, background);
						}
					}
				}
			}
			catch (Exception ex)
			{
				ConsoleLuaLibrary.Log(ex.Message);
			}
		}

		[LuaMethodAttributes(
			"DrawEllipse",
			"Draws an ellipse at the given coordinates and the given width and height. Line is the color of the ellipse. Background is the optional fill color")]
		public void DrawEllipse(int componentHandle, int x, int y, int width, int height, Color? line = null, Color? background = null)
		{
			try
			{
				var ptr = new IntPtr(componentHandle);
				foreach (var form in _luaForms)
				{
					if (form.Handle == ptr)
					{
						ConsoleLuaLibrary.Log("Drawing functions cannot be used on forms directly. Use them on a PictureBox component.");
						return;
					}

					foreach (Control control in form.Controls)
					{
						if (control is LuaPictureBox)
						{
							(control as LuaPictureBox).DrawEllipse(x, y, width, height, line, background);
						}
					}
				}
			}
			catch (Exception ex)
			{
				ConsoleLuaLibrary.Log(ex.Message);
			}
		}

		[LuaMethodAttributes(
			"DrawIcon",
			"draws an Icon (.ico) file from the given path at the given coordinate. width and height are optional. If specified, it will resize the image accordingly")]
		public void DrawIcon(int componentHandle, string path, int x, int y, int? width = null, int? height = null)
		{
			try
			{
				var ptr = new IntPtr(componentHandle);
				foreach (var form in _luaForms)
				{
					if (form.Handle == ptr)
					{
						ConsoleLuaLibrary.Log("Drawing functions cannot be used on forms directly. Use them on a PictureBox component.");
						return;
					}

					foreach (Control control in form.Controls)
					{
						if (control is LuaPictureBox)
						{
							(control as LuaPictureBox).DrawIcon(path, x, y, width, height);
						}
					}
				}
			}
			catch (Exception ex)
			{
				ConsoleLuaLibrary.Log(ex.Message);
			}
		}

		[LuaMethodAttributes(
			"DrawImage",
			"draws an image file from the given path at the given coordinate. width and height are optional. If specified, it will resize the image accordingly")]
		public void DrawImage(int componentHandle, string path, int x, int y, int? width = null, int? height = null, bool cache = true)
		{
			if (!File.Exists(path))
			{
				ConsoleLuaLibrary.Log("File not found: " + path + "\nScript Terminated");
				return;
			}
			try
			{
				var ptr = new IntPtr(componentHandle);
				foreach (var form in _luaForms)
				{
					if (form.Handle == ptr)
					{
						ConsoleLuaLibrary.Log("Drawing functions cannot be used on forms directly. Use them on a PictureBox component.");
						return;
					}

					foreach (Control control in form.Controls)
					{
						if (control is LuaPictureBox)
						{
							(control as LuaPictureBox).DrawImage(path, x, y, width, height, cache);
						}
					}
				}
			}
			catch (Exception ex)
			{
				ConsoleLuaLibrary.Log(ex.Message);
			}
		}

		[LuaMethodAttributes(
			"ClearImageCache",
			"clears the image cache that is built up by using gui.drawImage, also releases the file handle for cached images")]
		public void ClearImageCache(int componentHandle)
		{
			try
			{
				var ptr = new IntPtr(componentHandle);
				foreach (var form in _luaForms)
				{
					if (form.Handle == ptr)
					{
						ConsoleLuaLibrary.Log("Drawing functions cannot be used on forms directly. Use them on a PictureBox component.");
						return;
					}

					foreach (Control control in form.Controls)
					{
						if (control is LuaPictureBox)
						{
							(control as LuaPictureBox).ClearImageCache();
						}
					}
				}
			}
			catch (Exception ex)
			{
				ConsoleLuaLibrary.Log(ex.Message);
			}
		}

		[LuaMethodAttributes(
			"DrawImageRegion",
			"draws a given region of an image file from the given path at the given coordinate, and optionally with the given size")]
		public void DrawImageRegion(int componentHandle, string path, int source_x, int source_y, int source_width, int source_height, int dest_x, int dest_y, int? dest_width = null, int? dest_height = null)
		{
			if (!File.Exists(path))
			{
				ConsoleLuaLibrary.Log("File not found: " + path + "\nScript Terminated");
				return;
			}
			try
			{
				var ptr = new IntPtr(componentHandle);
				foreach (var form in _luaForms)
				{
					if (form.Handle == ptr)
					{
						ConsoleLuaLibrary.Log("Drawing functions cannot be used on forms directly. Use them on a PictureBox component.");
						return;
					}

					foreach (Control control in form.Controls)
					{
						if (control is LuaPictureBox)
						{
							(control as LuaPictureBox).DrawImageRegion(path, source_x, source_y, source_width, source_height, dest_x, dest_y, dest_width, dest_height);
						}
					}
				}
			}
			catch (Exception ex)
			{
				ConsoleLuaLibrary.Log(ex.Message);
			}
		}

		[LuaMethodAttributes(
			"DrawLine",
			"Draws a line from the first coordinate pair to the 2nd. Color is optional (if not specified it will be drawn black)")]
		public void DrawLine(int componentHandle, int x1, int y1, int x2, int y2, Color? color = null)
		{
			try
			{
				var ptr = new IntPtr(componentHandle);
				foreach (var form in _luaForms)
				{
					if (form.Handle == ptr)
					{
						ConsoleLuaLibrary.Log("Drawing functions cannot be used on forms directly. Use them on a PictureBox component.");
						return;
					}

					foreach (Control control in form.Controls)
					{
						if (control is LuaPictureBox)
						{
							(control as LuaPictureBox).DrawLine(x1, y1, x2, y2, color);
						}
					}
				}
			}
			catch (Exception ex)
			{
				ConsoleLuaLibrary.Log(ex.Message);
			}
		}

		[LuaMethodAttributes(
			"DrawAxis",
			"Draws an axis of the specified size at the coordinate pair.)")]
		public void DrawAxis(int componentHandle, int x, int y, int size, Color? color = null)
		{
			try
			{
				var ptr = new IntPtr(componentHandle);
				foreach (var form in _luaForms)
				{
					if (form.Handle == ptr)
					{
						ConsoleLuaLibrary.Log("Drawing functions cannot be used on forms directly. Use them on a PictureBox component.");
						return;
					}

					foreach (Control control in form.Controls)
					{
						if (control is LuaPictureBox)
						{
							(control as LuaPictureBox).DrawAxis(x, y, size, color);
						}
					}
				}
			}
			catch (Exception ex)
			{
				ConsoleLuaLibrary.Log(ex.Message);
			}
		}

		[LuaMethodAttributes(
			"DrawArc",
			"draws a Arc shape at the given coordinates and the given width and height"
		)]
		public void DrawArc(int componentHandle, int x, int y, int width, int height, int startangle, int sweepangle, Color? line = null)
		{
			try
			{
				var ptr = new IntPtr(componentHandle);
				foreach (var form in _luaForms)
				{
					if (form.Handle == ptr)
					{
						ConsoleLuaLibrary.Log("Drawing functions cannot be used on forms directly. Use them on a PictureBox component.");
						return;
					}

					foreach (Control control in form.Controls)
					{
						if (control is LuaPictureBox)
						{
							(control as LuaPictureBox).DrawArc(x, y, width, height, startangle, sweepangle, line);
						}
					}
				}
			}
			catch (Exception ex)
			{
				ConsoleLuaLibrary.Log(ex.Message);
			}
		}

		[LuaMethodAttributes(
			"DrawPie",
			"draws a Pie shape at the given coordinates and the given width and height")]
		public void DrawPie(
			int componentHandle,
			int x,
			int y,
			int width,
			int height,
			int startangle,
			int sweepangle,
			Color? line = null,
			Color? background = null)
		{
			try
			{
				var ptr = new IntPtr(componentHandle);
				foreach (var form in _luaForms)
				{
					if (form.Handle == ptr)
					{
						ConsoleLuaLibrary.Log("Drawing functions cannot be used on forms directly. Use them on a PictureBox component.");
						return;
					}

					foreach (Control control in form.Controls)
					{
						if (control is LuaPictureBox)
						{
							(control as LuaPictureBox).DrawPie(x, y, width, height, startangle, sweepangle, line, background);
						}
					}
				}
			}
			catch (Exception ex)
			{
				ConsoleLuaLibrary.Log(ex.Message);
			}
		}

		[LuaMethodAttributes(
			"DrawPixel",
			"Draws a single pixel at the given coordinates in the given color. Color is optional (if not specified it will be drawn black)")]
		public void DrawPixel(int componentHandle, int x, int y, Color? color = null)
		{
			try
			{
				var ptr = new IntPtr(componentHandle);
				foreach (var form in _luaForms)
				{
					if (form.Handle == ptr)
					{
						ConsoleLuaLibrary.Log("Drawing functions cannot be used on forms directly. Use them on a PictureBox component.");
						return;
					}

					foreach (Control control in form.Controls)
					{
						if (control is LuaPictureBox)
						{
							(control as LuaPictureBox).DrawPixel(x, y, color);
						}
					}
				}
			}
			catch (Exception ex)
			{
				ConsoleLuaLibrary.Log(ex.Message);
			}
		}

		[LuaMethodAttributes(
			"DrawPolygon",
			"Draws a polygon using the table of coordinates specified in points. This should be a table of tables(each of size 2). Line is the color of the polygon. Background is the optional fill color")]
		public void DrawPolygon(int componentHandle, LuaTable points, Color? line = null, Color? background = null)
		{
			try
			{
				var ptr = new IntPtr(componentHandle);
				foreach (var form in _luaForms)
				{
					if (form.Handle == ptr)
					{
						ConsoleLuaLibrary.Log("Drawing functions cannot be used on forms directly. Use them on a PictureBox component.");
						return;
					}

					foreach (Control control in form.Controls)
					{
						if (control is LuaPictureBox)
						{
							(control as LuaPictureBox).DrawPolygon(points, line, background);
						}
					}
				}
			}
			catch (Exception ex)
			{
				ConsoleLuaLibrary.Log(ex.Message);
			}
		}


		[LuaMethodAttributes(
			"DrawRectangle",
			"Draws a rectangle at the given coordinate and the given width and height. Line is the color of the box. Background is the optional fill color")]
		public void DrawRectangle(int componentHandle, int x, int y, int width, int height, Color? line = null, Color? background = null)
		{
			try
			{
				var ptr = new IntPtr(componentHandle);
				foreach (var form in _luaForms)
				{
					if (form.Handle == ptr)
					{
						ConsoleLuaLibrary.Log("Drawing functions cannot be used on forms directly. Use them on a PictureBox component.");
						return;
					}

					foreach (Control control in form.Controls)
					{
						if (control is LuaPictureBox)
						{
							(control as LuaPictureBox).DrawRectangle(x, y, width, height, line, background);
						}
					}
				}
			}
			catch (Exception ex)
			{
				ConsoleLuaLibrary.Log(ex.Message);
			}
		}

		[LuaMethodAttributes(
			"DrawString",
			"Alias of DrawText()")]
		public void DrawString(
			int componentHandle,
			int x,
			int y,
			string message,
			Color? forecolor = null,
			Color? backcolor = null,
			int? fontsize = null,
			string fontfamily = null,
			string fontstyle = null,
			string horizalign = null,
			string vertalign = null)
		{
			try
			{
				var ptr = new IntPtr(componentHandle);
				foreach (var form in _luaForms)
				{
					if (form.Handle == ptr)
					{
						ConsoleLuaLibrary.Log("Drawing functions cannot be used on forms directly. Use them on a PictureBox component.");
						return;
					}

					foreach (Control control in form.Controls)
					{
						if (control is LuaPictureBox)
						{
							(control as LuaPictureBox).DrawText(x, y, message, forecolor, backcolor, fontsize, fontfamily, fontstyle, horizalign, vertalign);
						}
					}
				}
			}
			catch (Exception ex)
			{
				ConsoleLuaLibrary.Log(ex.Message);
			}
		}

		[LuaMethodAttributes(
			"DrawText",
			"Draws the given message at the given x,y coordinates and the given color. The default color is white. A fontfamily can be specified and is monospace generic if none is specified (font family options are the same as the .NET FontFamily class). The fontsize default is 12. The default font style is regular. Font style options are regular, bold, italic, strikethrough, underline. Horizontal alignment options are left (default), center, or right. Vertical alignment options are bottom (default), middle, or top. Alignment options specify which ends of the text will be drawn at the x and y coordinates.")]
		public void DrawText(
			int componentHandle,
			int x,
			int y,
			string message,
			Color? forecolor = null,
			Color? backcolor = null,
			int? fontsize = null,
			string fontfamily = null,
			string fontstyle = null,
			string horizalign = null,
			string vertalign = null)
		{
			try
			{
				var ptr = new IntPtr(componentHandle);
				foreach (var form in _luaForms)
				{
					if (form.Handle == ptr)
					{
						ConsoleLuaLibrary.Log("Drawing functions cannot be used on forms directly. Use them on a PictureBox component.");
						return;
					}

					foreach (Control control in form.Controls)
					{
						if (control is LuaPictureBox)
						{
							(control as LuaPictureBox).DrawText(x, y, message, forecolor, backcolor, fontsize, fontfamily, fontstyle, horizalign, vertalign);
						}
					}
				}
			}
			catch (Exception ex)
			{
				ConsoleLuaLibrary.Log(ex.Message);
			}
		}

		// It'd be great if these were simplified into 1 function, but I cannot figure out how to return a LuaTable from this class
		[LuaMethodAttributes(
			"GetMouseX",
			"Returns an integer representation of the mouse X coordinate relative to the PictureBox.")]
		public int GetMouseX(int componentHandle)
		{
			try
			{
				var ptr = new IntPtr(componentHandle);
				foreach (var form in _luaForms)
				{
					if (form.Handle == ptr)
					{
						ConsoleLuaLibrary.Log("Drawing functions cannot be used on forms directly. Use them on a PictureBox component.");
						return 0;
					}

					foreach (Control control in form.Controls)
					{
						if (control is LuaPictureBox)
						{
							var position = (control as LuaPictureBox).GetMouse();
							return position.X;
						}
					}
				}
			}
			catch (Exception ex)
			{
				ConsoleLuaLibrary.Log(ex.Message);
			}

			return 0;
		}

		[LuaMethodAttributes(
			"GetMouseY",
			"Returns an integer representation of the mouse Y coordinate relative to the PictureBox.")]
		public int GetMouseY(int componentHandle)
		{
			try
			{
				var ptr = new IntPtr(componentHandle);
				foreach (var form in _luaForms)
				{
					if (form.Handle == ptr)
					{
						ConsoleLuaLibrary.Log("Drawing functions cannot be used on forms directly. Use them on a PictureBox component.");
						return 0;
					}

					foreach (Control control in form.Controls)
					{
						if (control is LuaPictureBox)
						{
							var position = (control as LuaPictureBox).GetMouse();
							return position.Y;
						}
					}
				}
			}
			catch (Exception ex)
			{
				ConsoleLuaLibrary.Log(ex.Message);
			}

			return 0;
		}

		#endregion

		[LuaMethodAttributes("setdropdownitems", "Sets the items for a given dropdown box")]
=======
		[LuaMethod("setdropdownitems", "Sets the items for a given dropdown box")]
>>>>>>> 05299c61
		public void SetDropdownItems(int handle, LuaTable items)
		{
			try
			{
				var ptr = new IntPtr(handle);
				foreach (var form in _luaForms)
				{
					if (form.Handle == ptr)
					{
						return;
					}

					foreach (Control control in form.Controls)
					{
						if (control.Handle == ptr)
						{
							if (control is LuaDropDown)
							{
								var dropdownItems = items.Values.Cast<string>().ToList();
								dropdownItems.Sort();
								(control as LuaDropDown).SetItems(dropdownItems);
							}

							return;
						}
					}
				}
			}
			catch (Exception ex)
			{
				Log(ex.Message);
			}
		}

		[LuaMethod("setlocation", "Sets the location of a control or form by passing in the handle of the created object")]
		public void SetLocation(int handle, int x, int y)
		{
			var ptr = new IntPtr(handle);
			foreach (var form in _luaForms)
			{
				if (form.Handle == ptr)
				{
					SetLocation(form, x, y);
				}
				else
				{
					foreach (Control control in form.Controls)
					{
						if (control.Handle == ptr)
						{
							SetLocation(control, x, y);
						}
					}
				}
			}
		}

		[LuaMethod("setproperty", "Attempts to set the given property of the widget with the given value.  Note: not all properties will be able to be represented for the control to accept")]
		public void SetProperty(int handle, string property, object value)
		{
			var ptr = new IntPtr(handle);
			foreach (var form in _luaForms)
			{
				if (form.Handle == ptr)
				{
					var pt = form.GetType().GetProperty(property).PropertyType;
					if (pt.IsEnum)
					{
						value = Enum.Parse(form.GetType().GetProperty(property).PropertyType, value.ToString(), true);
					}

					if (pt == typeof(Color))
					{
						// relying on exceptions for error handling here
						var sval = (string)value;
						if (sval[0] != '#')
						{
							throw new Exception("Invalid #aarrggbb color");
						}

						if (sval.Length != 9)
						{
							throw new Exception("Invalid #aarrggbb color");
						}

						value = Color.FromArgb(int.Parse(sval.Substring(1),System.Globalization.NumberStyles.HexNumber));
					}

					form.GetType()
						.GetProperty(property)
						.SetValue(form, Convert.ChangeType(value, form.GetType().GetProperty(property).PropertyType), null);
				}
				else
				{
					foreach (Control control in form.Controls)
					{
						if (control.Handle == ptr)
						{
							if (control.GetType().GetProperty(property).PropertyType.IsEnum)
							{
								value = Enum.Parse(control.GetType().GetProperty(property).PropertyType, value.ToString(), true);
							}

							control.GetType()
								.GetProperty(property)
								.SetValue(control, Convert.ChangeType(value, control.GetType().GetProperty(property).PropertyType), null);
						}
					}
				}
			}
		}

		[LuaMethod("createcolor", "Creates a color object useful with setproperty")]
		public Color CreateColor(int r, int g, int b, int a)
		{
			return Color.FromArgb(a, r, g, b);
		}

		[LuaMethod("setsize", "Sets the size of the form or control to the given width or height")]
		public void SetSize(int handle, int width, int height)
		{
			var ptr = new IntPtr(handle);
			foreach (var form in _luaForms)
			{
				if (form.Handle == ptr)
				{
					SetSize(form, width, height);
				}
				else
				{
					foreach (Control control in form.Controls)
					{
						if (control.Handle == ptr)
						{
							SetSize(control, width, height);
						}
					}
				}
			}
		}

		[LuaMethod("settext", "Sets the text property of a control or form by passing in the handle of the created object")]
		public void Settext(int handle, string caption)
		{
			var ptr = new IntPtr(handle);
			foreach (var form in _luaForms)
			{
				if (form.Handle == ptr)
				{
					SetText(form, caption);
				}
				else
				{
					foreach (Control control in form.Controls)
					{
						if (control.Handle == ptr)
						{
							SetText(control, caption);
						}
					}
				}
			}
		}

		[LuaMethod("textbox", "Creates a textbox control on the given form. The caption property will be the initial value of the textbox (default is empty). Width and Height are option, if not specified they will be a default size of 100, 20. Type is an optional property to restrict the textbox input. The available options are HEX, SIGNED, and UNSIGNED. Passing it null or any other value will set it to no restriction. x, and y are the optional location parameters for the position of the textbox within the given form. The function returns the handle of the created textbox. If true, the multiline will enable the standard winform multi-line property. If true, the fixedWidth options will create a fixed width font. Scrollbars is an optional property to specify which scrollbars to display. The available options are Vertical, Horizontal, Both, and None. Scrollbars are only shown on a multiline textbox")]
		public int Textbox(
			int formHandle,
			string caption = null,
			int? width = null,
			int? height = null,
			string boxtype = null,
			int? x = null,
			int? y = null,
			bool multiline = false,
			bool fixedWidth = false,
			string scrollbars = null)
		{
			var form = GetForm(formHandle);
			if (form == null)
			{
				return 0;
			}

			var textbox = new LuaTextBox();
			if (fixedWidth)
			{
				textbox.Font = new Font("Courier New", 8);
			}

			textbox.Multiline = multiline;
			if (scrollbars != null)
			{
				switch (scrollbars.ToUpper())
				{
					case "VERTICAL":
						textbox.ScrollBars = ScrollBars.Vertical;
						break;
					case "HORIZONTAL":
						textbox.ScrollBars = ScrollBars.Horizontal;
						textbox.WordWrap = false;
						break;
					case "BOTH":
						textbox.ScrollBars = ScrollBars.Both;
						textbox.WordWrap = false;
						break;
					case "NONE":
						textbox.ScrollBars = ScrollBars.None;
						break;
				}
			}

			SetText(textbox, caption);

			if (x.HasValue && y.HasValue)
			{
				SetLocation(textbox, x.Value, y.Value);
			}

			if (width.HasValue && height.HasValue)
			{
				SetSize(textbox, width.Value, height.Value);
			}

			if (boxtype != null)
			{
				switch (boxtype.ToUpper())
				{
					case "HEX":
					case "HEXADECIMAL":
						textbox.SetType(BoxType.Hex);
						break;
					case "UNSIGNED":
					case "UINT":
						textbox.SetType(BoxType.Unsigned);
						break;
					case "NUMBER":
					case "NUM":
					case "SIGNED":
					case "INT":
						textbox.SetType(BoxType.Signed);
						break;
				}
			}

			form.Controls.Add(textbox);
			return (int)textbox.Handle;
		}
	}
}
<|MERGE_RESOLUTION|>--- conflicted
+++ resolved
@@ -1,1461 +1,1452 @@
-using System;
-using System.Collections.Generic;
-using System.ComponentModel;
-using System.Drawing;
-using System.Linq;
-using System.Windows.Forms;
-
-using BizHawk.Client.Common;
-<<<<<<< HEAD
-using LuaInterface;
-using System.IO;
-=======
-using NLua;
->>>>>>> 05299c61
-
-namespace BizHawk.Client.EmuHawk
-{
-	[Description("A library for creating and managing custom dialogs")]
-	public sealed class FormsLuaLibrary : LuaLibraryBase
-	{
-		public FormsLuaLibrary(Lua lua)
-			: base(lua) { }
-
-		public FormsLuaLibrary(Lua lua, Action<string> logOutputCallback)
-			: base(lua, logOutputCallback) { }
-
-		// TODO: replace references to ConsoleLuaLibrary.Log with a callback that is passed in
-		public override string Name => "forms";
-
-		#region Forms Library Helpers
-
-		private readonly List<LuaWinform> _luaForms = new List<LuaWinform>();
-
-		public void WindowClosed(IntPtr handle)
-		{
-			foreach (var form in _luaForms)
-			{
-				if (form.Handle == handle)
-				{
-					_luaForms.Remove(form);
-					return;
-				}
-			}
-		}
-
-		private LuaWinform GetForm(int formHandle)
-		{
-			var ptr = new IntPtr(formHandle);
-			return _luaForms.FirstOrDefault(form => form.Handle == ptr);
-		}
-
-		private static void SetLocation(Control control, int x, int y)
-		{
-			control.Location = new Point(x, y);
-		}
-
-		private static void SetSize(Control control, int width, int height)
-		{
-			control.Size = new Size(width, height);
-		}
-
-		private static void SetText(Control control, string caption)
-		{
-			control.Text = caption ?? "";
-		}
-
-		#endregion
-
-		[LuaMethod("addclick", "adds the given lua function as a click event to the given control")]
-		public void AddClick(int handle, LuaFunction clickEvent)
-		{
-			var ptr = new IntPtr(handle);
-			foreach (var form in _luaForms)
-			{
-				foreach (Control control in form.Controls)
-				{
-					if (control.Handle == ptr)
-					{
-						form.ControlEvents.Add(new LuaWinform.LuaEvent(control.Handle, clickEvent));
-					}
-				}
-			}
-		}
-
-		[LuaMethod("button", "Creates a button control on the given form. The caption property will be the text value on the button. clickEvent is the name of a Lua function that will be invoked when the button is clicked. x, and y are the optional location parameters for the position of the button within the given form. The function returns the handle of the created button. Width and Height are optional, if not specified they will be a default size")]
-		public int Button(
-			int formHandle,
-			string caption,
-			LuaFunction clickEvent,
-			int? x = null,
-			int? y = null,
-			int? width = null,
-			int? height = null)
-		{
-			var form = GetForm(formHandle);
-			if (form == null)
-			{
-				return 0;
-			}
-
-			var button = new LuaButton();
-			SetText(button, caption);
-			form.Controls.Add(button);
-			form.ControlEvents.Add(new LuaWinform.LuaEvent(button.Handle, clickEvent));
-
-			if (x.HasValue && y.HasValue)
-			{
-				SetLocation(button, x.Value, y.Value);
-			}
-
-			if (width.HasValue && height.HasValue)
-			{
-				SetSize(button, width.Value, height.Value);
-			}
-
-			return (int)button.Handle;
-		}
-
-		[LuaMethod("checkbox", "Creates a checkbox control on the given form. The caption property will be the text of the checkbox. x and y are the optional location parameters for the position of the checkbox within the form")]
-		public int Checkbox(int formHandle, string caption, int? x = null, int? y = null)
-		{
-			var form = GetForm(formHandle);
-			if (form == null)
-			{
-				return 0;
-			}
-
-			var checkbox = new LuaCheckbox();
-			form.Controls.Add(checkbox);
-			SetText(checkbox, caption);
-
-			if (x.HasValue && y.HasValue)
-			{
-				SetLocation(checkbox, x.Value, y.Value);
-			}
-
-			return (int)checkbox.Handle;
-		}
-
-		[LuaMethod("clearclicks", "Removes all click events from the given widget at the specified handle")]
-		public void ClearClicks(int handle)
-		{
-			var ptr = new IntPtr(handle);
-			foreach (var form in _luaForms)
-			{
-				foreach (Control control in form.Controls)
-				{
-					if (control.Handle == ptr)
-					{
-						var luaEvents = form.ControlEvents.Where(x => x.Control == ptr).ToList();
-						foreach (var luaEvent in luaEvents)
-						{
-							form.ControlEvents.Remove(luaEvent);
-						}
-					}
-				}
-			}
-		}
-
-		[LuaMethod("destroy", "Closes and removes a Lua created form with the specified handle. If a dialog was found and removed true is returned, else false")]
-		public bool Destroy(int handle)
-		{
-			var ptr = new IntPtr(handle);
-			foreach (var form in _luaForms)
-			{
-				if (form.Handle == ptr)
-				{
-					form.Close();
-					_luaForms.Remove(form);
-					return true;
-				}
-			}
-
-			return false;
-		}
-
-		[LuaMethod("destroyall", "Closes and removes all Lua created dialogs")]
-		public void DestroyAll()
-		{
-			for (var i = _luaForms.Count - 1; i >= 0; i--)
-			{
-				_luaForms.ElementAt(i).Close();
-			}
-		}
-
-		[LuaMethod("dropdown", "Creates a dropdown (with a ComboBoxStyle of DropDownList) control on the given form. Dropdown items are passed via a lua table. Only the values will be pulled for the dropdown items, the keys are irrelevant. Items will be sorted alphabetically. x and y are the optional location parameters, and width and height are the optional size parameters.")]
-		public int Dropdown(
-			int formHandle,
-			LuaTable items,
-			int? x = null,
-			int? y = null,
-			int? width = null,
-			int? height = null)
-		{
-			var form = GetForm(formHandle);
-			if (form == null)
-			{
-				return 0;
-			}
-
-			var dropdownItems = items.Values.Cast<string>().ToList();
-			dropdownItems.Sort();
-
-			var dropdown = new LuaDropDown(dropdownItems);
-			form.Controls.Add(dropdown);
-
-			if (x.HasValue && y.HasValue)
-			{
-				SetLocation(dropdown, x.Value, y.Value);
-			}
-
-			if (width.HasValue && height.HasValue)
-			{
-				SetSize(dropdown, width.Value, height.Value);
-			}
-			
-			return (int)dropdown.Handle;
-		}
-
-		[LuaMethod("getproperty", "returns a string representation of the value of a property of the widget at the given handle")]
-		public string GetProperty(int handle, string property)
-		{
-			try
-			{
-				var ptr = new IntPtr(handle);
-				foreach (var form in _luaForms)
-				{
-					if (form.Handle == ptr)
-					{
-						return form.GetType().GetProperty(property).GetValue(form, null).ToString();
-					}
-					
-					foreach (Control control in form.Controls)
-					{
-						if (control.Handle == ptr)
-						{
-							return control.GetType().GetProperty(property).GetValue(control, null).ToString();
-						}
-					}
-				}
-			}
-			catch (Exception ex)
-			{
-				Log(ex.Message);
-			}
-
-			return "";
-		}
-
-		[LuaMethod("gettext", "Returns the text property of a given form or control")]
-		public string GetText(int handle)
-		{
-			try
-			{
-				var ptr = new IntPtr(handle);
-				foreach (var form in _luaForms)
-				{
-					if (form.Handle == ptr)
-					{
-						return form.Text;
-					}
-					
-					foreach (Control control in form.Controls)
-					{
-						if (control.Handle == ptr)
-						{
-							if (control is LuaDropDown)
-							{
-								return (control as LuaDropDown).SelectedItem.ToString();
-							}
-							
-							return control.Text;
-						}
-					}
-				}
-			}
-			catch (Exception ex)
-			{
-				Log(ex.Message);
-			}
-
-			return "";
-		}
-
-		[LuaMethod("ischecked", "Returns the given checkbox's checked property")]
-		public bool IsChecked(int handle)
-		{
-			var ptr = new IntPtr(handle);
-			foreach (var form in _luaForms)
-			{
-				if (form.Handle == ptr)
-				{
-					return false;
-				}
-				
-				foreach (Control control in form.Controls)
-				{
-					if (control.Handle == ptr)
-					{
-						if (control is LuaCheckbox)
-						{
-							return (control as LuaCheckbox).Checked;
-						}
-						
-						return false;
-					}
-				}
-			}
-
-			return false;
-		}
-
-		[LuaMethod("label", "Creates a label control on the given form. The caption property is the text of the label. x, and y are the optional location parameters for the position of the label within the given form. The function returns the handle of the created label. Width and Height are optional, if not specified they will be a default size.")]
-		public int Label(
-			int formHandle,
-			string caption,
-			int? x = null,
-			int? y = null,
-			int? width = null,
-			int? height = null,
-			bool fixedWidth = false)
-		{
-			var form = GetForm(formHandle);
-			if (form == null)
-			{
-				return 0;
-			}
-
-			var label = new Label();
-			if (fixedWidth)
-			{
-				label.Font = new Font("Courier New", 8);
-			}
-
-			SetText(label, caption);
-			form.Controls.Add(label);
-
-			if (x.HasValue && y.HasValue)
-			{
-				SetLocation(label, x.Value, y.Value);
-			}
-
-			if (width.HasValue && height.HasValue)
-			{
-				SetSize(label, width.Value, height.Value);
-			}
-
-			return (int)label.Handle;
-		}
-
-		[LuaMethod("newform", "creates a new default dialog, if both width and height are specified it will create a dialog of the specified size. If title is specified it will be the caption of the dialog, else the dialog caption will be 'Lua Dialog'. The function will return an int representing the handle of the dialog created.")]
-		public int NewForm(int? width = null, int? height = null, string title = null, LuaFunction onClose = null)
-		{
-			var form = new LuaWinform(CurrentThread);
-			_luaForms.Add(form);
-			if (width.HasValue && height.HasValue)
-			{
-				form.Size = new Size(width.Value, height.Value);
-			}
-
-			form.Text = title;
-			form.MaximizeBox = false;
-			form.FormBorderStyle = FormBorderStyle.FixedDialog;
-			form.Icon = SystemIcons.Application;
-			form.Show();
-
-			form.FormClosed += (o, e) =>
-			{
-				if (onClose != null)
-				{
-					try
-					{
-						onClose.Call();
-					}
-					catch (Exception ex)
-					{
-						Log(ex.ToString());
-					}
-				}
-			};
-
-			return (int)form.Handle;
-		}
-
-		[LuaMethod("openfile", "Creates a standard openfile dialog with optional parameters for the filename, directory, and filter. The return value is the directory that the user picked. If they chose to cancel, it will return an empty string")]
-		public string OpenFile(string fileName = null, string initialDirectory = null, string filter = "All files (*.*)|*.*")
-		{
-			// filterext format ex: "Image Files(*.BMP;*.JPG;*.GIF)|*.BMP;*.JPG;*.GIF|All files (*.*)|*.*"
-			var openFileDialog1 = new OpenFileDialog();
-			if (initialDirectory != null)
-			{
-				openFileDialog1.InitialDirectory = initialDirectory;
-			}
-			
-			if (fileName != null)
-			{
-				openFileDialog1.FileName = fileName;
-			}
-			
-			if (filter != null)
-			{
-				openFileDialog1.AddExtension = true;
-				openFileDialog1.Filter = filter;
-			}
-			
-			if (openFileDialog1.ShowDialog() == DialogResult.OK)
-			{
-				return openFileDialog1.FileName;
-			}
-			
-			return "";
-		}
-
-<<<<<<< HEAD
-		[LuaMethodAttributes("PictureBox", "Creates a new drawing area in the form. Optionally the location in the form as well as the size of the drawing area can be specified. Returns the handle the component can be refered to with.")]
-		public int PictureBox(int formHandle, int? x = null, int? y = null, int? width = null, int? height = null)
-		{
-			var form = GetForm(formHandle);
-			if (form == null)
-			{
-				return 0;
-			}
-			
-			var pictureBox = new LuaPictureBox();
-			form.Controls.Add(pictureBox);
-
-			if (x.HasValue && y.HasValue)
-			{
-				SetLocation(pictureBox, x.Value, y.Value);
-			}
-
-			if (width.HasValue && height.HasValue)
-			{
-				pictureBox.LuaResize(width.Value, height.Value);
-			}
-
-			SetSize(pictureBox, width.Value, height.Value);
-
-			return (int)pictureBox.Handle;
-		}
-
-		#region LuaPictureBox Methods
-
-		[LuaMethodAttributes(
-			"Clear",
-			"Clears the canvas")]
-		public void Clear(int componentHandle, Color color)
-		{
-			try
-			{
-				var ptr = new IntPtr(componentHandle);
-				foreach (var form in _luaForms)
-				{
-					if (form.Handle == ptr)
-					{
-						ConsoleLuaLibrary.Log("Drawing functions cannot be used on forms directly. Use them on a PictureBox component.");
-						return;
-					}
-
-					foreach (Control control in form.Controls)
-					{
-						if (control is LuaPictureBox)
-						{
-							(control as LuaPictureBox).Clear(color);
-						}
-					}
-				}
-			}
-			catch (Exception ex)
-			{
-				ConsoleLuaLibrary.Log(ex.Message);
-			}
-		}
-
-		[LuaMethodAttributes(
-			"Refresh",
-			"Redraws the canvas")]
-		public void Refresh(int componentHandle)
-		{
-			try
-			{
-				var ptr = new IntPtr(componentHandle);
-				foreach (var form in _luaForms)
-				{
-					if (form.Handle == ptr)
-					{
-						ConsoleLuaLibrary.Log("Drawing functions cannot be used on forms directly. Use them on a PictureBox component.");
-						return;
-					}
-
-					foreach (Control control in form.Controls)
-					{
-						if (control is LuaPictureBox)
-						{
-							(control as LuaPictureBox).Refresh();
-						}
-					}
-				}
-			}
-			catch (Exception ex)
-			{
-				ConsoleLuaLibrary.Log(ex.Message);
-			}
-		}
-
-		[LuaMethodAttributes(
-			"SetDefaultForegroundColor",
-			"Sets the default foreground color to use in drawing methods, white by default")]
-		public void SetDefaultForegroundColor(int componentHandle, Color color)
-		{
-			try
-			{
-				var ptr = new IntPtr(componentHandle);
-				foreach (var form in _luaForms)
-				{
-					if (form.Handle == ptr)
-					{
-						ConsoleLuaLibrary.Log("Drawing functions cannot be used on forms directly. Use them on a PictureBox component.");
-						return;
-					}
-
-					foreach (Control control in form.Controls)
-					{
-						if (control is LuaPictureBox)
-						{
-							(control as LuaPictureBox).SetDefaultForegroundColor(color);
-						}
-					}
-				}
-			}
-			catch (Exception ex)
-			{
-				ConsoleLuaLibrary.Log(ex.Message);
-			}
-		}
-
-		[LuaMethodAttributes(
-			"SetDefaultBackgroundColor",
-			"Sets the default background color to use in drawing methods, transparent by default")]
-		public void SetDefaultBackgroundColor(int componentHandle, Color color)
-		{
-			try
-			{
-				var ptr = new IntPtr(componentHandle);
-				foreach (var form in _luaForms)
-				{
-					if (form.Handle == ptr)
-					{
-						ConsoleLuaLibrary.Log("Drawing functions cannot be used on forms directly. Use them on a PictureBox component.");
-						return;
-					}
-
-					foreach (Control control in form.Controls)
-					{
-						if (control is LuaPictureBox)
-						{
-							(control as LuaPictureBox).SetDefaultBackgroundColor(color);
-						}
-					}
-				}
-			}
-			catch (Exception ex)
-			{
-				ConsoleLuaLibrary.Log(ex.Message);
-			}
-		}
-
-		[LuaMethodAttributes(
-			"SetDefaultTextBackground",
-			"Sets the default backgroiund color to use in text drawing methods, half-transparent black by default")]
-		public void SetDefaultTextBackground(int componentHandle, Color color)
-		{
-			try
-			{
-				var ptr = new IntPtr(componentHandle);
-				foreach (var form in _luaForms)
-				{
-					if (form.Handle == ptr)
-					{
-						ConsoleLuaLibrary.Log("Drawing functions cannot be used on forms directly. Use them on a PictureBox component.");
-						return;
-					}
-
-					foreach (Control control in form.Controls)
-					{
-						if (control is LuaPictureBox)
-						{
-							(control as LuaPictureBox).SetDefaultTextBackground(color);
-						}
-					}
-				}
-			}
-			catch (Exception ex)
-			{
-				ConsoleLuaLibrary.Log(ex.Message);
-			}
-		}
-
-		[LuaMethodAttributes(
-			"DrawBezier",
-			"Draws a Bezier curve using the table of coordinates provided in the given color")]
-		public void DrawBezier(int componentHandle, LuaTable points, Color color)
-		{
-			try
-			{
-				var ptr = new IntPtr(componentHandle);
-				foreach (var form in _luaForms)
-				{
-					if (form.Handle == ptr)
-					{
-						ConsoleLuaLibrary.Log("Drawing functions cannot be used on forms directly. Use them on a PictureBox component.");
-						return;
-					}
-
-					foreach (Control control in form.Controls)
-					{
-						if (control is LuaPictureBox)
-						{
-							(control as LuaPictureBox).DrawBezier(points, color);
-						}
-					}
-				}
-			}
-			catch (Exception ex)
-			{
-				ConsoleLuaLibrary.Log(ex.Message);
-			}
-		}
-
-		[LuaMethodAttributes(
-			"DrawBox",
-			"Draws a rectangle on screen from x1/y1 to x2/y2. Same as drawRectangle except it receives two points intead of a point and width/height")]
-		public void DrawBox(int componentHandle, int x, int y, int x2, int y2, Color? line = null, Color? background = null)
-		{
-			try
-			{
-				var ptr = new IntPtr(componentHandle);
-				foreach (var form in _luaForms)
-				{
-					if (form.Handle == ptr)
-					{
-						ConsoleLuaLibrary.Log("Drawing functions cannot be used on forms directly. Use them on a PictureBox component.");
-						return;
-					}
-
-					foreach (Control control in form.Controls)
-					{
-						if (control is LuaPictureBox)
-						{
-							(control as LuaPictureBox).DrawBox(x, y, x2, y2, line, background);
-						}
-					}
-				}
-			}
-			catch (Exception ex)
-			{
-				ConsoleLuaLibrary.Log(ex.Message);
-			}
-		}
-
-		[LuaMethodAttributes(
-			"DrawEllipse",
-			"Draws an ellipse at the given coordinates and the given width and height. Line is the color of the ellipse. Background is the optional fill color")]
-		public void DrawEllipse(int componentHandle, int x, int y, int width, int height, Color? line = null, Color? background = null)
-		{
-			try
-			{
-				var ptr = new IntPtr(componentHandle);
-				foreach (var form in _luaForms)
-				{
-					if (form.Handle == ptr)
-					{
-						ConsoleLuaLibrary.Log("Drawing functions cannot be used on forms directly. Use them on a PictureBox component.");
-						return;
-					}
-
-					foreach (Control control in form.Controls)
-					{
-						if (control is LuaPictureBox)
-						{
-							(control as LuaPictureBox).DrawEllipse(x, y, width, height, line, background);
-						}
-					}
-				}
-			}
-			catch (Exception ex)
-			{
-				ConsoleLuaLibrary.Log(ex.Message);
-			}
-		}
-
-		[LuaMethodAttributes(
-			"DrawIcon",
-			"draws an Icon (.ico) file from the given path at the given coordinate. width and height are optional. If specified, it will resize the image accordingly")]
-		public void DrawIcon(int componentHandle, string path, int x, int y, int? width = null, int? height = null)
-		{
-			try
-			{
-				var ptr = new IntPtr(componentHandle);
-				foreach (var form in _luaForms)
-				{
-					if (form.Handle == ptr)
-					{
-						ConsoleLuaLibrary.Log("Drawing functions cannot be used on forms directly. Use them on a PictureBox component.");
-						return;
-					}
-
-					foreach (Control control in form.Controls)
-					{
-						if (control is LuaPictureBox)
-						{
-							(control as LuaPictureBox).DrawIcon(path, x, y, width, height);
-						}
-					}
-				}
-			}
-			catch (Exception ex)
-			{
-				ConsoleLuaLibrary.Log(ex.Message);
-			}
-		}
-
-		[LuaMethodAttributes(
-			"DrawImage",
-			"draws an image file from the given path at the given coordinate. width and height are optional. If specified, it will resize the image accordingly")]
-		public void DrawImage(int componentHandle, string path, int x, int y, int? width = null, int? height = null, bool cache = true)
-		{
-			if (!File.Exists(path))
-			{
-				ConsoleLuaLibrary.Log("File not found: " + path + "\nScript Terminated");
-				return;
-			}
-			try
-			{
-				var ptr = new IntPtr(componentHandle);
-				foreach (var form in _luaForms)
-				{
-					if (form.Handle == ptr)
-					{
-						ConsoleLuaLibrary.Log("Drawing functions cannot be used on forms directly. Use them on a PictureBox component.");
-						return;
-					}
-
-					foreach (Control control in form.Controls)
-					{
-						if (control is LuaPictureBox)
-						{
-							(control as LuaPictureBox).DrawImage(path, x, y, width, height, cache);
-						}
-					}
-				}
-			}
-			catch (Exception ex)
-			{
-				ConsoleLuaLibrary.Log(ex.Message);
-			}
-		}
-
-		[LuaMethodAttributes(
-			"ClearImageCache",
-			"clears the image cache that is built up by using gui.drawImage, also releases the file handle for cached images")]
-		public void ClearImageCache(int componentHandle)
-		{
-			try
-			{
-				var ptr = new IntPtr(componentHandle);
-				foreach (var form in _luaForms)
-				{
-					if (form.Handle == ptr)
-					{
-						ConsoleLuaLibrary.Log("Drawing functions cannot be used on forms directly. Use them on a PictureBox component.");
-						return;
-					}
-
-					foreach (Control control in form.Controls)
-					{
-						if (control is LuaPictureBox)
-						{
-							(control as LuaPictureBox).ClearImageCache();
-						}
-					}
-				}
-			}
-			catch (Exception ex)
-			{
-				ConsoleLuaLibrary.Log(ex.Message);
-			}
-		}
-
-		[LuaMethodAttributes(
-			"DrawImageRegion",
-			"draws a given region of an image file from the given path at the given coordinate, and optionally with the given size")]
-		public void DrawImageRegion(int componentHandle, string path, int source_x, int source_y, int source_width, int source_height, int dest_x, int dest_y, int? dest_width = null, int? dest_height = null)
-		{
-			if (!File.Exists(path))
-			{
-				ConsoleLuaLibrary.Log("File not found: " + path + "\nScript Terminated");
-				return;
-			}
-			try
-			{
-				var ptr = new IntPtr(componentHandle);
-				foreach (var form in _luaForms)
-				{
-					if (form.Handle == ptr)
-					{
-						ConsoleLuaLibrary.Log("Drawing functions cannot be used on forms directly. Use them on a PictureBox component.");
-						return;
-					}
-
-					foreach (Control control in form.Controls)
-					{
-						if (control is LuaPictureBox)
-						{
-							(control as LuaPictureBox).DrawImageRegion(path, source_x, source_y, source_width, source_height, dest_x, dest_y, dest_width, dest_height);
-						}
-					}
-				}
-			}
-			catch (Exception ex)
-			{
-				ConsoleLuaLibrary.Log(ex.Message);
-			}
-		}
-
-		[LuaMethodAttributes(
-			"DrawLine",
-			"Draws a line from the first coordinate pair to the 2nd. Color is optional (if not specified it will be drawn black)")]
-		public void DrawLine(int componentHandle, int x1, int y1, int x2, int y2, Color? color = null)
-		{
-			try
-			{
-				var ptr = new IntPtr(componentHandle);
-				foreach (var form in _luaForms)
-				{
-					if (form.Handle == ptr)
-					{
-						ConsoleLuaLibrary.Log("Drawing functions cannot be used on forms directly. Use them on a PictureBox component.");
-						return;
-					}
-
-					foreach (Control control in form.Controls)
-					{
-						if (control is LuaPictureBox)
-						{
-							(control as LuaPictureBox).DrawLine(x1, y1, x2, y2, color);
-						}
-					}
-				}
-			}
-			catch (Exception ex)
-			{
-				ConsoleLuaLibrary.Log(ex.Message);
-			}
-		}
-
-		[LuaMethodAttributes(
-			"DrawAxis",
-			"Draws an axis of the specified size at the coordinate pair.)")]
-		public void DrawAxis(int componentHandle, int x, int y, int size, Color? color = null)
-		{
-			try
-			{
-				var ptr = new IntPtr(componentHandle);
-				foreach (var form in _luaForms)
-				{
-					if (form.Handle == ptr)
-					{
-						ConsoleLuaLibrary.Log("Drawing functions cannot be used on forms directly. Use them on a PictureBox component.");
-						return;
-					}
-
-					foreach (Control control in form.Controls)
-					{
-						if (control is LuaPictureBox)
-						{
-							(control as LuaPictureBox).DrawAxis(x, y, size, color);
-						}
-					}
-				}
-			}
-			catch (Exception ex)
-			{
-				ConsoleLuaLibrary.Log(ex.Message);
-			}
-		}
-
-		[LuaMethodAttributes(
-			"DrawArc",
-			"draws a Arc shape at the given coordinates and the given width and height"
-		)]
-		public void DrawArc(int componentHandle, int x, int y, int width, int height, int startangle, int sweepangle, Color? line = null)
-		{
-			try
-			{
-				var ptr = new IntPtr(componentHandle);
-				foreach (var form in _luaForms)
-				{
-					if (form.Handle == ptr)
-					{
-						ConsoleLuaLibrary.Log("Drawing functions cannot be used on forms directly. Use them on a PictureBox component.");
-						return;
-					}
-
-					foreach (Control control in form.Controls)
-					{
-						if (control is LuaPictureBox)
-						{
-							(control as LuaPictureBox).DrawArc(x, y, width, height, startangle, sweepangle, line);
-						}
-					}
-				}
-			}
-			catch (Exception ex)
-			{
-				ConsoleLuaLibrary.Log(ex.Message);
-			}
-		}
-
-		[LuaMethodAttributes(
-			"DrawPie",
-			"draws a Pie shape at the given coordinates and the given width and height")]
-		public void DrawPie(
-			int componentHandle,
-			int x,
-			int y,
-			int width,
-			int height,
-			int startangle,
-			int sweepangle,
-			Color? line = null,
-			Color? background = null)
-		{
-			try
-			{
-				var ptr = new IntPtr(componentHandle);
-				foreach (var form in _luaForms)
-				{
-					if (form.Handle == ptr)
-					{
-						ConsoleLuaLibrary.Log("Drawing functions cannot be used on forms directly. Use them on a PictureBox component.");
-						return;
-					}
-
-					foreach (Control control in form.Controls)
-					{
-						if (control is LuaPictureBox)
-						{
-							(control as LuaPictureBox).DrawPie(x, y, width, height, startangle, sweepangle, line, background);
-						}
-					}
-				}
-			}
-			catch (Exception ex)
-			{
-				ConsoleLuaLibrary.Log(ex.Message);
-			}
-		}
-
-		[LuaMethodAttributes(
-			"DrawPixel",
-			"Draws a single pixel at the given coordinates in the given color. Color is optional (if not specified it will be drawn black)")]
-		public void DrawPixel(int componentHandle, int x, int y, Color? color = null)
-		{
-			try
-			{
-				var ptr = new IntPtr(componentHandle);
-				foreach (var form in _luaForms)
-				{
-					if (form.Handle == ptr)
-					{
-						ConsoleLuaLibrary.Log("Drawing functions cannot be used on forms directly. Use them on a PictureBox component.");
-						return;
-					}
-
-					foreach (Control control in form.Controls)
-					{
-						if (control is LuaPictureBox)
-						{
-							(control as LuaPictureBox).DrawPixel(x, y, color);
-						}
-					}
-				}
-			}
-			catch (Exception ex)
-			{
-				ConsoleLuaLibrary.Log(ex.Message);
-			}
-		}
-
-		[LuaMethodAttributes(
-			"DrawPolygon",
-			"Draws a polygon using the table of coordinates specified in points. This should be a table of tables(each of size 2). Line is the color of the polygon. Background is the optional fill color")]
-		public void DrawPolygon(int componentHandle, LuaTable points, Color? line = null, Color? background = null)
-		{
-			try
-			{
-				var ptr = new IntPtr(componentHandle);
-				foreach (var form in _luaForms)
-				{
-					if (form.Handle == ptr)
-					{
-						ConsoleLuaLibrary.Log("Drawing functions cannot be used on forms directly. Use them on a PictureBox component.");
-						return;
-					}
-
-					foreach (Control control in form.Controls)
-					{
-						if (control is LuaPictureBox)
-						{
-							(control as LuaPictureBox).DrawPolygon(points, line, background);
-						}
-					}
-				}
-			}
-			catch (Exception ex)
-			{
-				ConsoleLuaLibrary.Log(ex.Message);
-			}
-		}
-
-
-		[LuaMethodAttributes(
-			"DrawRectangle",
-			"Draws a rectangle at the given coordinate and the given width and height. Line is the color of the box. Background is the optional fill color")]
-		public void DrawRectangle(int componentHandle, int x, int y, int width, int height, Color? line = null, Color? background = null)
-		{
-			try
-			{
-				var ptr = new IntPtr(componentHandle);
-				foreach (var form in _luaForms)
-				{
-					if (form.Handle == ptr)
-					{
-						ConsoleLuaLibrary.Log("Drawing functions cannot be used on forms directly. Use them on a PictureBox component.");
-						return;
-					}
-
-					foreach (Control control in form.Controls)
-					{
-						if (control is LuaPictureBox)
-						{
-							(control as LuaPictureBox).DrawRectangle(x, y, width, height, line, background);
-						}
-					}
-				}
-			}
-			catch (Exception ex)
-			{
-				ConsoleLuaLibrary.Log(ex.Message);
-			}
-		}
-
-		[LuaMethodAttributes(
-			"DrawString",
-			"Alias of DrawText()")]
-		public void DrawString(
-			int componentHandle,
-			int x,
-			int y,
-			string message,
-			Color? forecolor = null,
-			Color? backcolor = null,
-			int? fontsize = null,
-			string fontfamily = null,
-			string fontstyle = null,
-			string horizalign = null,
-			string vertalign = null)
-		{
-			try
-			{
-				var ptr = new IntPtr(componentHandle);
-				foreach (var form in _luaForms)
-				{
-					if (form.Handle == ptr)
-					{
-						ConsoleLuaLibrary.Log("Drawing functions cannot be used on forms directly. Use them on a PictureBox component.");
-						return;
-					}
-
-					foreach (Control control in form.Controls)
-					{
-						if (control is LuaPictureBox)
-						{
-							(control as LuaPictureBox).DrawText(x, y, message, forecolor, backcolor, fontsize, fontfamily, fontstyle, horizalign, vertalign);
-						}
-					}
-				}
-			}
-			catch (Exception ex)
-			{
-				ConsoleLuaLibrary.Log(ex.Message);
-			}
-		}
-
-		[LuaMethodAttributes(
-			"DrawText",
-			"Draws the given message at the given x,y coordinates and the given color. The default color is white. A fontfamily can be specified and is monospace generic if none is specified (font family options are the same as the .NET FontFamily class). The fontsize default is 12. The default font style is regular. Font style options are regular, bold, italic, strikethrough, underline. Horizontal alignment options are left (default), center, or right. Vertical alignment options are bottom (default), middle, or top. Alignment options specify which ends of the text will be drawn at the x and y coordinates.")]
-		public void DrawText(
-			int componentHandle,
-			int x,
-			int y,
-			string message,
-			Color? forecolor = null,
-			Color? backcolor = null,
-			int? fontsize = null,
-			string fontfamily = null,
-			string fontstyle = null,
-			string horizalign = null,
-			string vertalign = null)
-		{
-			try
-			{
-				var ptr = new IntPtr(componentHandle);
-				foreach (var form in _luaForms)
-				{
-					if (form.Handle == ptr)
-					{
-						ConsoleLuaLibrary.Log("Drawing functions cannot be used on forms directly. Use them on a PictureBox component.");
-						return;
-					}
-
-					foreach (Control control in form.Controls)
-					{
-						if (control is LuaPictureBox)
-						{
-							(control as LuaPictureBox).DrawText(x, y, message, forecolor, backcolor, fontsize, fontfamily, fontstyle, horizalign, vertalign);
-						}
-					}
-				}
-			}
-			catch (Exception ex)
-			{
-				ConsoleLuaLibrary.Log(ex.Message);
-			}
-		}
-
-		// It'd be great if these were simplified into 1 function, but I cannot figure out how to return a LuaTable from this class
-		[LuaMethodAttributes(
-			"GetMouseX",
-			"Returns an integer representation of the mouse X coordinate relative to the PictureBox.")]
-		public int GetMouseX(int componentHandle)
-		{
-			try
-			{
-				var ptr = new IntPtr(componentHandle);
-				foreach (var form in _luaForms)
-				{
-					if (form.Handle == ptr)
-					{
-						ConsoleLuaLibrary.Log("Drawing functions cannot be used on forms directly. Use them on a PictureBox component.");
-						return 0;
-					}
-
-					foreach (Control control in form.Controls)
-					{
-						if (control is LuaPictureBox)
-						{
-							var position = (control as LuaPictureBox).GetMouse();
-							return position.X;
-						}
-					}
-				}
-			}
-			catch (Exception ex)
-			{
-				ConsoleLuaLibrary.Log(ex.Message);
-			}
-
-			return 0;
-		}
-
-		[LuaMethodAttributes(
-			"GetMouseY",
-			"Returns an integer representation of the mouse Y coordinate relative to the PictureBox.")]
-		public int GetMouseY(int componentHandle)
-		{
-			try
-			{
-				var ptr = new IntPtr(componentHandle);
-				foreach (var form in _luaForms)
-				{
-					if (form.Handle == ptr)
-					{
-						ConsoleLuaLibrary.Log("Drawing functions cannot be used on forms directly. Use them on a PictureBox component.");
-						return 0;
-					}
-
-					foreach (Control control in form.Controls)
-					{
-						if (control is LuaPictureBox)
-						{
-							var position = (control as LuaPictureBox).GetMouse();
-							return position.Y;
-						}
-					}
-				}
-			}
-			catch (Exception ex)
-			{
-				ConsoleLuaLibrary.Log(ex.Message);
-			}
-
-			return 0;
-		}
-
-		#endregion
-
-		[LuaMethodAttributes("setdropdownitems", "Sets the items for a given dropdown box")]
-=======
-		[LuaMethod("setdropdownitems", "Sets the items for a given dropdown box")]
->>>>>>> 05299c61
-		public void SetDropdownItems(int handle, LuaTable items)
-		{
-			try
-			{
-				var ptr = new IntPtr(handle);
-				foreach (var form in _luaForms)
-				{
-					if (form.Handle == ptr)
-					{
-						return;
-					}
-
-					foreach (Control control in form.Controls)
-					{
-						if (control.Handle == ptr)
-						{
-							if (control is LuaDropDown)
-							{
-								var dropdownItems = items.Values.Cast<string>().ToList();
-								dropdownItems.Sort();
-								(control as LuaDropDown).SetItems(dropdownItems);
-							}
-
-							return;
-						}
-					}
-				}
-			}
-			catch (Exception ex)
-			{
-				Log(ex.Message);
-			}
-		}
-
-		[LuaMethod("setlocation", "Sets the location of a control or form by passing in the handle of the created object")]
-		public void SetLocation(int handle, int x, int y)
-		{
-			var ptr = new IntPtr(handle);
-			foreach (var form in _luaForms)
-			{
-				if (form.Handle == ptr)
-				{
-					SetLocation(form, x, y);
-				}
-				else
-				{
-					foreach (Control control in form.Controls)
-					{
-						if (control.Handle == ptr)
-						{
-							SetLocation(control, x, y);
-						}
-					}
-				}
-			}
-		}
-
-		[LuaMethod("setproperty", "Attempts to set the given property of the widget with the given value.  Note: not all properties will be able to be represented for the control to accept")]
-		public void SetProperty(int handle, string property, object value)
-		{
-			var ptr = new IntPtr(handle);
-			foreach (var form in _luaForms)
-			{
-				if (form.Handle == ptr)
-				{
-					var pt = form.GetType().GetProperty(property).PropertyType;
-					if (pt.IsEnum)
-					{
-						value = Enum.Parse(form.GetType().GetProperty(property).PropertyType, value.ToString(), true);
-					}
-
-					if (pt == typeof(Color))
-					{
-						// relying on exceptions for error handling here
-						var sval = (string)value;
-						if (sval[0] != '#')
-						{
-							throw new Exception("Invalid #aarrggbb color");
-						}
-
-						if (sval.Length != 9)
-						{
-							throw new Exception("Invalid #aarrggbb color");
-						}
-
-						value = Color.FromArgb(int.Parse(sval.Substring(1),System.Globalization.NumberStyles.HexNumber));
-					}
-
-					form.GetType()
-						.GetProperty(property)
-						.SetValue(form, Convert.ChangeType(value, form.GetType().GetProperty(property).PropertyType), null);
-				}
-				else
-				{
-					foreach (Control control in form.Controls)
-					{
-						if (control.Handle == ptr)
-						{
-							if (control.GetType().GetProperty(property).PropertyType.IsEnum)
-							{
-								value = Enum.Parse(control.GetType().GetProperty(property).PropertyType, value.ToString(), true);
-							}
-
-							control.GetType()
-								.GetProperty(property)
-								.SetValue(control, Convert.ChangeType(value, control.GetType().GetProperty(property).PropertyType), null);
-						}
-					}
-				}
-			}
-		}
-
-		[LuaMethod("createcolor", "Creates a color object useful with setproperty")]
-		public Color CreateColor(int r, int g, int b, int a)
-		{
-			return Color.FromArgb(a, r, g, b);
-		}
-
-		[LuaMethod("setsize", "Sets the size of the form or control to the given width or height")]
-		public void SetSize(int handle, int width, int height)
-		{
-			var ptr = new IntPtr(handle);
-			foreach (var form in _luaForms)
-			{
-				if (form.Handle == ptr)
-				{
-					SetSize(form, width, height);
-				}
-				else
-				{
-					foreach (Control control in form.Controls)
-					{
-						if (control.Handle == ptr)
-						{
-							SetSize(control, width, height);
-						}
-					}
-				}
-			}
-		}
-
-		[LuaMethod("settext", "Sets the text property of a control or form by passing in the handle of the created object")]
-		public void Settext(int handle, string caption)
-		{
-			var ptr = new IntPtr(handle);
-			foreach (var form in _luaForms)
-			{
-				if (form.Handle == ptr)
-				{
-					SetText(form, caption);
-				}
-				else
-				{
-					foreach (Control control in form.Controls)
-					{
-						if (control.Handle == ptr)
-						{
-							SetText(control, caption);
-						}
-					}
-				}
-			}
-		}
-
-		[LuaMethod("textbox", "Creates a textbox control on the given form. The caption property will be the initial value of the textbox (default is empty). Width and Height are option, if not specified they will be a default size of 100, 20. Type is an optional property to restrict the textbox input. The available options are HEX, SIGNED, and UNSIGNED. Passing it null or any other value will set it to no restriction. x, and y are the optional location parameters for the position of the textbox within the given form. The function returns the handle of the created textbox. If true, the multiline will enable the standard winform multi-line property. If true, the fixedWidth options will create a fixed width font. Scrollbars is an optional property to specify which scrollbars to display. The available options are Vertical, Horizontal, Both, and None. Scrollbars are only shown on a multiline textbox")]
-		public int Textbox(
-			int formHandle,
-			string caption = null,
-			int? width = null,
-			int? height = null,
-			string boxtype = null,
-			int? x = null,
-			int? y = null,
-			bool multiline = false,
-			bool fixedWidth = false,
-			string scrollbars = null)
-		{
-			var form = GetForm(formHandle);
-			if (form == null)
-			{
-				return 0;
-			}
-
-			var textbox = new LuaTextBox();
-			if (fixedWidth)
-			{
-				textbox.Font = new Font("Courier New", 8);
-			}
-
-			textbox.Multiline = multiline;
-			if (scrollbars != null)
-			{
-				switch (scrollbars.ToUpper())
-				{
-					case "VERTICAL":
-						textbox.ScrollBars = ScrollBars.Vertical;
-						break;
-					case "HORIZONTAL":
-						textbox.ScrollBars = ScrollBars.Horizontal;
-						textbox.WordWrap = false;
-						break;
-					case "BOTH":
-						textbox.ScrollBars = ScrollBars.Both;
-						textbox.WordWrap = false;
-						break;
-					case "NONE":
-						textbox.ScrollBars = ScrollBars.None;
-						break;
-				}
-			}
-
-			SetText(textbox, caption);
-
-			if (x.HasValue && y.HasValue)
-			{
-				SetLocation(textbox, x.Value, y.Value);
-			}
-
-			if (width.HasValue && height.HasValue)
-			{
-				SetSize(textbox, width.Value, height.Value);
-			}
-
-			if (boxtype != null)
-			{
-				switch (boxtype.ToUpper())
-				{
-					case "HEX":
-					case "HEXADECIMAL":
-						textbox.SetType(BoxType.Hex);
-						break;
-					case "UNSIGNED":
-					case "UINT":
-						textbox.SetType(BoxType.Unsigned);
-						break;
-					case "NUMBER":
-					case "NUM":
-					case "SIGNED":
-					case "INT":
-						textbox.SetType(BoxType.Signed);
-						break;
-				}
-			}
-
-			form.Controls.Add(textbox);
-			return (int)textbox.Handle;
-		}
-	}
-}
+using System;
+using System.Collections.Generic;
+using System.ComponentModel;
+using System.Drawing;
+using System.Linq;
+using System.Windows.Forms;
+
+using BizHawk.Client.Common;
+using NLua;
+
+namespace BizHawk.Client.EmuHawk
+{
+	[Description("A library for creating and managing custom dialogs")]
+	public sealed class FormsLuaLibrary : LuaLibraryBase
+	{
+		public FormsLuaLibrary(Lua lua)
+			: base(lua) { }
+
+		public FormsLuaLibrary(Lua lua, Action<string> logOutputCallback)
+			: base(lua, logOutputCallback) { }
+
+		// TODO: replace references to ConsoleLuaLibrary.Log with a callback that is passed in
+		public override string Name => "forms";
+
+		#region Forms Library Helpers
+
+		private readonly List<LuaWinform> _luaForms = new List<LuaWinform>();
+
+		public void WindowClosed(IntPtr handle)
+		{
+			foreach (var form in _luaForms)
+			{
+				if (form.Handle == handle)
+				{
+					_luaForms.Remove(form);
+					return;
+				}
+			}
+		}
+
+		private LuaWinform GetForm(int formHandle)
+		{
+			var ptr = new IntPtr(formHandle);
+			return _luaForms.FirstOrDefault(form => form.Handle == ptr);
+		}
+
+		private static void SetLocation(Control control, int x, int y)
+		{
+			control.Location = new Point(x, y);
+		}
+
+		private static void SetSize(Control control, int width, int height)
+		{
+			control.Size = new Size(width, height);
+		}
+
+		private static void SetText(Control control, string caption)
+		{
+			control.Text = caption ?? "";
+		}
+
+		#endregion
+
+		[LuaMethod("addclick", "adds the given lua function as a click event to the given control")]
+		public void AddClick(int handle, LuaFunction clickEvent)
+		{
+			var ptr = new IntPtr(handle);
+			foreach (var form in _luaForms)
+			{
+				foreach (Control control in form.Controls)
+				{
+					if (control.Handle == ptr)
+					{
+						form.ControlEvents.Add(new LuaWinform.LuaEvent(control.Handle, clickEvent));
+					}
+				}
+			}
+		}
+
+		[LuaMethod("button", "Creates a button control on the given form. The caption property will be the text value on the button. clickEvent is the name of a Lua function that will be invoked when the button is clicked. x, and y are the optional location parameters for the position of the button within the given form. The function returns the handle of the created button. Width and Height are optional, if not specified they will be a default size")]
+		public int Button(
+			int formHandle,
+			string caption,
+			LuaFunction clickEvent,
+			int? x = null,
+			int? y = null,
+			int? width = null,
+			int? height = null)
+		{
+			var form = GetForm(formHandle);
+			if (form == null)
+			{
+				return 0;
+			}
+
+			var button = new LuaButton();
+			SetText(button, caption);
+			form.Controls.Add(button);
+			form.ControlEvents.Add(new LuaWinform.LuaEvent(button.Handle, clickEvent));
+
+			if (x.HasValue && y.HasValue)
+			{
+				SetLocation(button, x.Value, y.Value);
+			}
+
+			if (width.HasValue && height.HasValue)
+			{
+				SetSize(button, width.Value, height.Value);
+			}
+
+			return (int)button.Handle;
+		}
+
+		[LuaMethod("checkbox", "Creates a checkbox control on the given form. The caption property will be the text of the checkbox. x and y are the optional location parameters for the position of the checkbox within the form")]
+		public int Checkbox(int formHandle, string caption, int? x = null, int? y = null)
+		{
+			var form = GetForm(formHandle);
+			if (form == null)
+			{
+				return 0;
+			}
+
+			var checkbox = new LuaCheckbox();
+			form.Controls.Add(checkbox);
+			SetText(checkbox, caption);
+
+			if (x.HasValue && y.HasValue)
+			{
+				SetLocation(checkbox, x.Value, y.Value);
+			}
+
+			return (int)checkbox.Handle;
+		}
+
+		[LuaMethod("clearclicks", "Removes all click events from the given widget at the specified handle")]
+		public void ClearClicks(int handle)
+		{
+			var ptr = new IntPtr(handle);
+			foreach (var form in _luaForms)
+			{
+				foreach (Control control in form.Controls)
+				{
+					if (control.Handle == ptr)
+					{
+						var luaEvents = form.ControlEvents.Where(x => x.Control == ptr).ToList();
+						foreach (var luaEvent in luaEvents)
+						{
+							form.ControlEvents.Remove(luaEvent);
+						}
+					}
+				}
+			}
+		}
+
+		[LuaMethod("destroy", "Closes and removes a Lua created form with the specified handle. If a dialog was found and removed true is returned, else false")]
+		public bool Destroy(int handle)
+		{
+			var ptr = new IntPtr(handle);
+			foreach (var form in _luaForms)
+			{
+				if (form.Handle == ptr)
+				{
+					form.Close();
+					_luaForms.Remove(form);
+					return true;
+				}
+			}
+
+			return false;
+		}
+
+		[LuaMethod("destroyall", "Closes and removes all Lua created dialogs")]
+		public void DestroyAll()
+		{
+			for (var i = _luaForms.Count - 1; i >= 0; i--)
+			{
+				_luaForms.ElementAt(i).Close();
+			}
+		}
+
+		[LuaMethod("dropdown", "Creates a dropdown (with a ComboBoxStyle of DropDownList) control on the given form. Dropdown items are passed via a lua table. Only the values will be pulled for the dropdown items, the keys are irrelevant. Items will be sorted alphabetically. x and y are the optional location parameters, and width and height are the optional size parameters.")]
+		public int Dropdown(
+			int formHandle,
+			LuaTable items,
+			int? x = null,
+			int? y = null,
+			int? width = null,
+			int? height = null)
+		{
+			var form = GetForm(formHandle);
+			if (form == null)
+			{
+				return 0;
+			}
+
+			var dropdownItems = items.Values.Cast<string>().ToList();
+			dropdownItems.Sort();
+
+			var dropdown = new LuaDropDown(dropdownItems);
+			form.Controls.Add(dropdown);
+
+			if (x.HasValue && y.HasValue)
+			{
+				SetLocation(dropdown, x.Value, y.Value);
+			}
+
+			if (width.HasValue && height.HasValue)
+			{
+				SetSize(dropdown, width.Value, height.Value);
+			}
+			
+			return (int)dropdown.Handle;
+		}
+
+		[LuaMethod("getproperty", "returns a string representation of the value of a property of the widget at the given handle")]
+		public string GetProperty(int handle, string property)
+		{
+			try
+			{
+				var ptr = new IntPtr(handle);
+				foreach (var form in _luaForms)
+				{
+					if (form.Handle == ptr)
+					{
+						return form.GetType().GetProperty(property).GetValue(form, null).ToString();
+					}
+					
+					foreach (Control control in form.Controls)
+					{
+						if (control.Handle == ptr)
+						{
+							return control.GetType().GetProperty(property).GetValue(control, null).ToString();
+						}
+					}
+				}
+			}
+			catch (Exception ex)
+			{
+				Log(ex.Message);
+			}
+
+			return "";
+		}
+
+		[LuaMethod("gettext", "Returns the text property of a given form or control")]
+		public string GetText(int handle)
+		{
+			try
+			{
+				var ptr = new IntPtr(handle);
+				foreach (var form in _luaForms)
+				{
+					if (form.Handle == ptr)
+					{
+						return form.Text;
+					}
+					
+					foreach (Control control in form.Controls)
+					{
+						if (control.Handle == ptr)
+						{
+							if (control is LuaDropDown)
+							{
+								return (control as LuaDropDown).SelectedItem.ToString();
+							}
+							
+							return control.Text;
+						}
+					}
+				}
+			}
+			catch (Exception ex)
+			{
+				Log(ex.Message);
+			}
+
+			return "";
+		}
+
+		[LuaMethod("ischecked", "Returns the given checkbox's checked property")]
+		public bool IsChecked(int handle)
+		{
+			var ptr = new IntPtr(handle);
+			foreach (var form in _luaForms)
+			{
+				if (form.Handle == ptr)
+				{
+					return false;
+				}
+				
+				foreach (Control control in form.Controls)
+				{
+					if (control.Handle == ptr)
+					{
+						if (control is LuaCheckbox)
+						{
+							return (control as LuaCheckbox).Checked;
+						}
+						
+						return false;
+					}
+				}
+			}
+
+			return false;
+		}
+
+		[LuaMethod("label", "Creates a label control on the given form. The caption property is the text of the label. x, and y are the optional location parameters for the position of the label within the given form. The function returns the handle of the created label. Width and Height are optional, if not specified they will be a default size.")]
+		public int Label(
+			int formHandle,
+			string caption,
+			int? x = null,
+			int? y = null,
+			int? width = null,
+			int? height = null,
+			bool fixedWidth = false)
+		{
+			var form = GetForm(formHandle);
+			if (form == null)
+			{
+				return 0;
+			}
+
+			var label = new Label();
+			if (fixedWidth)
+			{
+				label.Font = new Font("Courier New", 8);
+			}
+
+			SetText(label, caption);
+			form.Controls.Add(label);
+
+			if (x.HasValue && y.HasValue)
+			{
+				SetLocation(label, x.Value, y.Value);
+			}
+
+			if (width.HasValue && height.HasValue)
+			{
+				SetSize(label, width.Value, height.Value);
+			}
+
+			return (int)label.Handle;
+		}
+
+		[LuaMethod("newform", "creates a new default dialog, if both width and height are specified it will create a dialog of the specified size. If title is specified it will be the caption of the dialog, else the dialog caption will be 'Lua Dialog'. The function will return an int representing the handle of the dialog created.")]
+		public int NewForm(int? width = null, int? height = null, string title = null, LuaFunction onClose = null)
+		{
+			var form = new LuaWinform(CurrentThread);
+			_luaForms.Add(form);
+			if (width.HasValue && height.HasValue)
+			{
+				form.Size = new Size(width.Value, height.Value);
+			}
+
+			form.Text = title;
+			form.MaximizeBox = false;
+			form.FormBorderStyle = FormBorderStyle.FixedDialog;
+			form.Icon = SystemIcons.Application;
+			form.Show();
+
+			form.FormClosed += (o, e) =>
+			{
+				if (onClose != null)
+				{
+					try
+					{
+						onClose.Call();
+					}
+					catch (Exception ex)
+					{
+						Log(ex.ToString());
+					}
+				}
+			};
+
+			return (int)form.Handle;
+		}
+
+		[LuaMethod("openfile", "Creates a standard openfile dialog with optional parameters for the filename, directory, and filter. The return value is the directory that the user picked. If they chose to cancel, it will return an empty string")]
+		public string OpenFile(string fileName = null, string initialDirectory = null, string filter = "All files (*.*)|*.*")
+		{
+			// filterext format ex: "Image Files(*.BMP;*.JPG;*.GIF)|*.BMP;*.JPG;*.GIF|All files (*.*)|*.*"
+			var openFileDialog1 = new OpenFileDialog();
+			if (initialDirectory != null)
+			{
+				openFileDialog1.InitialDirectory = initialDirectory;
+			}
+			
+			if (fileName != null)
+			{
+				openFileDialog1.FileName = fileName;
+			}
+			
+			if (filter != null)
+			{
+				openFileDialog1.AddExtension = true;
+				openFileDialog1.Filter = filter;
+			}
+			
+			if (openFileDialog1.ShowDialog() == DialogResult.OK)
+			{
+				return openFileDialog1.FileName;
+			}
+			
+			return "";
+		}
+
+		[LuaMethodAttributes("PictureBox", "Creates a new drawing area in the form. Optionally the location in the form as well as the size of the drawing area can be specified. Returns the handle the component can be refered to with.")]
+		public int PictureBox(int formHandle, int? x = null, int? y = null, int? width = null, int? height = null)
+		{
+			var form = GetForm(formHandle);
+			if (form == null)
+			{
+				return 0;
+			}
+			
+			var pictureBox = new LuaPictureBox();
+			form.Controls.Add(pictureBox);
+
+			if (x.HasValue && y.HasValue)
+			{
+				SetLocation(pictureBox, x.Value, y.Value);
+			}
+
+			if (width.HasValue && height.HasValue)
+			{
+				pictureBox.LuaResize(width.Value, height.Value);
+			}
+
+			SetSize(pictureBox, width.Value, height.Value);
+
+			return (int)pictureBox.Handle;
+		}
+
+		#region LuaPictureBox Methods
+
+		[LuaMethodAttributes(
+			"Clear",
+			"Clears the canvas")]
+		public void Clear(int componentHandle, Color color)
+		{
+			try
+			{
+				var ptr = new IntPtr(componentHandle);
+				foreach (var form in _luaForms)
+				{
+					if (form.Handle == ptr)
+					{
+						ConsoleLuaLibrary.Log("Drawing functions cannot be used on forms directly. Use them on a PictureBox component.");
+						return;
+					}
+
+					foreach (Control control in form.Controls)
+					{
+						if (control is LuaPictureBox)
+						{
+							(control as LuaPictureBox).Clear(color);
+						}
+					}
+				}
+			}
+			catch (Exception ex)
+			{
+				ConsoleLuaLibrary.Log(ex.Message);
+			}
+		}
+
+		[LuaMethodAttributes(
+			"Refresh",
+			"Redraws the canvas")]
+		public void Refresh(int componentHandle)
+		{
+			try
+			{
+				var ptr = new IntPtr(componentHandle);
+				foreach (var form in _luaForms)
+				{
+					if (form.Handle == ptr)
+					{
+						ConsoleLuaLibrary.Log("Drawing functions cannot be used on forms directly. Use them on a PictureBox component.");
+						return;
+					}
+
+					foreach (Control control in form.Controls)
+					{
+						if (control is LuaPictureBox)
+						{
+							(control as LuaPictureBox).Refresh();
+						}
+					}
+				}
+			}
+			catch (Exception ex)
+			{
+				ConsoleLuaLibrary.Log(ex.Message);
+			}
+		}
+
+		[LuaMethodAttributes(
+			"SetDefaultForegroundColor",
+			"Sets the default foreground color to use in drawing methods, white by default")]
+		public void SetDefaultForegroundColor(int componentHandle, Color color)
+		{
+			try
+			{
+				var ptr = new IntPtr(componentHandle);
+				foreach (var form in _luaForms)
+				{
+					if (form.Handle == ptr)
+					{
+						ConsoleLuaLibrary.Log("Drawing functions cannot be used on forms directly. Use them on a PictureBox component.");
+						return;
+					}
+
+					foreach (Control control in form.Controls)
+					{
+						if (control is LuaPictureBox)
+						{
+							(control as LuaPictureBox).SetDefaultForegroundColor(color);
+						}
+					}
+				}
+			}
+			catch (Exception ex)
+			{
+				ConsoleLuaLibrary.Log(ex.Message);
+			}
+		}
+
+		[LuaMethodAttributes(
+			"SetDefaultBackgroundColor",
+			"Sets the default background color to use in drawing methods, transparent by default")]
+		public void SetDefaultBackgroundColor(int componentHandle, Color color)
+		{
+			try
+			{
+				var ptr = new IntPtr(componentHandle);
+				foreach (var form in _luaForms)
+				{
+					if (form.Handle == ptr)
+					{
+						ConsoleLuaLibrary.Log("Drawing functions cannot be used on forms directly. Use them on a PictureBox component.");
+						return;
+					}
+
+					foreach (Control control in form.Controls)
+					{
+						if (control is LuaPictureBox)
+						{
+							(control as LuaPictureBox).SetDefaultBackgroundColor(color);
+						}
+					}
+				}
+			}
+			catch (Exception ex)
+			{
+				ConsoleLuaLibrary.Log(ex.Message);
+			}
+		}
+
+		[LuaMethodAttributes(
+			"SetDefaultTextBackground",
+			"Sets the default backgroiund color to use in text drawing methods, half-transparent black by default")]
+		public void SetDefaultTextBackground(int componentHandle, Color color)
+		{
+			try
+			{
+				var ptr = new IntPtr(componentHandle);
+				foreach (var form in _luaForms)
+				{
+					if (form.Handle == ptr)
+					{
+						ConsoleLuaLibrary.Log("Drawing functions cannot be used on forms directly. Use them on a PictureBox component.");
+						return;
+					}
+
+					foreach (Control control in form.Controls)
+					{
+						if (control is LuaPictureBox)
+						{
+							(control as LuaPictureBox).SetDefaultTextBackground(color);
+						}
+					}
+				}
+			}
+			catch (Exception ex)
+			{
+				ConsoleLuaLibrary.Log(ex.Message);
+			}
+		}
+
+		[LuaMethodAttributes(
+			"DrawBezier",
+			"Draws a Bezier curve using the table of coordinates provided in the given color")]
+		public void DrawBezier(int componentHandle, LuaTable points, Color color)
+		{
+			try
+			{
+				var ptr = new IntPtr(componentHandle);
+				foreach (var form in _luaForms)
+				{
+					if (form.Handle == ptr)
+					{
+						ConsoleLuaLibrary.Log("Drawing functions cannot be used on forms directly. Use them on a PictureBox component.");
+						return;
+					}
+
+					foreach (Control control in form.Controls)
+					{
+						if (control is LuaPictureBox)
+						{
+							(control as LuaPictureBox).DrawBezier(points, color);
+						}
+					}
+				}
+			}
+			catch (Exception ex)
+			{
+				ConsoleLuaLibrary.Log(ex.Message);
+			}
+		}
+
+		[LuaMethodAttributes(
+			"DrawBox",
+			"Draws a rectangle on screen from x1/y1 to x2/y2. Same as drawRectangle except it receives two points intead of a point and width/height")]
+		public void DrawBox(int componentHandle, int x, int y, int x2, int y2, Color? line = null, Color? background = null)
+		{
+			try
+			{
+				var ptr = new IntPtr(componentHandle);
+				foreach (var form in _luaForms)
+				{
+					if (form.Handle == ptr)
+					{
+						ConsoleLuaLibrary.Log("Drawing functions cannot be used on forms directly. Use them on a PictureBox component.");
+						return;
+					}
+
+					foreach (Control control in form.Controls)
+					{
+						if (control is LuaPictureBox)
+						{
+							(control as LuaPictureBox).DrawBox(x, y, x2, y2, line, background);
+						}
+					}
+				}
+			}
+			catch (Exception ex)
+			{
+				ConsoleLuaLibrary.Log(ex.Message);
+			}
+		}
+
+		[LuaMethodAttributes(
+			"DrawEllipse",
+			"Draws an ellipse at the given coordinates and the given width and height. Line is the color of the ellipse. Background is the optional fill color")]
+		public void DrawEllipse(int componentHandle, int x, int y, int width, int height, Color? line = null, Color? background = null)
+		{
+			try
+			{
+				var ptr = new IntPtr(componentHandle);
+				foreach (var form in _luaForms)
+				{
+					if (form.Handle == ptr)
+					{
+						ConsoleLuaLibrary.Log("Drawing functions cannot be used on forms directly. Use them on a PictureBox component.");
+						return;
+					}
+
+					foreach (Control control in form.Controls)
+					{
+						if (control is LuaPictureBox)
+						{
+							(control as LuaPictureBox).DrawEllipse(x, y, width, height, line, background);
+						}
+					}
+				}
+			}
+			catch (Exception ex)
+			{
+				ConsoleLuaLibrary.Log(ex.Message);
+			}
+		}
+
+		[LuaMethodAttributes(
+			"DrawIcon",
+			"draws an Icon (.ico) file from the given path at the given coordinate. width and height are optional. If specified, it will resize the image accordingly")]
+		public void DrawIcon(int componentHandle, string path, int x, int y, int? width = null, int? height = null)
+		{
+			try
+			{
+				var ptr = new IntPtr(componentHandle);
+				foreach (var form in _luaForms)
+				{
+					if (form.Handle == ptr)
+					{
+						ConsoleLuaLibrary.Log("Drawing functions cannot be used on forms directly. Use them on a PictureBox component.");
+						return;
+					}
+
+					foreach (Control control in form.Controls)
+					{
+						if (control is LuaPictureBox)
+						{
+							(control as LuaPictureBox).DrawIcon(path, x, y, width, height);
+						}
+					}
+				}
+			}
+			catch (Exception ex)
+			{
+				ConsoleLuaLibrary.Log(ex.Message);
+			}
+		}
+
+		[LuaMethodAttributes(
+			"DrawImage",
+			"draws an image file from the given path at the given coordinate. width and height are optional. If specified, it will resize the image accordingly")]
+		public void DrawImage(int componentHandle, string path, int x, int y, int? width = null, int? height = null, bool cache = true)
+		{
+			if (!File.Exists(path))
+			{
+				ConsoleLuaLibrary.Log("File not found: " + path + "\nScript Terminated");
+				return;
+			}
+			try
+			{
+				var ptr = new IntPtr(componentHandle);
+				foreach (var form in _luaForms)
+				{
+					if (form.Handle == ptr)
+					{
+						ConsoleLuaLibrary.Log("Drawing functions cannot be used on forms directly. Use them on a PictureBox component.");
+						return;
+					}
+
+					foreach (Control control in form.Controls)
+					{
+						if (control is LuaPictureBox)
+						{
+							(control as LuaPictureBox).DrawImage(path, x, y, width, height, cache);
+						}
+					}
+				}
+			}
+			catch (Exception ex)
+			{
+				ConsoleLuaLibrary.Log(ex.Message);
+			}
+		}
+
+		[LuaMethodAttributes(
+			"ClearImageCache",
+			"clears the image cache that is built up by using gui.drawImage, also releases the file handle for cached images")]
+		public void ClearImageCache(int componentHandle)
+		{
+			try
+			{
+				var ptr = new IntPtr(componentHandle);
+				foreach (var form in _luaForms)
+				{
+					if (form.Handle == ptr)
+					{
+						ConsoleLuaLibrary.Log("Drawing functions cannot be used on forms directly. Use them on a PictureBox component.");
+						return;
+					}
+
+					foreach (Control control in form.Controls)
+					{
+						if (control is LuaPictureBox)
+						{
+							(control as LuaPictureBox).ClearImageCache();
+						}
+					}
+				}
+			}
+			catch (Exception ex)
+			{
+				ConsoleLuaLibrary.Log(ex.Message);
+			}
+		}
+
+		[LuaMethodAttributes(
+			"DrawImageRegion",
+			"draws a given region of an image file from the given path at the given coordinate, and optionally with the given size")]
+		public void DrawImageRegion(int componentHandle, string path, int source_x, int source_y, int source_width, int source_height, int dest_x, int dest_y, int? dest_width = null, int? dest_height = null)
+		{
+			if (!File.Exists(path))
+			{
+				ConsoleLuaLibrary.Log("File not found: " + path + "\nScript Terminated");
+				return;
+			}
+			try
+			{
+				var ptr = new IntPtr(componentHandle);
+				foreach (var form in _luaForms)
+				{
+					if (form.Handle == ptr)
+					{
+						ConsoleLuaLibrary.Log("Drawing functions cannot be used on forms directly. Use them on a PictureBox component.");
+						return;
+					}
+
+					foreach (Control control in form.Controls)
+					{
+						if (control is LuaPictureBox)
+						{
+							(control as LuaPictureBox).DrawImageRegion(path, source_x, source_y, source_width, source_height, dest_x, dest_y, dest_width, dest_height);
+						}
+					}
+				}
+			}
+			catch (Exception ex)
+			{
+				ConsoleLuaLibrary.Log(ex.Message);
+			}
+		}
+
+		[LuaMethodAttributes(
+			"DrawLine",
+			"Draws a line from the first coordinate pair to the 2nd. Color is optional (if not specified it will be drawn black)")]
+		public void DrawLine(int componentHandle, int x1, int y1, int x2, int y2, Color? color = null)
+		{
+			try
+			{
+				var ptr = new IntPtr(componentHandle);
+				foreach (var form in _luaForms)
+				{
+					if (form.Handle == ptr)
+					{
+						ConsoleLuaLibrary.Log("Drawing functions cannot be used on forms directly. Use them on a PictureBox component.");
+						return;
+					}
+
+					foreach (Control control in form.Controls)
+					{
+						if (control is LuaPictureBox)
+						{
+							(control as LuaPictureBox).DrawLine(x1, y1, x2, y2, color);
+						}
+					}
+				}
+			}
+			catch (Exception ex)
+			{
+				ConsoleLuaLibrary.Log(ex.Message);
+			}
+		}
+
+		[LuaMethodAttributes(
+			"DrawAxis",
+			"Draws an axis of the specified size at the coordinate pair.)")]
+		public void DrawAxis(int componentHandle, int x, int y, int size, Color? color = null)
+		{
+			try
+			{
+				var ptr = new IntPtr(componentHandle);
+				foreach (var form in _luaForms)
+				{
+					if (form.Handle == ptr)
+					{
+						ConsoleLuaLibrary.Log("Drawing functions cannot be used on forms directly. Use them on a PictureBox component.");
+						return;
+					}
+
+					foreach (Control control in form.Controls)
+					{
+						if (control is LuaPictureBox)
+						{
+							(control as LuaPictureBox).DrawAxis(x, y, size, color);
+						}
+					}
+				}
+			}
+			catch (Exception ex)
+			{
+				ConsoleLuaLibrary.Log(ex.Message);
+			}
+		}
+
+		[LuaMethodAttributes(
+			"DrawArc",
+			"draws a Arc shape at the given coordinates and the given width and height"
+		)]
+		public void DrawArc(int componentHandle, int x, int y, int width, int height, int startangle, int sweepangle, Color? line = null)
+		{
+			try
+			{
+				var ptr = new IntPtr(componentHandle);
+				foreach (var form in _luaForms)
+				{
+					if (form.Handle == ptr)
+					{
+						ConsoleLuaLibrary.Log("Drawing functions cannot be used on forms directly. Use them on a PictureBox component.");
+						return;
+					}
+
+					foreach (Control control in form.Controls)
+					{
+						if (control is LuaPictureBox)
+						{
+							(control as LuaPictureBox).DrawArc(x, y, width, height, startangle, sweepangle, line);
+						}
+					}
+				}
+			}
+			catch (Exception ex)
+			{
+				ConsoleLuaLibrary.Log(ex.Message);
+			}
+		}
+
+		[LuaMethodAttributes(
+			"DrawPie",
+			"draws a Pie shape at the given coordinates and the given width and height")]
+		public void DrawPie(
+			int componentHandle,
+			int x,
+			int y,
+			int width,
+			int height,
+			int startangle,
+			int sweepangle,
+			Color? line = null,
+			Color? background = null)
+		{
+			try
+			{
+				var ptr = new IntPtr(componentHandle);
+				foreach (var form in _luaForms)
+				{
+					if (form.Handle == ptr)
+					{
+						ConsoleLuaLibrary.Log("Drawing functions cannot be used on forms directly. Use them on a PictureBox component.");
+						return;
+					}
+
+					foreach (Control control in form.Controls)
+					{
+						if (control is LuaPictureBox)
+						{
+							(control as LuaPictureBox).DrawPie(x, y, width, height, startangle, sweepangle, line, background);
+						}
+					}
+				}
+			}
+			catch (Exception ex)
+			{
+				ConsoleLuaLibrary.Log(ex.Message);
+			}
+		}
+
+		[LuaMethodAttributes(
+			"DrawPixel",
+			"Draws a single pixel at the given coordinates in the given color. Color is optional (if not specified it will be drawn black)")]
+		public void DrawPixel(int componentHandle, int x, int y, Color? color = null)
+		{
+			try
+			{
+				var ptr = new IntPtr(componentHandle);
+				foreach (var form in _luaForms)
+				{
+					if (form.Handle == ptr)
+					{
+						ConsoleLuaLibrary.Log("Drawing functions cannot be used on forms directly. Use them on a PictureBox component.");
+						return;
+					}
+
+					foreach (Control control in form.Controls)
+					{
+						if (control is LuaPictureBox)
+						{
+							(control as LuaPictureBox).DrawPixel(x, y, color);
+						}
+					}
+				}
+			}
+			catch (Exception ex)
+			{
+				ConsoleLuaLibrary.Log(ex.Message);
+			}
+		}
+
+		[LuaMethodAttributes(
+			"DrawPolygon",
+			"Draws a polygon using the table of coordinates specified in points. This should be a table of tables(each of size 2). Line is the color of the polygon. Background is the optional fill color")]
+		public void DrawPolygon(int componentHandle, LuaTable points, Color? line = null, Color? background = null)
+		{
+			try
+			{
+				var ptr = new IntPtr(componentHandle);
+				foreach (var form in _luaForms)
+				{
+					if (form.Handle == ptr)
+					{
+						ConsoleLuaLibrary.Log("Drawing functions cannot be used on forms directly. Use them on a PictureBox component.");
+						return;
+					}
+
+					foreach (Control control in form.Controls)
+					{
+						if (control is LuaPictureBox)
+						{
+							(control as LuaPictureBox).DrawPolygon(points, line, background);
+						}
+					}
+				}
+			}
+			catch (Exception ex)
+			{
+				ConsoleLuaLibrary.Log(ex.Message);
+			}
+		}
+
+
+		[LuaMethodAttributes(
+			"DrawRectangle",
+			"Draws a rectangle at the given coordinate and the given width and height. Line is the color of the box. Background is the optional fill color")]
+		public void DrawRectangle(int componentHandle, int x, int y, int width, int height, Color? line = null, Color? background = null)
+		{
+			try
+			{
+				var ptr = new IntPtr(componentHandle);
+				foreach (var form in _luaForms)
+				{
+					if (form.Handle == ptr)
+					{
+						ConsoleLuaLibrary.Log("Drawing functions cannot be used on forms directly. Use them on a PictureBox component.");
+						return;
+					}
+
+					foreach (Control control in form.Controls)
+					{
+						if (control is LuaPictureBox)
+						{
+							(control as LuaPictureBox).DrawRectangle(x, y, width, height, line, background);
+						}
+					}
+				}
+			}
+			catch (Exception ex)
+			{
+				ConsoleLuaLibrary.Log(ex.Message);
+			}
+		}
+
+		[LuaMethodAttributes(
+			"DrawString",
+			"Alias of DrawText()")]
+		public void DrawString(
+			int componentHandle,
+			int x,
+			int y,
+			string message,
+			Color? forecolor = null,
+			Color? backcolor = null,
+			int? fontsize = null,
+			string fontfamily = null,
+			string fontstyle = null,
+			string horizalign = null,
+			string vertalign = null)
+		{
+			try
+			{
+				var ptr = new IntPtr(componentHandle);
+				foreach (var form in _luaForms)
+				{
+					if (form.Handle == ptr)
+					{
+						ConsoleLuaLibrary.Log("Drawing functions cannot be used on forms directly. Use them on a PictureBox component.");
+						return;
+					}
+
+					foreach (Control control in form.Controls)
+					{
+						if (control is LuaPictureBox)
+						{
+							(control as LuaPictureBox).DrawText(x, y, message, forecolor, backcolor, fontsize, fontfamily, fontstyle, horizalign, vertalign);
+						}
+					}
+				}
+			}
+			catch (Exception ex)
+			{
+				ConsoleLuaLibrary.Log(ex.Message);
+			}
+		}
+
+		[LuaMethodAttributes(
+			"DrawText",
+			"Draws the given message at the given x,y coordinates and the given color. The default color is white. A fontfamily can be specified and is monospace generic if none is specified (font family options are the same as the .NET FontFamily class). The fontsize default is 12. The default font style is regular. Font style options are regular, bold, italic, strikethrough, underline. Horizontal alignment options are left (default), center, or right. Vertical alignment options are bottom (default), middle, or top. Alignment options specify which ends of the text will be drawn at the x and y coordinates.")]
+		public void DrawText(
+			int componentHandle,
+			int x,
+			int y,
+			string message,
+			Color? forecolor = null,
+			Color? backcolor = null,
+			int? fontsize = null,
+			string fontfamily = null,
+			string fontstyle = null,
+			string horizalign = null,
+			string vertalign = null)
+		{
+			try
+			{
+				var ptr = new IntPtr(componentHandle);
+				foreach (var form in _luaForms)
+				{
+					if (form.Handle == ptr)
+					{
+						ConsoleLuaLibrary.Log("Drawing functions cannot be used on forms directly. Use them on a PictureBox component.");
+						return;
+					}
+
+					foreach (Control control in form.Controls)
+					{
+						if (control is LuaPictureBox)
+						{
+							(control as LuaPictureBox).DrawText(x, y, message, forecolor, backcolor, fontsize, fontfamily, fontstyle, horizalign, vertalign);
+						}
+					}
+				}
+			}
+			catch (Exception ex)
+			{
+				ConsoleLuaLibrary.Log(ex.Message);
+			}
+		}
+
+		// It'd be great if these were simplified into 1 function, but I cannot figure out how to return a LuaTable from this class
+		[LuaMethodAttributes(
+			"GetMouseX",
+			"Returns an integer representation of the mouse X coordinate relative to the PictureBox.")]
+		public int GetMouseX(int componentHandle)
+		{
+			try
+			{
+				var ptr = new IntPtr(componentHandle);
+				foreach (var form in _luaForms)
+				{
+					if (form.Handle == ptr)
+					{
+						ConsoleLuaLibrary.Log("Drawing functions cannot be used on forms directly. Use them on a PictureBox component.");
+						return 0;
+					}
+
+					foreach (Control control in form.Controls)
+					{
+						if (control is LuaPictureBox)
+						{
+							var position = (control as LuaPictureBox).GetMouse();
+							return position.X;
+						}
+					}
+				}
+			}
+			catch (Exception ex)
+			{
+				ConsoleLuaLibrary.Log(ex.Message);
+			}
+
+			return 0;
+		}
+
+		[LuaMethodAttributes(
+			"GetMouseY",
+			"Returns an integer representation of the mouse Y coordinate relative to the PictureBox.")]
+		public int GetMouseY(int componentHandle)
+		{
+			try
+			{
+				var ptr = new IntPtr(componentHandle);
+				foreach (var form in _luaForms)
+				{
+					if (form.Handle == ptr)
+					{
+						ConsoleLuaLibrary.Log("Drawing functions cannot be used on forms directly. Use them on a PictureBox component.");
+						return 0;
+					}
+
+					foreach (Control control in form.Controls)
+					{
+						if (control is LuaPictureBox)
+						{
+							var position = (control as LuaPictureBox).GetMouse();
+							return position.Y;
+						}
+					}
+				}
+			}
+			catch (Exception ex)
+			{
+				ConsoleLuaLibrary.Log(ex.Message);
+			}
+
+			return 0;
+		}
+
+		#endregion
+
+		[LuaMethod("setdropdownitems", "Sets the items for a given dropdown box")]
+		public void SetDropdownItems(int handle, LuaTable items)
+		{
+			try
+			{
+				var ptr = new IntPtr(handle);
+				foreach (var form in _luaForms)
+				{
+					if (form.Handle == ptr)
+					{
+						return;
+					}
+
+					foreach (Control control in form.Controls)
+					{
+						if (control.Handle == ptr)
+						{
+							if (control is LuaDropDown)
+							{
+								var dropdownItems = items.Values.Cast<string>().ToList();
+								dropdownItems.Sort();
+								(control as LuaDropDown).SetItems(dropdownItems);
+							}
+
+							return;
+						}
+					}
+				}
+			}
+			catch (Exception ex)
+			{
+				Log(ex.Message);
+			}
+		}
+
+		[LuaMethod("setlocation", "Sets the location of a control or form by passing in the handle of the created object")]
+		public void SetLocation(int handle, int x, int y)
+		{
+			var ptr = new IntPtr(handle);
+			foreach (var form in _luaForms)
+			{
+				if (form.Handle == ptr)
+				{
+					SetLocation(form, x, y);
+				}
+				else
+				{
+					foreach (Control control in form.Controls)
+					{
+						if (control.Handle == ptr)
+						{
+							SetLocation(control, x, y);
+						}
+					}
+				}
+			}
+		}
+
+		[LuaMethod("setproperty", "Attempts to set the given property of the widget with the given value.  Note: not all properties will be able to be represented for the control to accept")]
+		public void SetProperty(int handle, string property, object value)
+		{
+			var ptr = new IntPtr(handle);
+			foreach (var form in _luaForms)
+			{
+				if (form.Handle == ptr)
+				{
+					var pt = form.GetType().GetProperty(property).PropertyType;
+					if (pt.IsEnum)
+					{
+						value = Enum.Parse(form.GetType().GetProperty(property).PropertyType, value.ToString(), true);
+					}
+
+					if (pt == typeof(Color))
+					{
+						// relying on exceptions for error handling here
+						var sval = (string)value;
+						if (sval[0] != '#')
+						{
+							throw new Exception("Invalid #aarrggbb color");
+						}
+
+						if (sval.Length != 9)
+						{
+							throw new Exception("Invalid #aarrggbb color");
+						}
+
+						value = Color.FromArgb(int.Parse(sval.Substring(1),System.Globalization.NumberStyles.HexNumber));
+					}
+
+					form.GetType()
+						.GetProperty(property)
+						.SetValue(form, Convert.ChangeType(value, form.GetType().GetProperty(property).PropertyType), null);
+				}
+				else
+				{
+					foreach (Control control in form.Controls)
+					{
+						if (control.Handle == ptr)
+						{
+							if (control.GetType().GetProperty(property).PropertyType.IsEnum)
+							{
+								value = Enum.Parse(control.GetType().GetProperty(property).PropertyType, value.ToString(), true);
+							}
+
+							control.GetType()
+								.GetProperty(property)
+								.SetValue(control, Convert.ChangeType(value, control.GetType().GetProperty(property).PropertyType), null);
+						}
+					}
+				}
+			}
+		}
+
+		[LuaMethod("createcolor", "Creates a color object useful with setproperty")]
+		public Color CreateColor(int r, int g, int b, int a)
+		{
+			return Color.FromArgb(a, r, g, b);
+		}
+
+		[LuaMethod("setsize", "Sets the size of the form or control to the given width or height")]
+		public void SetSize(int handle, int width, int height)
+		{
+			var ptr = new IntPtr(handle);
+			foreach (var form in _luaForms)
+			{
+				if (form.Handle == ptr)
+				{
+					SetSize(form, width, height);
+				}
+				else
+				{
+					foreach (Control control in form.Controls)
+					{
+						if (control.Handle == ptr)
+						{
+							SetSize(control, width, height);
+						}
+					}
+				}
+			}
+		}
+
+		[LuaMethod("settext", "Sets the text property of a control or form by passing in the handle of the created object")]
+		public void Settext(int handle, string caption)
+		{
+			var ptr = new IntPtr(handle);
+			foreach (var form in _luaForms)
+			{
+				if (form.Handle == ptr)
+				{
+					SetText(form, caption);
+				}
+				else
+				{
+					foreach (Control control in form.Controls)
+					{
+						if (control.Handle == ptr)
+						{
+							SetText(control, caption);
+						}
+					}
+				}
+			}
+		}
+
+		[LuaMethod("textbox", "Creates a textbox control on the given form. The caption property will be the initial value of the textbox (default is empty). Width and Height are option, if not specified they will be a default size of 100, 20. Type is an optional property to restrict the textbox input. The available options are HEX, SIGNED, and UNSIGNED. Passing it null or any other value will set it to no restriction. x, and y are the optional location parameters for the position of the textbox within the given form. The function returns the handle of the created textbox. If true, the multiline will enable the standard winform multi-line property. If true, the fixedWidth options will create a fixed width font. Scrollbars is an optional property to specify which scrollbars to display. The available options are Vertical, Horizontal, Both, and None. Scrollbars are only shown on a multiline textbox")]
+		public int Textbox(
+			int formHandle,
+			string caption = null,
+			int? width = null,
+			int? height = null,
+			string boxtype = null,
+			int? x = null,
+			int? y = null,
+			bool multiline = false,
+			bool fixedWidth = false,
+			string scrollbars = null)
+		{
+			var form = GetForm(formHandle);
+			if (form == null)
+			{
+				return 0;
+			}
+
+			var textbox = new LuaTextBox();
+			if (fixedWidth)
+			{
+				textbox.Font = new Font("Courier New", 8);
+			}
+
+			textbox.Multiline = multiline;
+			if (scrollbars != null)
+			{
+				switch (scrollbars.ToUpper())
+				{
+					case "VERTICAL":
+						textbox.ScrollBars = ScrollBars.Vertical;
+						break;
+					case "HORIZONTAL":
+						textbox.ScrollBars = ScrollBars.Horizontal;
+						textbox.WordWrap = false;
+						break;
+					case "BOTH":
+						textbox.ScrollBars = ScrollBars.Both;
+						textbox.WordWrap = false;
+						break;
+					case "NONE":
+						textbox.ScrollBars = ScrollBars.None;
+						break;
+				}
+			}
+
+			SetText(textbox, caption);
+
+			if (x.HasValue && y.HasValue)
+			{
+				SetLocation(textbox, x.Value, y.Value);
+			}
+
+			if (width.HasValue && height.HasValue)
+			{
+				SetSize(textbox, width.Value, height.Value);
+			}
+
+			if (boxtype != null)
+			{
+				switch (boxtype.ToUpper())
+				{
+					case "HEX":
+					case "HEXADECIMAL":
+						textbox.SetType(BoxType.Hex);
+						break;
+					case "UNSIGNED":
+					case "UINT":
+						textbox.SetType(BoxType.Unsigned);
+						break;
+					case "NUMBER":
+					case "NUM":
+					case "SIGNED":
+					case "INT":
+						textbox.SetType(BoxType.Signed);
+						break;
+				}
+			}
+
+			form.Controls.Add(textbox);
+			return (int)textbox.Handle;
+		}
+	}
+}