﻿using System;
using System.Collections.Generic;
using System.ComponentModel;
using System.Drawing;
using System.Diagnostics;
using System.IO;
using System.Linq;
using System.Text.RegularExpressions;
using System.Windows.Forms;

using BizHawk.Client.Common;
using BizHawk.Client.EmuHawk.ToolExtensions;
using BizHawk.Client.EmuHawk.WinFormExtensions;
using BizHawk.Common;
using BizHawk.Emulation.Common;
using NLua;

namespace BizHawk.Client.EmuHawk
{
	public partial class LuaConsole : ToolFormBase, IToolFormAutoConfig
	{
		private const string IconColumnName = "Icon";
		private const string ScriptColumnName = "Script";
		private const string PathColumnName = "PathName";

		[RequiredService]
		private IEmulator Emulator { get; set; }

		private bool _sortReverse;
		private string _lastColumnSorted;

		private readonly List<string> _consoleCommandHistory = new List<string>();
		private int _consoleCommandHistoryIndex = -1;

		public ToolDialogSettings.ColumnList Columns { get; set; }

		public class LuaConsoleSettings
		{
			public LuaConsoleSettings()
			{
				Columns = new List<RollColumn>
				{
					new RollColumn { Name = IconColumnName, Text = " ", Visible = true, Width = 22, Type = ColumnType.Image },
					new RollColumn { Name = ScriptColumnName, Text = "Script", Visible = true, Width = 92, Type = ColumnType.Text },
					new RollColumn { Name = PathColumnName, Text = "Path", Visible = true, Width = 300, Type = ColumnType.Text }
				};
			}

			public List<RollColumn> Columns { get; set; }
		}

		[ConfigPersist]
		public LuaConsoleSettings Settings { get; set; }

		public LuaConsole()
		{
			Settings = new LuaConsoleSettings();
			_sortReverse = false;
			_lastColumnSorted = "";

			InitializeComponent();

			Closing += (o, e) =>
			{
				if (AskSaveChanges())
				{
<<<<<<< HEAD
					SaveColumnInfo(LuaListView, Settings.Columns);
=======
					Settings.Columns = LuaListView.AllColumns;
					
					GlobalWin.DisplayManager.ClearLuaSurfaces();
>>>>>>> 7d554f06

					if (GlobalWin.DisplayManager != null)
					{
						GlobalWin.DisplayManager.ClearLuaSurfaces();

						if (GlobalWin.DisplayManager.ClientExtraPadding != Padding.Empty)
						{
							GlobalWin.DisplayManager.ClientExtraPadding = new Padding(0);
							GlobalWin.MainForm.FrameBufferResized();
						}

						if (GlobalWin.DisplayManager.GameExtraPadding != Padding.Empty)
						{
							GlobalWin.DisplayManager.GameExtraPadding = new Padding(0);
							GlobalWin.MainForm.FrameBufferResized();
						}
					}

					LuaImp.GuiLibrary.DrawFinish();
					CloseLua();
				}
				else
				{
					e.Cancel = true;
				}
			};

			LuaListView.QueryItemText += LuaListView_QueryItemText;
			LuaListView.QueryItemBkColor += LuaListView_QueryItemBkColor;
			LuaListView.QueryItemIcon += LuaListView_QueryItemImage;

			// this is bad, in case we ever have more than one gui part running lua.. not sure how much other badness there is like that
			LuaSandbox.DefaultLogger = ConsoleLog;
		}

		public PlatformEmuLuaLibrary LuaImp { get; private set; }

		public bool UpdateBefore => true;

		private IEnumerable<LuaFile> SelectedItems =>  LuaListView.SelectedRows.Select(index => LuaImp.ScriptList[index]);

		private IEnumerable<LuaFile> SelectedFiles => SelectedItems.Where(x => !x.IsSeparator);

		public void NewUpdate(ToolFormUpdateType type) { }

		public void UpdateValues()
		{
			// Do nothing
		}

		public void FastUpdate()
		{
			// Do nothing
		}

		private void ConsoleLog(string message)
		{
			OutputBox.Text += message + Environment.NewLine + Environment.NewLine;
			OutputBox.SelectionStart = OutputBox.Text.Length;
			OutputBox.ScrollToCaret();
			UpdateDialog();
		}

		private void LuaConsole_Load(object sender, EventArgs e)
		{
			// Hack for previous config settings
			if (Settings.Columns.Any(c => c.Text == null))
			{
				Settings = new LuaConsoleSettings();
			}

			LuaImp.ScriptList.ChangedCallback = SessionChangedCallback;
			LuaImp.ScriptList.LoadCallback = ClearOutputWindow;

			if (Global.Config.RecentLuaSession.AutoLoad && !Global.Config.RecentLuaSession.Empty)
			{
				LoadSessionFromRecent(Global.Config.RecentLuaSession.MostRecent);
			}
			else if (Global.Config.RecentLua.AutoLoad)
			{
				if (!Global.Config.RecentLua.Empty)
				{
					LoadLuaFromRecent(Global.Config.RecentLua.MostRecent);
				}
			}

			LuaListView.AllColumns.Clear();
			SetColumns();
		}

		public void Restart()
		{
			var runningScripts = new List<LuaFile>();

			if (LuaImp != null) // Things we need to do with the existing LuaImp before we can make a new one
			{
				if (LuaImp.IsRebootingCore)
				{
					// Even if the lua console is self-rebooting from client.reboot_core() we still want to re-inject dependencies
					LuaImp.Restart(Emulator.ServiceProvider);
					return;
				}

				if (LuaImp.GuiLibrary != null && LuaImp.GuiLibrary.HasLuaSurface)
				{
					LuaImp.GuiLibrary.DrawFinish();
				}

				runningScripts = LuaImp.RunningScripts.ToList();

				foreach (var file in runningScripts)
				{
					LuaImp.CallExitEvent(file);

					LuaImp.GetRegisteredFunctions().RemoveAll(lf => lf.Lua == file.Thread);

					UpdateRegisteredFunctionsDialog();

					file.Stop();
				}
			}

			var currentScripts = LuaImp?.ScriptList; // Temp fix for now
			LuaImp = new EmuLuaLibrary(Emulator.ServiceProvider);
			if (currentScripts != null)
			{
				LuaImp.ScriptList.AddRange(currentScripts);
			}

			InputBox.AutoCompleteCustomSource.AddRange(LuaImp.Docs.Select(a => $"{a.Library}.{a.Name}").ToArray());

			foreach (var file in runningScripts)
			{
				string pathToLoad = ProcessPath(file.Path);

				try
				{
					LuaSandbox.Sandbox(file.Thread, () =>
					{
						LuaImp.SpawnAndSetFileThread(pathToLoad, file);
						LuaSandbox.CreateSandbox(file.Thread, Path.GetDirectoryName(pathToLoad));
						file.State = LuaFile.RunState.Running;
					}, () =>
					{
						file.State = LuaFile.RunState.Disabled;
					});
				}
				catch (Exception ex)
				{
					MessageBox.Show(ex.ToString());
				}
			}

			UpdateDialog();
		}

		private readonly List<FileSystemWatcher> _watches = new List<FileSystemWatcher>();

		private void SetColumns()
		{
			foreach (var column in Settings.Columns)
			{
				if (LuaListView.AllColumns[column.Name] == null)
				{
					LuaListView.AllColumns.Add(column);
				}
			}
		}

		private void AddFileWatches()
		{
			_watches.Clear();
			foreach (var item in LuaImp.ScriptList.Where(s => !s.IsSeparator))
			{
				var processedPath = PathManager.TryMakeRelative(item.Path);
				string pathToLoad = ProcessPath(processedPath);

				CreateFileWatcher(pathToLoad);
			}
		}

		private void CreateFileWatcher(string path)
		{
			var watcher = new FileSystemWatcher
			{
				Path = Path.GetDirectoryName(path),
				Filter = Path.GetFileName(path),
				NotifyFilter = NotifyFilters.LastAccess | NotifyFilters.LastWrite
							 | NotifyFilters.FileName | NotifyFilters.DirectoryName,
				EnableRaisingEvents = true,
			};

			// TODO, Deleted and Renamed events
			watcher.Changed += OnChanged;

			_watches.Add(watcher);
		}

		private void OnChanged(object source, FileSystemEventArgs e)
		{
			Invoke(new MethodInvoker(delegate
			{
				RefreshScriptMenuItem_Click(null, null);
			}));
		}

		public void LoadLuaFile(string path)
		{
			var processedPath = PathManager.TryMakeRelative(path);

			if (LuaAlreadyInSession(processedPath) == false)
			{
				var luaFile = new LuaFile("", processedPath);

				LuaImp.ScriptList.Add(luaFile);
				LuaListView.RowCount = LuaImp.ScriptList.Count;
				Global.Config.RecentLua.Add(processedPath);

				if (!Global.Config.DisableLuaScriptsOnLoad)
				{
					luaFile.State = LuaFile.RunState.Running;
					EnableLuaFile(luaFile);
				}
				else
				{
					luaFile.State = LuaFile.RunState.Disabled;
				}

				if (Global.Config.LuaReloadOnScriptFileChange)
				{
					CreateFileWatcher(processedPath);
				}
			}
			else
			{
				foreach (var file in LuaImp.ScriptList.Where(file => processedPath == file.Path && file.Enabled == false && !Global.Config.DisableLuaScriptsOnLoad))
				{
					file.Toggle();
					break;
				}

				RunLuaScripts();
			}

			UpdateDialog();
		}

		private void UpdateDialog()
		{
			LuaListView.RowCount = LuaImp.ScriptList.Count;
			LuaListView.Refresh();
			UpdateNumberOfScripts();
			UpdateRegisteredFunctionsDialog();
		}

		private void RunLuaScripts()
		{
			foreach (var file in LuaImp.ScriptList.Where(s => !s.IsSeparator))
			{
				if (!file.Enabled && file.Thread == null)
				{
					try
					{
						LuaSandbox.Sandbox(null, () =>
						{
							string pathToLoad = ProcessPath(file.Path);
							LuaImp.SpawnAndSetFileThread(file.Path, file);
							LuaSandbox.CreateSandbox(file.Thread, Path.GetDirectoryName(pathToLoad));
						}, () =>
						{
							file.State = LuaFile.RunState.Disabled;
						});
					}
					catch (Exception e)
					{
						MessageBox.Show(e.ToString());
					}
				}
				else
				{
					file.Stop();
				}
			}
		}

		private void SessionChangedCallback()
		{
			OutputMessages.Text =
				(LuaImp.ScriptList.Changes ? "* " : "") +
				Path.GetFileName(LuaImp.ScriptList.Filename);
		}

		private void LuaListView_QueryItemImage(int index, RollColumn column, ref Bitmap bitmap, ref int offsetX, ref int offsetY)
		{
			if (column.Name != IconColumnName)
			{
				return;
			}

			if (LuaImp.ScriptList[index].IsSeparator)
			{
				return;
			}

			if (LuaImp.ScriptList[index].Paused)
			{
				bitmap = Properties.Resources.Pause;
			}
			else if (LuaImp.ScriptList[index].Enabled)
			{
				bitmap = Properties.Resources.ts_h_arrow_green;
			}
			else
			{
				bitmap = Properties.Resources.StopButton;
			}
		}

		private void LuaListView_QueryItemBkColor(int index, RollColumn column, ref Color color)
		{
			if (LuaImp.ScriptList[index].IsSeparator)
			{
				color = BackColor;
			}
			else if (LuaImp.ScriptList[index].Enabled && !LuaImp.ScriptList[index].Paused)
			{
				color = Color.LightCyan;
			}
			else if (LuaImp.ScriptList[index].Enabled && LuaImp.ScriptList[index].Paused)
			{
				color = Color.LightPink;
			}
		}

		private void LuaListView_QueryItemText(int index, RollColumn column, out string text, ref int offsetX, ref int offsetY)
		{
			text = "";

			if (LuaImp.ScriptList[index].IsSeparator)
			{
				return;
			}

			if (column.Name == ScriptColumnName)
			{
				text = Path.GetFileNameWithoutExtension(LuaImp.ScriptList[index].Path); // TODO: how about allow the user to name scripts?
			}
			else if (column.Name == PathColumnName)
			{
				text = DressUpRelative(LuaImp.ScriptList[index].Path);
			}
		}

		private string DressUpRelative(string path)
		{
			if (path.StartsWith(".\\"))
			{
				return path.Replace(".\\", "");
			}

			return path;
		}

		private void CloseLua()
		{
			LuaImp?.Close();
		}

		private static FileInfo GetFileFromUser(string filter)
		{
			var ofd = new OpenFileDialog
				{
					InitialDirectory = PathManager.GetLuaPath(),
					Filter = filter,
					RestoreDirectory = true
				};

			if (!Directory.Exists(ofd.InitialDirectory))
			{
				Directory.CreateDirectory(ofd.InitialDirectory);
			}

			var result = ofd.ShowHawkDialog();
			return result == DialogResult.OK ? new FileInfo(ofd.FileName) : null;
		}

		private void UpdateNumberOfScripts()
		{
			var message = "";
			var total = LuaImp.ScriptList.Count(file => !file.IsSeparator);
			var active = LuaImp.ScriptList.Count(file => !file.IsSeparator && file.Enabled);
			var paused = LuaImp.ScriptList.Count(file => !file.IsSeparator && file.Enabled && file.Paused);

			if (total == 1)
			{
				message += $"{total} script ({active} active, {paused} paused)";
			}
			else if (total == 0)
			{
				message += $"{total} scripts";
			}
			else
			{
				message += $"{total} scripts ({active} active, {paused} paused)";
			}

			NumberOfScripts.Text = message;
		}

		private void LoadLuaFromRecent(string path)
		{
			LoadLuaFile(path);
		}

		private bool LuaAlreadyInSession(string path)
		{
			return LuaImp.ScriptList.Any(t => path == t.Path);
		}

		public void WriteToOutputWindow(string message)
		{
			if (!OutputBox.IsHandleCreated || OutputBox.IsDisposed)
			{
				return;
			}

			OutputBox.Invoke(() =>
			{
				OutputBox.Text += message;
				OutputBox.SelectionStart = OutputBox.Text.Length;
				OutputBox.ScrollToCaret();
			});
		}

		public void ClearOutputWindow()
		{
			if (!OutputBox.IsHandleCreated || OutputBox.IsDisposed)
			{
				return;
			}

			OutputBox.Invoke(() =>
			{
				OutputBox.Text = "";
				OutputBox.Refresh();
			});
		}

		public void SelectAll()
		{
			if (!OutputBox.IsHandleCreated || OutputBox.IsDisposed)
			{
				return;
			}

			OutputBox.Invoke(() =>
			{
				OutputBox.SelectAll();
				OutputBox.Refresh();
			});
		}

		public void Copy()
		{
			if (!OutputBox.IsHandleCreated || OutputBox.IsDisposed)
			{
				return;
			}

			OutputBox.Invoke(() =>
			{
				OutputBox.Copy();
				OutputBox.Refresh();
			});
		}

		public bool LoadLuaSession(string path)
		{
			var result = LuaImp.ScriptList.LoadLuaSession(path);

			RunLuaScripts();
			UpdateDialog();
			LuaImp.ScriptList.Changes = false;

			return result;
		}

		/// <summary>
		/// resumes suspended Co-routines
		/// </summary>
		/// <param name="includeFrameWaiters">should frame waiters be waken up? only use this immediately before a frame of emulation</param>
		public void ResumeScripts(bool includeFrameWaiters)
		{
			if (!LuaImp.ScriptList.Any())
			{
				return;
			}

			if (LuaImp.GuiLibrary.SurfaceIsNull)
			{
				LuaImp.GuiLibrary.DrawNew("emu");
			}

			foreach (var lf in LuaImp.ScriptList.Where(l => l.Enabled && l.Thread != null && !l.Paused))
			{
				try
				{
					LuaSandbox.Sandbox(lf.Thread, () =>
					{
						var prohibit = lf.FrameWaiting && !includeFrameWaiters;
						if (!prohibit)
						{
							var result = LuaImp.ResumeScriptFromThreadOf(lf);
							if (result.Terminated)
							{
								LuaImp.CallExitEvent(lf);
								lf.Stop();
								UpdateDialog();
							}

							lf.FrameWaiting = result.WaitForFrame;
						}
					}, () =>
					{
						lf.Stop();
					});
				}
				catch (Exception ex)
				{
					MessageBox.Show(ex.ToString());
				}
			}
		}

		private FileInfo GetSaveFileFromUser()
		{
			var sfd = new SaveFileDialog();
			if (!string.IsNullOrWhiteSpace(LuaImp.ScriptList.Filename))
			{
				sfd.FileName = Path.GetFileNameWithoutExtension(LuaImp.ScriptList.Filename);
				sfd.InitialDirectory = Path.GetDirectoryName(LuaImp.ScriptList.Filename);
			}
			else if (Global.Game != null)
			{
				sfd.FileName = PathManager.FilesystemSafeName(Global.Game);
				sfd.InitialDirectory = PathManager.GetLuaPath();
			}
			else
			{
				sfd.FileName = "NULL";
				sfd.InitialDirectory = PathManager.GetLuaPath();
			}

			sfd.Filter = "Lua Session Files (*.luases)|*.luases|All Files|*.*";
			sfd.RestoreDirectory = true;
			var result = sfd.ShowHawkDialog();
			if (result != DialogResult.OK)
			{
				return null;
			}

			return new FileInfo(sfd.FileName);
		}

		private void SaveSessionAs()
		{
			var file = GetSaveFileFromUser();
			if (file != null)
			{
				LuaImp.ScriptList.SaveSession(file.FullName);
				OutputMessages.Text = $"{Path.GetFileName(LuaImp.ScriptList.Filename)} saved.";
			}
		}

		private void LoadSessionFromRecent(string path)
		{
			var load = true;
			if (LuaImp.ScriptList.Changes)
			{
				load = AskSaveChanges();
			}

			if (load)
			{
				if (!LuaImp.ScriptList.LoadLuaSession(path))
				{
					Global.Config.RecentLuaSession.HandleLoadError(path);
				}
				else
				{
					RunLuaScripts();
					UpdateDialog();
					LuaImp.ScriptList.Changes = false;
				}
			}

			AddFileWatches();
		}

		public bool AskSaveChanges()
		{
			if (LuaImp.ScriptList.Changes && !string.IsNullOrEmpty(LuaImp.ScriptList.Filename))
			{
				GlobalWin.Sound.StopSound();
				var result = MessageBox.Show("Save changes to session?", "Lua Console", MessageBoxButtons.YesNoCancel, MessageBoxIcon.Question, MessageBoxDefaultButton.Button3);
				GlobalWin.Sound.StartSound();
				if (result == DialogResult.Yes)
				{
					if (!string.IsNullOrWhiteSpace(LuaImp.ScriptList.Filename))
					{
						LuaImp.ScriptList.SaveSession();
					}
					else
					{
						SaveSessionAs();
					}

					return true;
				}

				if (result == DialogResult.No)
				{
					LuaImp.ScriptList.Changes = false;
					return true;
				}

				if (result == DialogResult.Cancel)
				{
					return false;
				}
			}

			return true;
		}

		private static void UpdateRegisteredFunctionsDialog()
		{
			foreach (var form in Application.OpenForms.OfType<LuaRegisteredFunctionsList>())
			{
				form.UpdateValues();
			}
		}

		#region Events

		#region File Menu

		private void FileSubMenu_DropDownOpened(object sender, EventArgs e)
		{
			SaveSessionMenuItem.Enabled = LuaImp.ScriptList.Changes;
		}

		private void RecentSessionsSubMenu_DropDownOpened(object sender, EventArgs e)
		{
			RecentSessionsSubMenu.DropDownItems.Clear();
			RecentSessionsSubMenu.DropDownItems.AddRange(
				Global.Config.RecentLuaSession.RecentMenu(LoadSessionFromRecent, true));
		}

		private void RecentScriptsSubMenu_DropDownOpened(object sender, EventArgs e)
		{
			RecentScriptsSubMenu.DropDownItems.Clear();
			RecentScriptsSubMenu.DropDownItems.AddRange(
				Global.Config.RecentLua.RecentMenu(LoadLuaFromRecent, true));
		}

		private void NewSessionMenuItem_Click(object sender, EventArgs e)
		{
			var result = !LuaImp.ScriptList.Changes || AskSaveChanges();

			if (result)
			{
				LuaImp.ScriptList.Clear();
				ClearOutputWindow();
				UpdateDialog();
			}
		}

		private void OpenSessionMenuItem_Click(object sender, EventArgs e)
		{
			var file = GetFileFromUser("Lua Session Files (*.luases)|*.luases|All Files|*.*");
			if (file != null)
			{
				LuaImp.ScriptList.LoadLuaSession(file.FullName);
				RunLuaScripts();
				UpdateDialog();
				LuaImp.ScriptList.Changes = false;
			}
		}

		private void SaveSessionMenuItem_Click(object sender, EventArgs e)
		{
			if (LuaImp.ScriptList.Changes)
			{
				if (!string.IsNullOrWhiteSpace(LuaImp.ScriptList.Filename))
				{
					LuaImp.ScriptList.SaveSession();
				}
				else
				{
					SaveSessionAs();
				}

				OutputMessages.Text = $"{Path.GetFileName(LuaImp.ScriptList.Filename)} saved.";
			}
		}

		private void SaveSessionAsMenuItem_Click(object sender, EventArgs e)
		{
			SaveSessionAs();
		}

		private void ExitMenuItem_Click(object sender, EventArgs e)
		{
			Close();
		}

		#endregion

		#region Script

		private void ScriptSubMenu_DropDownOpened(object sender, EventArgs e)
		{
			ToggleScriptMenuItem.Enabled =
				PauseScriptMenuItem.Enabled =
				EditScriptMenuItem.Enabled =
				SelectedFiles.Any();

			RemoveScriptMenuItem.Enabled =
				DuplicateScriptMenuItem.Enabled =
				MoveUpMenuItem.Enabled =
				MoveDownMenuItem.Enabled =
				LuaListView.SelectedRows.Any();

			SelectAllMenuItem.Enabled = LuaImp.ScriptList.Any();
			StopAllScriptsMenuItem.Enabled = LuaImp.ScriptList.Any(script => script.Enabled);
			RegisteredFunctionsMenuItem.Enabled = LuaImp.GetRegisteredFunctions().Any();
		}

		private void NewScriptMenuItem_Click(object sender, EventArgs e)
		{
			var sfd = new SaveFileDialog
			{
				InitialDirectory = !string.IsNullOrWhiteSpace(LuaImp.ScriptList.Filename) ?
					Path.GetDirectoryName(LuaImp.ScriptList.Filename) :
					PathManager.MakeAbsolutePath(Global.Config.PathEntries.LuaPathFragment, null),
				DefaultExt = ".lua",
				FileName = !string.IsNullOrWhiteSpace(LuaImp.ScriptList.Filename) ?
					Path.GetFileNameWithoutExtension(LuaImp.ScriptList.Filename) :
					Path.GetFileNameWithoutExtension(Global.Game.Name),
				OverwritePrompt = true,
				Filter = "Lua Scripts (*.lua)|*.lua|All Files (*.*)|*.*"
			};

			var result = sfd.ShowHawkDialog();
			if (result == DialogResult.OK
				&& !string.IsNullOrWhiteSpace(sfd.FileName))
			{
				string defaultTemplate = "while true do\n\temu.frameadvance();\nend";
				File.WriteAllText(sfd.FileName, defaultTemplate);
				LuaImp.ScriptList.Add(new LuaFile(Path.GetFileNameWithoutExtension(sfd.FileName), sfd.FileName));
				UpdateDialog();
				Process.Start(new ProcessStartInfo
				{
					Verb = "Open",
					FileName = sfd.FileName
				});
			}
		}

		private void OpenScriptMenuItem_Click(object sender, EventArgs e)
		{
			var file = GetFileFromUser("Lua Scripts (*.lua)|*.lua|Text (*.text)|*.txt|All Files|*.*");
			if (file != null)
			{
				LoadLuaFile(file.FullName);
				UpdateDialog();
			}
		}

		private void ToggleScriptMenuItem_Click(object sender, EventArgs e)
		{
			var files = !SelectedFiles.Any() && Global.Config.ToggleAllIfNoneSelected ? LuaImp.ScriptList : SelectedFiles;
			foreach (var file in files)
			{
				file.Toggle();

				if (file.Enabled && file.Thread == null)
				{
					EnableLuaFile(file);
				}
				else if (!file.Enabled && file.Thread != null)
				{
					LuaImp.CallExitEvent(file);

					foreach (var selectedItem in SelectedItems)
					{
						var temp = selectedItem;
						LuaImp.GetRegisteredFunctions().RemoveAll(lf => lf.Lua == temp.Thread);
						UpdateRegisteredFunctionsDialog();
					}

					LuaImp.CallExitEvent(file);
					file.Stop();
					if (Global.Config.RemoveRegisteredFunctionsOnToggle)
					{
						LuaImp.GetRegisteredFunctions().ClearAll();
					}
				}
			}

			UpdateDialog();
			UpdateNumberOfScripts();
			LuaListView.Refresh();
		}

		private void EnableLuaFile(LuaFile item)
		{
			try
			{
				LuaSandbox.Sandbox(null, () =>
				{
					string pathToLoad = Path.IsPathRooted(item.Path)
					? item.Path
					: PathManager.MakeProgramRelativePath(item.Path);

					LuaImp.SpawnAndSetFileThread(pathToLoad, item);
					LuaSandbox.CreateSandbox(item.Thread, Path.GetDirectoryName(pathToLoad));
				}, () =>
				{
					item.State = LuaFile.RunState.Disabled;
				});

				// Shenanigans
				// We want any gui.text messages from a script to immediately update even when paused
				GlobalWin.OSD.ClearGUIText();
				GlobalWin.Tools.UpdateToolsAfter();
				LuaImp.EndLuaDrawing();
				LuaImp.StartLuaDrawing();
			}
			catch (IOException)
			{
				ConsoleLog($"Unable to access file {item.Path}");
			}
			catch (Exception ex)
			{
				MessageBox.Show(ex.ToString());
			}
		}

		private void PauseScriptMenuItem_Click(object sender, EventArgs e)
		{
			foreach (var x in SelectedFiles)
			{
				x.TogglePause();
			}
			UpdateDialog();
		}

		private string ProcessPath(string path)
		{
			return Path.IsPathRooted(path)
				? path
				: PathManager.MakeProgramRelativePath(path);
		}

		private void EditScriptMenuItem_Click(object sender, EventArgs e)
		{
			foreach (var file in SelectedFiles)
			{
				Process.Start(new ProcessStartInfo
				{
					Verb = "Open",
					FileName = ProcessPath(file.Path)
				});
			}
		}

		private void RemoveScriptMenuItem_Click(object sender, EventArgs e)
		{
			var items = SelectedItems.ToList();
			if (items.Any())
			{
				foreach (var item in items)
				{
					var temp = item;
					LuaImp.GetRegisteredFunctions().RemoveAll(x => x.Lua == temp.Thread);

					LuaImp.ScriptList.Remove(item);
				}

				UpdateRegisteredFunctionsDialog();
				UpdateDialog();
			}
		}

		private void DuplicateScriptMenuItem_Click(object sender, EventArgs e)
		{
			if (LuaListView.SelectedRows.Any())
			{
				var script = SelectedFiles.First();

				var sfd = new SaveFileDialog
				{
					InitialDirectory = Path.GetDirectoryName(script.Path),
					DefaultExt = ".lua",
					FileName = $"{Path.GetFileNameWithoutExtension(script.Path)} (1)",
					OverwritePrompt = true,
					Filter = "Lua Scripts (*.lua)|*.lua|All Files (*.*)|*.*"
				};

				if (sfd.ShowDialog() == DialogResult.OK)
				{
					string text = File.ReadAllText(script.Path);
					File.WriteAllText(sfd.FileName, text);
					LuaImp.ScriptList.Add(new LuaFile(Path.GetFileNameWithoutExtension(sfd.FileName), sfd.FileName));
					UpdateDialog();
					Process.Start(new ProcessStartInfo
					{
						Verb = "Open",
						FileName = sfd.FileName
					});
				}
			}
		}

		private void InsertSeparatorMenuItem_Click(object sender, EventArgs e)
		{
			var indices = LuaListView.SelectedRows.ToList();
			if (indices.Any() && indices.Last() < LuaImp.ScriptList.Count)
			{
				LuaImp.ScriptList.Insert(indices.Last(), LuaFile.SeparatorInstance);
			}
			else
			{
				LuaImp.ScriptList.Add(LuaFile.SeparatorInstance);
			}

			UpdateDialog();
		}

		private void MoveUpMenuItem_Click(object sender, EventArgs e)
		{
			var indices = LuaListView.SelectedRows.ToList();
			if (indices.Count == 0 || indices[0] == 0)
			{
				return;
			}

			foreach (var index in indices)
			{
				var file = LuaImp.ScriptList[index];
				LuaImp.ScriptList.Remove(file);
				LuaImp.ScriptList.Insert(index - 1, file);
			}

			var newIndices = indices.Select(t => t - 1);

			LuaListView.DeselectAll();
			foreach (var i in newIndices)
			{
				LuaListView.SelectRow(i, true);
			}

			UpdateDialog();
		}

		private void MoveDownMenuItem_Click(object sender, EventArgs e)
		{
			var indices = LuaListView.SelectedRows.ToList();
			if (indices.Count == 0 || indices.Last() == LuaImp.ScriptList.Count - 1)
			{
				return;
			}

			for (var i = indices.Count - 1; i >= 0; i--)
			{
				var file = LuaImp.ScriptList[indices[i]];
				LuaImp.ScriptList.Remove(file);
				LuaImp.ScriptList.Insert(indices[i] + 1, file);
			}

			var newIndices = indices.Select(t => t + 1);

			LuaListView.DeselectAll();
			foreach (var i in newIndices)
			{
				LuaListView.SelectRow(i, true);
			}

			UpdateDialog();
		}

		private void SelectAllMenuItem_Click(object sender, EventArgs e)
		{
			LuaListView.SelectAll();
		}

		private void StopAllScriptsMenuItem_Click(object sender, EventArgs e)
		{
			LuaImp.ScriptList.StopAllScripts();
		}

		private void RegisteredFunctionsMenuItem_Click(object sender, EventArgs e)
		{
			if (LuaImp.GetRegisteredFunctions().Any())
			{
				var alreadyOpen = false;
				foreach (Form form in Application.OpenForms)
				{
					if (form is LuaRegisteredFunctionsList)
					{
						alreadyOpen = true;
						form.Focus();
					}
				}

				if (!alreadyOpen)
				{
					new LuaRegisteredFunctionsList
					{
						StartLocation = this.ChildPointToScreen(LuaListView)
					}.Show();
				}
			}
		}

		#endregion

		#region Options

		private void OptionsSubMenu_DropDownOpened(object sender, EventArgs e)
		{
			DisableScriptsOnLoadMenuItem.Checked = Global.Config.DisableLuaScriptsOnLoad;
			ReturnAllIfNoneSelectedMenuItem.Checked = Global.Config.ToggleAllIfNoneSelected;
			RemoveRegisteredFunctionsOnToggleMenuItem.Checked = Global.Config.RemoveRegisteredFunctionsOnToggle;
			ReloadWhenScriptFileChangesMenuItem.Checked = Global.Config.LuaReloadOnScriptFileChange;
		}

		private void DisableScriptsOnLoadMenuItem_Click(object sender, EventArgs e)
		{
			Global.Config.DisableLuaScriptsOnLoad ^= true;
		}

		private void ToggleAllIfNoneSelectedMenuItem_Click(object sender, EventArgs e)
		{
			Global.Config.ToggleAllIfNoneSelected ^= true;
		}

		private void RemoveRegisteredFunctionsOnToggleMenuItem_Click(object sender, EventArgs e)
		{
			Global.Config.RemoveRegisteredFunctionsOnToggle ^= true;
		}

		private void ReloadWhenScriptFileChangesMenuItem_Click(object sender, EventArgs e)
		{
			Global.Config.LuaReloadOnScriptFileChange ^= true;

			if (Global.Config.LuaReloadOnScriptFileChange)
			{
				AddFileWatches();
			}
			else
			{
				_watches.Clear();
			}
		}

		private readonly LuaAutocompleteInstaller LuaAutoInstaller = new LuaAutocompleteInstaller();

		private void RegisterToTextEditorsSubMenu_DropDownOpened(object sender, EventArgs e)
		{
			// Hide until this one is implemented
			RegisterNotePadMenuItem.Visible = false;

			if (LuaAutoInstaller.IsInstalled(LuaAutocompleteInstaller.TextEditors.Sublime2))
			{
				if (LuaAutoInstaller.IsBizLuaRegistered(LuaAutocompleteInstaller.TextEditors.Sublime2))
				{
					RegisterSublimeText2MenuItem.Text = "Sublime Text 2 (installed)";
					RegisterSublimeText2MenuItem.Font = new Font(RegisterSublimeText2MenuItem.Font, FontStyle.Regular);
					RegisterSublimeText2MenuItem.Image = Properties.Resources.GreenCheck;
				}
				else
				{
					RegisterSublimeText2MenuItem.Text = "Sublime Text 2 (detected)";
					RegisterSublimeText2MenuItem.Font = new Font(RegisterSublimeText2MenuItem.Font, FontStyle.Italic);
					RegisterSublimeText2MenuItem.Image = null;
				}
			}
			else
			{
				RegisterSublimeText2MenuItem.Text = "Sublime Text 2";
				RegisterSublimeText2MenuItem.Font = new Font(RegisterSublimeText2MenuItem.Font, FontStyle.Regular);
				RegisterSublimeText2MenuItem.Image = null;
			}

			if (LuaAutoInstaller.IsInstalled(LuaAutocompleteInstaller.TextEditors.NotePad))
			{
				if (LuaAutoInstaller.IsBizLuaRegistered(LuaAutocompleteInstaller.TextEditors.NotePad))
				{
					RegisterNotePadMenuItem.Text = "Notepad++ (installed)";
					RegisterNotePadMenuItem.Font = new Font(RegisterNotePadMenuItem.Font, FontStyle.Regular);
					RegisterNotePadMenuItem.Image = Properties.Resources.GreenCheck;
				}
				else
				{
					RegisterNotePadMenuItem.Text = "Notepad++ (detected)";
					RegisterNotePadMenuItem.Font = new Font(RegisterNotePadMenuItem.Font, FontStyle.Italic);
					RegisterNotePadMenuItem.Image = null;
				}
			}
			else
			{
				RegisterNotePadMenuItem.Text = "Notepad++";
				RegisterNotePadMenuItem.Font = new Font(RegisterNotePadMenuItem.Font, FontStyle.Regular);
				RegisterNotePadMenuItem.Image = null;
			}
		}

		private void RegisterSublimeText2MenuItem_Click(object sender, EventArgs e)
		{
			LuaAutoInstaller.InstallBizLua(LuaAutocompleteInstaller.TextEditors.Sublime2);
		}

		private void RegisterNotePadMenuItem_Click(object sender, EventArgs e)
		{
			LuaAutoInstaller.InstallBizLua(LuaAutocompleteInstaller.TextEditors.NotePad);
		}

		#endregion

		#region Help

		private void FunctionsListMenuItem_Click(object sender, EventArgs e)
		{
			new LuaFunctionsForm().Show();
		}

		private void OnlineDocsMenuItem_Click(object sender, EventArgs e)
		{
			Process.Start("http://tasvideos.org/BizHawk/LuaFunctions.html");
		}

		#endregion

		#region Toolbar and Context Menu

		private void ScriptListContextMenu_Opening(object sender, CancelEventArgs e)
		{
			ToggleScriptContextItem.Enabled =
				PauseScriptContextItem.Enabled =
				EditScriptContextItem.Enabled =
				SelectedFiles.Any();

			StopAllScriptsContextItem.Visible =
				ScriptContextSeparator.Visible =
				LuaImp.ScriptList.Any(file => file.Enabled);
		}

		private void ConsoleContextMenu_Opening(object sender, CancelEventArgs e)
		{
			RegisteredFunctionsContextItem.Enabled = LuaImp.GetRegisteredFunctions().Any();
			CopyContextItem.Enabled = OutputBox.SelectedText.Any();
			ClearConsoleContextItem.Enabled = 
				SelectAllContextItem.Enabled = 
				OutputBox.Text.Any();
		}

		private void ClearConsoleContextItem_Click(object sender, EventArgs e)
		{
			ClearOutputWindow();
		}

		private void SelectAllContextItem_Click(object sender, EventArgs e)
		{
			SelectAll();
		}

		private void CopyContextItem_Click(object sender, EventArgs e)
		{
			Copy();
		}

		#endregion

		#region Dialog, Listview, OutputBox, InputBox

		private void LuaConsole_DragDrop(object sender, DragEventArgs e)
		{
			var filePaths = (string[])e.Data.GetData(DataFormats.FileDrop);
			try
			{
				foreach (var path in filePaths)
				{
					if (Path.GetExtension(path)?.ToLower() == ".lua" || Path.GetExtension(path)?.ToLower() == ".txt")
					{
						LoadLuaFile(path);
						UpdateDialog();
					}
					else if (Path.GetExtension(path)?.ToLower() == ".luases")
					{
						LuaImp.ScriptList.LoadLuaSession(path);
						RunLuaScripts();
						UpdateDialog();
						LuaImp.ScriptList.Changes = false;
						return;
					}
				}
			}
			catch (Exception ex)
			{
				MessageBox.Show(ex.ToString());
			}
		}

		private void LuaListView_KeyDown(object sender, KeyEventArgs e)
		{
			if (e.KeyCode == Keys.Delete && !e.Control && !e.Alt && !e.Shift)
			{
				RemoveScriptMenuItem_Click(null, null);
			}
			else if (e.KeyCode == Keys.A && e.Control && !e.Alt && !e.Shift) // Select All
			{
				SelectAllMenuItem_Click(null, null);
			}
			else if (e.KeyCode == Keys.F12 && !e.Control && !e.Alt && !e.Shift) // F12
			{
				RegisteredFunctionsMenuItem_Click(null, null);
			}
		}

		private void OutputBox_KeyDown(object sender, KeyEventArgs e)
		{
			if (e.KeyCode == Keys.F12 && !e.Control && !e.Alt && !e.Shift) // F12
			{
				RegisteredFunctionsMenuItem_Click(null, null);
			}
		}

		/// <summary>
		/// Sorts the column Ascending on the first click and Descending on the second click.
		/// </summary>
		private void LuaListView_ColumnClick(object sender, InputRoll.ColumnClickEventArgs e)
		{
			var columnToSort = e.Column.Name;
			var luaListTemp = new List<LuaFile>();
			if (columnToSort != _lastColumnSorted)
			{
				_sortReverse = false;
			}

			// For getting the name of the .lua file, for some reason this field is kept blank in LuaFile.cs?
			// The Name variable gets emptied again near the end just in case it would break something.
			for (var i = 0; i < LuaImp.ScriptList.Count; i++)
			{
				var words = Regex.Split(LuaImp.ScriptList[i].Path, ".lua");
				var split = words[0].Split(Path.DirectorySeparatorChar);

				luaListTemp.Add(LuaImp.ScriptList[i]);
				luaListTemp[i].Name = split[split.Length - 1];
			}

			// Script, Path
			switch (columnToSort)
			{
				case "Script":
					luaListTemp = _sortReverse
						? luaListTemp.OrderByDescending(lf => lf.Name).ThenBy(lf => lf.Path).ToList()
						: luaListTemp.OrderBy(lf => lf.Name).ThenBy(lf => lf.Path).ToList();
					break;
				case "Path":
					luaListTemp = _sortReverse
						? luaListTemp.OrderByDescending(lf => lf.Path).ThenBy(lf => lf.Name).ToList()
						: luaListTemp.OrderBy(lf => lf.Path).ThenBy(lf => lf.Name).ToList();
					break;
			}

			for (var i = 0; i < LuaImp.ScriptList.Count; i++)
			{
				LuaImp.ScriptList[i] = luaListTemp[i];
				LuaImp.ScriptList[i].Name = "";
			}

			UpdateDialog();
			_lastColumnSorted = columnToSort;
			_sortReverse = !_sortReverse;
		}

		private void RefreshScriptMenuItem_Click(object sender, EventArgs e)
		{
			ToggleScriptMenuItem_Click(sender, e);
			ToggleScriptMenuItem_Click(sender, e);
		}

		private void InputBox_KeyDown(object sender, KeyEventArgs e)
		{
			if (e.KeyCode == Keys.Enter)
			{
				string consoleBeforeCall = OutputBox.Text;

				// TODO: Maybe make these try-catches more general
				if (!string.IsNullOrWhiteSpace(InputBox.Text))
				{
					if (InputBox.Text.Contains("emu.frameadvance("))
					{
						ConsoleLog("emu.frameadvance() can not be called from the console");
						return;
					}

					LuaSandbox.Sandbox(null, () =>
					{
						LuaImp.ExecuteString($"console.log({InputBox.Text})");
					}, () =>
					{
						LuaSandbox.Sandbox(null, () =>
						{
							LuaImp.ExecuteString(InputBox.Text);

							if (OutputBox.Text == consoleBeforeCall)
							{
								ConsoleLog("Command successfully executed");
							}
						});
					});

					_consoleCommandHistory.Insert(0, InputBox.Text);
					_consoleCommandHistoryIndex = -1;
					InputBox.Clear();
				}
			}
			else if (e.KeyCode == Keys.Up)
			{
				if (_consoleCommandHistoryIndex < _consoleCommandHistory.Count - 1)
				{
					_consoleCommandHistoryIndex++;
					InputBox.Text = _consoleCommandHistory[_consoleCommandHistoryIndex];
					InputBox.Select(InputBox.Text.Length, 0);
				}

				e.Handled = true;
			}
			else if (e.KeyCode == Keys.Down)
			{
				if (_consoleCommandHistoryIndex == 0)
				{
					_consoleCommandHistoryIndex--;
					InputBox.Text = "";
				}
				else if (_consoleCommandHistoryIndex > 0)
				{
					_consoleCommandHistoryIndex--;
					InputBox.Text = _consoleCommandHistory[_consoleCommandHistoryIndex];
					InputBox.Select(InputBox.Text.Length, 0);
				}

				e.Handled = true;
			}
			else if (e.KeyCode == Keys.Tab)
			{
				ProcessTabKey(false);
				e.Handled = true;
			}
		}

		protected override bool ProcessTabKey(bool forward)
		{
			// TODO: Make me less dirty (please)
			return false;
		}

		#endregion

		private void EraseToolbarItem_Click(object sender, EventArgs e)
		{
			GlobalWin.DisplayManager.ClearLuaSurfaces();
		}

		// Stupid designer
		protected void DragEnterWrapper(object sender, DragEventArgs e)
		{
			GenericDragEnter(sender, e);
		}

		#endregion

		private void LuaListView_DoubleClick(object sender, EventArgs e)
		{
			var index = LuaListView.CurrentCell?.RowIndex;
			if (index < LuaImp.ScriptList.Count)
			{
				var file = LuaImp.ScriptList[index.Value];
				if (!file.IsSeparator)
				{
					file.Toggle();
					UpdateDialog();
				}
			}
		}

		[RestoreDefaults]
		private void RestoreDefaults()
		{
			Settings = new LuaConsoleSettings();
			LuaListView.AllColumns.Clear();
			SetColumns();
			UpdateDialog();
		}
	}
}
<|MERGE_RESOLUTION|>--- conflicted
+++ resolved
@@ -1,1483 +1,1476 @@
-﻿using System;
-using System.Collections.Generic;
-using System.ComponentModel;
-using System.Drawing;
-using System.Diagnostics;
-using System.IO;
-using System.Linq;
-using System.Text.RegularExpressions;
-using System.Windows.Forms;
-
-using BizHawk.Client.Common;
-using BizHawk.Client.EmuHawk.ToolExtensions;
-using BizHawk.Client.EmuHawk.WinFormExtensions;
-using BizHawk.Common;
-using BizHawk.Emulation.Common;
-using NLua;
-
-namespace BizHawk.Client.EmuHawk
-{
-	public partial class LuaConsole : ToolFormBase, IToolFormAutoConfig
-	{
-		private const string IconColumnName = "Icon";
-		private const string ScriptColumnName = "Script";
-		private const string PathColumnName = "PathName";
-
-		[RequiredService]
-		private IEmulator Emulator { get; set; }
-
-		private bool _sortReverse;
-		private string _lastColumnSorted;
-
-		private readonly List<string> _consoleCommandHistory = new List<string>();
-		private int _consoleCommandHistoryIndex = -1;
-
-		public ToolDialogSettings.ColumnList Columns { get; set; }
-
-		public class LuaConsoleSettings
-		{
-			public LuaConsoleSettings()
-			{
-				Columns = new List<RollColumn>
-				{
-					new RollColumn { Name = IconColumnName, Text = " ", Visible = true, Width = 22, Type = ColumnType.Image },
-					new RollColumn { Name = ScriptColumnName, Text = "Script", Visible = true, Width = 92, Type = ColumnType.Text },
-					new RollColumn { Name = PathColumnName, Text = "Path", Visible = true, Width = 300, Type = ColumnType.Text }
-				};
-			}
-
-			public List<RollColumn> Columns { get; set; }
-		}
-
-		[ConfigPersist]
-		public LuaConsoleSettings Settings { get; set; }
-
-		public LuaConsole()
-		{
-			Settings = new LuaConsoleSettings();
-			_sortReverse = false;
-			_lastColumnSorted = "";
-
-			InitializeComponent();
-
-			Closing += (o, e) =>
-			{
-				if (AskSaveChanges())
-				{
-<<<<<<< HEAD
-					SaveColumnInfo(LuaListView, Settings.Columns);
-=======
-					Settings.Columns = LuaListView.AllColumns;
-					
-					GlobalWin.DisplayManager.ClearLuaSurfaces();
->>>>>>> 7d554f06
-
-					if (GlobalWin.DisplayManager != null)
-					{
-						GlobalWin.DisplayManager.ClearLuaSurfaces();
-
-						if (GlobalWin.DisplayManager.ClientExtraPadding != Padding.Empty)
-						{
-							GlobalWin.DisplayManager.ClientExtraPadding = new Padding(0);
-							GlobalWin.MainForm.FrameBufferResized();
-						}
-
-						if (GlobalWin.DisplayManager.GameExtraPadding != Padding.Empty)
-						{
-							GlobalWin.DisplayManager.GameExtraPadding = new Padding(0);
-							GlobalWin.MainForm.FrameBufferResized();
-						}
-					}
-
-					LuaImp.GuiLibrary.DrawFinish();
-					CloseLua();
-				}
-				else
-				{
-					e.Cancel = true;
-				}
-			};
-
-			LuaListView.QueryItemText += LuaListView_QueryItemText;
-			LuaListView.QueryItemBkColor += LuaListView_QueryItemBkColor;
-			LuaListView.QueryItemIcon += LuaListView_QueryItemImage;
-
-			// this is bad, in case we ever have more than one gui part running lua.. not sure how much other badness there is like that
-			LuaSandbox.DefaultLogger = ConsoleLog;
-		}
-
-		public PlatformEmuLuaLibrary LuaImp { get; private set; }
-
-		public bool UpdateBefore => true;
-
-		private IEnumerable<LuaFile> SelectedItems =>  LuaListView.SelectedRows.Select(index => LuaImp.ScriptList[index]);
-
-		private IEnumerable<LuaFile> SelectedFiles => SelectedItems.Where(x => !x.IsSeparator);
-
-		public void NewUpdate(ToolFormUpdateType type) { }
-
-		public void UpdateValues()
-		{
-			// Do nothing
-		}
-
-		public void FastUpdate()
-		{
-			// Do nothing
-		}
-
-		private void ConsoleLog(string message)
-		{
-			OutputBox.Text += message + Environment.NewLine + Environment.NewLine;
-			OutputBox.SelectionStart = OutputBox.Text.Length;
-			OutputBox.ScrollToCaret();
-			UpdateDialog();
-		}
-
-		private void LuaConsole_Load(object sender, EventArgs e)
-		{
-			// Hack for previous config settings
-			if (Settings.Columns.Any(c => c.Text == null))
-			{
-				Settings = new LuaConsoleSettings();
-			}
-
-			LuaImp.ScriptList.ChangedCallback = SessionChangedCallback;
-			LuaImp.ScriptList.LoadCallback = ClearOutputWindow;
-
-			if (Global.Config.RecentLuaSession.AutoLoad && !Global.Config.RecentLuaSession.Empty)
-			{
-				LoadSessionFromRecent(Global.Config.RecentLuaSession.MostRecent);
-			}
-			else if (Global.Config.RecentLua.AutoLoad)
-			{
-				if (!Global.Config.RecentLua.Empty)
-				{
-					LoadLuaFromRecent(Global.Config.RecentLua.MostRecent);
-				}
-			}
-
-			LuaListView.AllColumns.Clear();
-			SetColumns();
-		}
-
-		public void Restart()
-		{
-			var runningScripts = new List<LuaFile>();
-
-			if (LuaImp != null) // Things we need to do with the existing LuaImp before we can make a new one
-			{
-				if (LuaImp.IsRebootingCore)
-				{
-					// Even if the lua console is self-rebooting from client.reboot_core() we still want to re-inject dependencies
-					LuaImp.Restart(Emulator.ServiceProvider);
-					return;
-				}
-
-				if (LuaImp.GuiLibrary != null && LuaImp.GuiLibrary.HasLuaSurface)
-				{
-					LuaImp.GuiLibrary.DrawFinish();
-				}
-
-				runningScripts = LuaImp.RunningScripts.ToList();
-
-				foreach (var file in runningScripts)
-				{
-					LuaImp.CallExitEvent(file);
-
-					LuaImp.GetRegisteredFunctions().RemoveAll(lf => lf.Lua == file.Thread);
-
-					UpdateRegisteredFunctionsDialog();
-
-					file.Stop();
-				}
-			}
-
-			var currentScripts = LuaImp?.ScriptList; // Temp fix for now
-			LuaImp = new EmuLuaLibrary(Emulator.ServiceProvider);
-			if (currentScripts != null)
-			{
-				LuaImp.ScriptList.AddRange(currentScripts);
-			}
-
-			InputBox.AutoCompleteCustomSource.AddRange(LuaImp.Docs.Select(a => $"{a.Library}.{a.Name}").ToArray());
-
-			foreach (var file in runningScripts)
-			{
-				string pathToLoad = ProcessPath(file.Path);
-
-				try
-				{
-					LuaSandbox.Sandbox(file.Thread, () =>
-					{
-						LuaImp.SpawnAndSetFileThread(pathToLoad, file);
-						LuaSandbox.CreateSandbox(file.Thread, Path.GetDirectoryName(pathToLoad));
-						file.State = LuaFile.RunState.Running;
-					}, () =>
-					{
-						file.State = LuaFile.RunState.Disabled;
-					});
-				}
-				catch (Exception ex)
-				{
-					MessageBox.Show(ex.ToString());
-				}
-			}
-
-			UpdateDialog();
-		}
-
-		private readonly List<FileSystemWatcher> _watches = new List<FileSystemWatcher>();
-
-		private void SetColumns()
-		{
-			foreach (var column in Settings.Columns)
-			{
-				if (LuaListView.AllColumns[column.Name] == null)
-				{
-					LuaListView.AllColumns.Add(column);
-				}
-			}
-		}
-
-		private void AddFileWatches()
-		{
-			_watches.Clear();
-			foreach (var item in LuaImp.ScriptList.Where(s => !s.IsSeparator))
-			{
-				var processedPath = PathManager.TryMakeRelative(item.Path);
-				string pathToLoad = ProcessPath(processedPath);
-
-				CreateFileWatcher(pathToLoad);
-			}
-		}
-
-		private void CreateFileWatcher(string path)
-		{
-			var watcher = new FileSystemWatcher
-			{
-				Path = Path.GetDirectoryName(path),
-				Filter = Path.GetFileName(path),
-				NotifyFilter = NotifyFilters.LastAccess | NotifyFilters.LastWrite
-							 | NotifyFilters.FileName | NotifyFilters.DirectoryName,
-				EnableRaisingEvents = true,
-			};
-
-			// TODO, Deleted and Renamed events
-			watcher.Changed += OnChanged;
-
-			_watches.Add(watcher);
-		}
-
-		private void OnChanged(object source, FileSystemEventArgs e)
-		{
-			Invoke(new MethodInvoker(delegate
-			{
-				RefreshScriptMenuItem_Click(null, null);
-			}));
-		}
-
-		public void LoadLuaFile(string path)
-		{
-			var processedPath = PathManager.TryMakeRelative(path);
-
-			if (LuaAlreadyInSession(processedPath) == false)
-			{
-				var luaFile = new LuaFile("", processedPath);
-
-				LuaImp.ScriptList.Add(luaFile);
-				LuaListView.RowCount = LuaImp.ScriptList.Count;
-				Global.Config.RecentLua.Add(processedPath);
-
-				if (!Global.Config.DisableLuaScriptsOnLoad)
-				{
-					luaFile.State = LuaFile.RunState.Running;
-					EnableLuaFile(luaFile);
-				}
-				else
-				{
-					luaFile.State = LuaFile.RunState.Disabled;
-				}
-
-				if (Global.Config.LuaReloadOnScriptFileChange)
-				{
-					CreateFileWatcher(processedPath);
-				}
-			}
-			else
-			{
-				foreach (var file in LuaImp.ScriptList.Where(file => processedPath == file.Path && file.Enabled == false && !Global.Config.DisableLuaScriptsOnLoad))
-				{
-					file.Toggle();
-					break;
-				}
-
-				RunLuaScripts();
-			}
-
-			UpdateDialog();
-		}
-
-		private void UpdateDialog()
-		{
-			LuaListView.RowCount = LuaImp.ScriptList.Count;
-			LuaListView.Refresh();
-			UpdateNumberOfScripts();
-			UpdateRegisteredFunctionsDialog();
-		}
-
-		private void RunLuaScripts()
-		{
-			foreach (var file in LuaImp.ScriptList.Where(s => !s.IsSeparator))
-			{
-				if (!file.Enabled && file.Thread == null)
-				{
-					try
-					{
-						LuaSandbox.Sandbox(null, () =>
-						{
-							string pathToLoad = ProcessPath(file.Path);
-							LuaImp.SpawnAndSetFileThread(file.Path, file);
-							LuaSandbox.CreateSandbox(file.Thread, Path.GetDirectoryName(pathToLoad));
-						}, () =>
-						{
-							file.State = LuaFile.RunState.Disabled;
-						});
-					}
-					catch (Exception e)
-					{
-						MessageBox.Show(e.ToString());
-					}
-				}
-				else
-				{
-					file.Stop();
-				}
-			}
-		}
-
-		private void SessionChangedCallback()
-		{
-			OutputMessages.Text =
-				(LuaImp.ScriptList.Changes ? "* " : "") +
-				Path.GetFileName(LuaImp.ScriptList.Filename);
-		}
-
-		private void LuaListView_QueryItemImage(int index, RollColumn column, ref Bitmap bitmap, ref int offsetX, ref int offsetY)
-		{
-			if (column.Name != IconColumnName)
-			{
-				return;
-			}
-
-			if (LuaImp.ScriptList[index].IsSeparator)
-			{
-				return;
-			}
-
-			if (LuaImp.ScriptList[index].Paused)
-			{
-				bitmap = Properties.Resources.Pause;
-			}
-			else if (LuaImp.ScriptList[index].Enabled)
-			{
-				bitmap = Properties.Resources.ts_h_arrow_green;
-			}
-			else
-			{
-				bitmap = Properties.Resources.StopButton;
-			}
-		}
-
-		private void LuaListView_QueryItemBkColor(int index, RollColumn column, ref Color color)
-		{
-			if (LuaImp.ScriptList[index].IsSeparator)
-			{
-				color = BackColor;
-			}
-			else if (LuaImp.ScriptList[index].Enabled && !LuaImp.ScriptList[index].Paused)
-			{
-				color = Color.LightCyan;
-			}
-			else if (LuaImp.ScriptList[index].Enabled && LuaImp.ScriptList[index].Paused)
-			{
-				color = Color.LightPink;
-			}
-		}
-
-		private void LuaListView_QueryItemText(int index, RollColumn column, out string text, ref int offsetX, ref int offsetY)
-		{
-			text = "";
-
-			if (LuaImp.ScriptList[index].IsSeparator)
-			{
-				return;
-			}
-
-			if (column.Name == ScriptColumnName)
-			{
-				text = Path.GetFileNameWithoutExtension(LuaImp.ScriptList[index].Path); // TODO: how about allow the user to name scripts?
-			}
-			else if (column.Name == PathColumnName)
-			{
-				text = DressUpRelative(LuaImp.ScriptList[index].Path);
-			}
-		}
-
-		private string DressUpRelative(string path)
-		{
-			if (path.StartsWith(".\\"))
-			{
-				return path.Replace(".\\", "");
-			}
-
-			return path;
-		}
-
-		private void CloseLua()
-		{
-			LuaImp?.Close();
-		}
-
-		private static FileInfo GetFileFromUser(string filter)
-		{
-			var ofd = new OpenFileDialog
-				{
-					InitialDirectory = PathManager.GetLuaPath(),
-					Filter = filter,
-					RestoreDirectory = true
-				};
-
-			if (!Directory.Exists(ofd.InitialDirectory))
-			{
-				Directory.CreateDirectory(ofd.InitialDirectory);
-			}
-
-			var result = ofd.ShowHawkDialog();
-			return result == DialogResult.OK ? new FileInfo(ofd.FileName) : null;
-		}
-
-		private void UpdateNumberOfScripts()
-		{
-			var message = "";
-			var total = LuaImp.ScriptList.Count(file => !file.IsSeparator);
-			var active = LuaImp.ScriptList.Count(file => !file.IsSeparator && file.Enabled);
-			var paused = LuaImp.ScriptList.Count(file => !file.IsSeparator && file.Enabled && file.Paused);
-
-			if (total == 1)
-			{
-				message += $"{total} script ({active} active, {paused} paused)";
-			}
-			else if (total == 0)
-			{
-				message += $"{total} scripts";
-			}
-			else
-			{
-				message += $"{total} scripts ({active} active, {paused} paused)";
-			}
-
-			NumberOfScripts.Text = message;
-		}
-
-		private void LoadLuaFromRecent(string path)
-		{
-			LoadLuaFile(path);
-		}
-
-		private bool LuaAlreadyInSession(string path)
-		{
-			return LuaImp.ScriptList.Any(t => path == t.Path);
-		}
-
-		public void WriteToOutputWindow(string message)
-		{
-			if (!OutputBox.IsHandleCreated || OutputBox.IsDisposed)
-			{
-				return;
-			}
-
-			OutputBox.Invoke(() =>
-			{
-				OutputBox.Text += message;
-				OutputBox.SelectionStart = OutputBox.Text.Length;
-				OutputBox.ScrollToCaret();
-			});
-		}
-
-		public void ClearOutputWindow()
-		{
-			if (!OutputBox.IsHandleCreated || OutputBox.IsDisposed)
-			{
-				return;
-			}
-
-			OutputBox.Invoke(() =>
-			{
-				OutputBox.Text = "";
-				OutputBox.Refresh();
-			});
-		}
-
-		public void SelectAll()
-		{
-			if (!OutputBox.IsHandleCreated || OutputBox.IsDisposed)
-			{
-				return;
-			}
-
-			OutputBox.Invoke(() =>
-			{
-				OutputBox.SelectAll();
-				OutputBox.Refresh();
-			});
-		}
-
-		public void Copy()
-		{
-			if (!OutputBox.IsHandleCreated || OutputBox.IsDisposed)
-			{
-				return;
-			}
-
-			OutputBox.Invoke(() =>
-			{
-				OutputBox.Copy();
-				OutputBox.Refresh();
-			});
-		}
-
-		public bool LoadLuaSession(string path)
-		{
-			var result = LuaImp.ScriptList.LoadLuaSession(path);
-
-			RunLuaScripts();
-			UpdateDialog();
-			LuaImp.ScriptList.Changes = false;
-
-			return result;
-		}
-
-		/// <summary>
-		/// resumes suspended Co-routines
-		/// </summary>
-		/// <param name="includeFrameWaiters">should frame waiters be waken up? only use this immediately before a frame of emulation</param>
-		public void ResumeScripts(bool includeFrameWaiters)
-		{
-			if (!LuaImp.ScriptList.Any())
-			{
-				return;
-			}
-
-			if (LuaImp.GuiLibrary.SurfaceIsNull)
-			{
-				LuaImp.GuiLibrary.DrawNew("emu");
-			}
-
-			foreach (var lf in LuaImp.ScriptList.Where(l => l.Enabled && l.Thread != null && !l.Paused))
-			{
-				try
-				{
-					LuaSandbox.Sandbox(lf.Thread, () =>
-					{
-						var prohibit = lf.FrameWaiting && !includeFrameWaiters;
-						if (!prohibit)
-						{
-							var result = LuaImp.ResumeScriptFromThreadOf(lf);
-							if (result.Terminated)
-							{
-								LuaImp.CallExitEvent(lf);
-								lf.Stop();
-								UpdateDialog();
-							}
-
-							lf.FrameWaiting = result.WaitForFrame;
-						}
-					}, () =>
-					{
-						lf.Stop();
-					});
-				}
-				catch (Exception ex)
-				{
-					MessageBox.Show(ex.ToString());
-				}
-			}
-		}
-
-		private FileInfo GetSaveFileFromUser()
-		{
-			var sfd = new SaveFileDialog();
-			if (!string.IsNullOrWhiteSpace(LuaImp.ScriptList.Filename))
-			{
-				sfd.FileName = Path.GetFileNameWithoutExtension(LuaImp.ScriptList.Filename);
-				sfd.InitialDirectory = Path.GetDirectoryName(LuaImp.ScriptList.Filename);
-			}
-			else if (Global.Game != null)
-			{
-				sfd.FileName = PathManager.FilesystemSafeName(Global.Game);
-				sfd.InitialDirectory = PathManager.GetLuaPath();
-			}
-			else
-			{
-				sfd.FileName = "NULL";
-				sfd.InitialDirectory = PathManager.GetLuaPath();
-			}
-
-			sfd.Filter = "Lua Session Files (*.luases)|*.luases|All Files|*.*";
-			sfd.RestoreDirectory = true;
-			var result = sfd.ShowHawkDialog();
-			if (result != DialogResult.OK)
-			{
-				return null;
-			}
-
-			return new FileInfo(sfd.FileName);
-		}
-
-		private void SaveSessionAs()
-		{
-			var file = GetSaveFileFromUser();
-			if (file != null)
-			{
-				LuaImp.ScriptList.SaveSession(file.FullName);
-				OutputMessages.Text = $"{Path.GetFileName(LuaImp.ScriptList.Filename)} saved.";
-			}
-		}
-
-		private void LoadSessionFromRecent(string path)
-		{
-			var load = true;
-			if (LuaImp.ScriptList.Changes)
-			{
-				load = AskSaveChanges();
-			}
-
-			if (load)
-			{
-				if (!LuaImp.ScriptList.LoadLuaSession(path))
-				{
-					Global.Config.RecentLuaSession.HandleLoadError(path);
-				}
-				else
-				{
-					RunLuaScripts();
-					UpdateDialog();
-					LuaImp.ScriptList.Changes = false;
-				}
-			}
-
-			AddFileWatches();
-		}
-
-		public bool AskSaveChanges()
-		{
-			if (LuaImp.ScriptList.Changes && !string.IsNullOrEmpty(LuaImp.ScriptList.Filename))
-			{
-				GlobalWin.Sound.StopSound();
-				var result = MessageBox.Show("Save changes to session?", "Lua Console", MessageBoxButtons.YesNoCancel, MessageBoxIcon.Question, MessageBoxDefaultButton.Button3);
-				GlobalWin.Sound.StartSound();
-				if (result == DialogResult.Yes)
-				{
-					if (!string.IsNullOrWhiteSpace(LuaImp.ScriptList.Filename))
-					{
-						LuaImp.ScriptList.SaveSession();
-					}
-					else
-					{
-						SaveSessionAs();
-					}
-
-					return true;
-				}
-
-				if (result == DialogResult.No)
-				{
-					LuaImp.ScriptList.Changes = false;
-					return true;
-				}
-
-				if (result == DialogResult.Cancel)
-				{
-					return false;
-				}
-			}
-
-			return true;
-		}
-
-		private static void UpdateRegisteredFunctionsDialog()
-		{
-			foreach (var form in Application.OpenForms.OfType<LuaRegisteredFunctionsList>())
-			{
-				form.UpdateValues();
-			}
-		}
-
-		#region Events
-
-		#region File Menu
-
-		private void FileSubMenu_DropDownOpened(object sender, EventArgs e)
-		{
-			SaveSessionMenuItem.Enabled = LuaImp.ScriptList.Changes;
-		}
-
-		private void RecentSessionsSubMenu_DropDownOpened(object sender, EventArgs e)
-		{
-			RecentSessionsSubMenu.DropDownItems.Clear();
-			RecentSessionsSubMenu.DropDownItems.AddRange(
-				Global.Config.RecentLuaSession.RecentMenu(LoadSessionFromRecent, true));
-		}
-
-		private void RecentScriptsSubMenu_DropDownOpened(object sender, EventArgs e)
-		{
-			RecentScriptsSubMenu.DropDownItems.Clear();
-			RecentScriptsSubMenu.DropDownItems.AddRange(
-				Global.Config.RecentLua.RecentMenu(LoadLuaFromRecent, true));
-		}
-
-		private void NewSessionMenuItem_Click(object sender, EventArgs e)
-		{
-			var result = !LuaImp.ScriptList.Changes || AskSaveChanges();
-
-			if (result)
-			{
-				LuaImp.ScriptList.Clear();
-				ClearOutputWindow();
-				UpdateDialog();
-			}
-		}
-
-		private void OpenSessionMenuItem_Click(object sender, EventArgs e)
-		{
-			var file = GetFileFromUser("Lua Session Files (*.luases)|*.luases|All Files|*.*");
-			if (file != null)
-			{
-				LuaImp.ScriptList.LoadLuaSession(file.FullName);
-				RunLuaScripts();
-				UpdateDialog();
-				LuaImp.ScriptList.Changes = false;
-			}
-		}
-
-		private void SaveSessionMenuItem_Click(object sender, EventArgs e)
-		{
-			if (LuaImp.ScriptList.Changes)
-			{
-				if (!string.IsNullOrWhiteSpace(LuaImp.ScriptList.Filename))
-				{
-					LuaImp.ScriptList.SaveSession();
-				}
-				else
-				{
-					SaveSessionAs();
-				}
-
-				OutputMessages.Text = $"{Path.GetFileName(LuaImp.ScriptList.Filename)} saved.";
-			}
-		}
-
-		private void SaveSessionAsMenuItem_Click(object sender, EventArgs e)
-		{
-			SaveSessionAs();
-		}
-
-		private void ExitMenuItem_Click(object sender, EventArgs e)
-		{
-			Close();
-		}
-
-		#endregion
-
-		#region Script
-
-		private void ScriptSubMenu_DropDownOpened(object sender, EventArgs e)
-		{
-			ToggleScriptMenuItem.Enabled =
-				PauseScriptMenuItem.Enabled =
-				EditScriptMenuItem.Enabled =
-				SelectedFiles.Any();
-
-			RemoveScriptMenuItem.Enabled =
-				DuplicateScriptMenuItem.Enabled =
-				MoveUpMenuItem.Enabled =
-				MoveDownMenuItem.Enabled =
-				LuaListView.SelectedRows.Any();
-
-			SelectAllMenuItem.Enabled = LuaImp.ScriptList.Any();
-			StopAllScriptsMenuItem.Enabled = LuaImp.ScriptList.Any(script => script.Enabled);
-			RegisteredFunctionsMenuItem.Enabled = LuaImp.GetRegisteredFunctions().Any();
-		}
-
-		private void NewScriptMenuItem_Click(object sender, EventArgs e)
-		{
-			var sfd = new SaveFileDialog
-			{
-				InitialDirectory = !string.IsNullOrWhiteSpace(LuaImp.ScriptList.Filename) ?
-					Path.GetDirectoryName(LuaImp.ScriptList.Filename) :
-					PathManager.MakeAbsolutePath(Global.Config.PathEntries.LuaPathFragment, null),
-				DefaultExt = ".lua",
-				FileName = !string.IsNullOrWhiteSpace(LuaImp.ScriptList.Filename) ?
-					Path.GetFileNameWithoutExtension(LuaImp.ScriptList.Filename) :
-					Path.GetFileNameWithoutExtension(Global.Game.Name),
-				OverwritePrompt = true,
-				Filter = "Lua Scripts (*.lua)|*.lua|All Files (*.*)|*.*"
-			};
-
-			var result = sfd.ShowHawkDialog();
-			if (result == DialogResult.OK
-				&& !string.IsNullOrWhiteSpace(sfd.FileName))
-			{
-				string defaultTemplate = "while true do\n\temu.frameadvance();\nend";
-				File.WriteAllText(sfd.FileName, defaultTemplate);
-				LuaImp.ScriptList.Add(new LuaFile(Path.GetFileNameWithoutExtension(sfd.FileName), sfd.FileName));
-				UpdateDialog();
-				Process.Start(new ProcessStartInfo
-				{
-					Verb = "Open",
-					FileName = sfd.FileName
-				});
-			}
-		}
-
-		private void OpenScriptMenuItem_Click(object sender, EventArgs e)
-		{
-			var file = GetFileFromUser("Lua Scripts (*.lua)|*.lua|Text (*.text)|*.txt|All Files|*.*");
-			if (file != null)
-			{
-				LoadLuaFile(file.FullName);
-				UpdateDialog();
-			}
-		}
-
-		private void ToggleScriptMenuItem_Click(object sender, EventArgs e)
-		{
-			var files = !SelectedFiles.Any() && Global.Config.ToggleAllIfNoneSelected ? LuaImp.ScriptList : SelectedFiles;
-			foreach (var file in files)
-			{
-				file.Toggle();
-
-				if (file.Enabled && file.Thread == null)
-				{
-					EnableLuaFile(file);
-				}
-				else if (!file.Enabled && file.Thread != null)
-				{
-					LuaImp.CallExitEvent(file);
-
-					foreach (var selectedItem in SelectedItems)
-					{
-						var temp = selectedItem;
-						LuaImp.GetRegisteredFunctions().RemoveAll(lf => lf.Lua == temp.Thread);
-						UpdateRegisteredFunctionsDialog();
-					}
-
-					LuaImp.CallExitEvent(file);
-					file.Stop();
-					if (Global.Config.RemoveRegisteredFunctionsOnToggle)
-					{
-						LuaImp.GetRegisteredFunctions().ClearAll();
-					}
-				}
-			}
-
-			UpdateDialog();
-			UpdateNumberOfScripts();
-			LuaListView.Refresh();
-		}
-
-		private void EnableLuaFile(LuaFile item)
-		{
-			try
-			{
-				LuaSandbox.Sandbox(null, () =>
-				{
-					string pathToLoad = Path.IsPathRooted(item.Path)
-					? item.Path
-					: PathManager.MakeProgramRelativePath(item.Path);
-
-					LuaImp.SpawnAndSetFileThread(pathToLoad, item);
-					LuaSandbox.CreateSandbox(item.Thread, Path.GetDirectoryName(pathToLoad));
-				}, () =>
-				{
-					item.State = LuaFile.RunState.Disabled;
-				});
-
-				// Shenanigans
-				// We want any gui.text messages from a script to immediately update even when paused
-				GlobalWin.OSD.ClearGUIText();
-				GlobalWin.Tools.UpdateToolsAfter();
-				LuaImp.EndLuaDrawing();
-				LuaImp.StartLuaDrawing();
-			}
-			catch (IOException)
-			{
-				ConsoleLog($"Unable to access file {item.Path}");
-			}
-			catch (Exception ex)
-			{
-				MessageBox.Show(ex.ToString());
-			}
-		}
-
-		private void PauseScriptMenuItem_Click(object sender, EventArgs e)
-		{
-			foreach (var x in SelectedFiles)
-			{
-				x.TogglePause();
-			}
-			UpdateDialog();
-		}
-
-		private string ProcessPath(string path)
-		{
-			return Path.IsPathRooted(path)
-				? path
-				: PathManager.MakeProgramRelativePath(path);
-		}
-
-		private void EditScriptMenuItem_Click(object sender, EventArgs e)
-		{
-			foreach (var file in SelectedFiles)
-			{
-				Process.Start(new ProcessStartInfo
-				{
-					Verb = "Open",
-					FileName = ProcessPath(file.Path)
-				});
-			}
-		}
-
-		private void RemoveScriptMenuItem_Click(object sender, EventArgs e)
-		{
-			var items = SelectedItems.ToList();
-			if (items.Any())
-			{
-				foreach (var item in items)
-				{
-					var temp = item;
-					LuaImp.GetRegisteredFunctions().RemoveAll(x => x.Lua == temp.Thread);
-
-					LuaImp.ScriptList.Remove(item);
-				}
-
-				UpdateRegisteredFunctionsDialog();
-				UpdateDialog();
-			}
-		}
-
-		private void DuplicateScriptMenuItem_Click(object sender, EventArgs e)
-		{
-			if (LuaListView.SelectedRows.Any())
-			{
-				var script = SelectedFiles.First();
-
-				var sfd = new SaveFileDialog
-				{
-					InitialDirectory = Path.GetDirectoryName(script.Path),
-					DefaultExt = ".lua",
-					FileName = $"{Path.GetFileNameWithoutExtension(script.Path)} (1)",
-					OverwritePrompt = true,
-					Filter = "Lua Scripts (*.lua)|*.lua|All Files (*.*)|*.*"
-				};
-
-				if (sfd.ShowDialog() == DialogResult.OK)
-				{
-					string text = File.ReadAllText(script.Path);
-					File.WriteAllText(sfd.FileName, text);
-					LuaImp.ScriptList.Add(new LuaFile(Path.GetFileNameWithoutExtension(sfd.FileName), sfd.FileName));
-					UpdateDialog();
-					Process.Start(new ProcessStartInfo
-					{
-						Verb = "Open",
-						FileName = sfd.FileName
-					});
-				}
-			}
-		}
-
-		private void InsertSeparatorMenuItem_Click(object sender, EventArgs e)
-		{
-			var indices = LuaListView.SelectedRows.ToList();
-			if (indices.Any() && indices.Last() < LuaImp.ScriptList.Count)
-			{
-				LuaImp.ScriptList.Insert(indices.Last(), LuaFile.SeparatorInstance);
-			}
-			else
-			{
-				LuaImp.ScriptList.Add(LuaFile.SeparatorInstance);
-			}
-
-			UpdateDialog();
-		}
-
-		private void MoveUpMenuItem_Click(object sender, EventArgs e)
-		{
-			var indices = LuaListView.SelectedRows.ToList();
-			if (indices.Count == 0 || indices[0] == 0)
-			{
-				return;
-			}
-
-			foreach (var index in indices)
-			{
-				var file = LuaImp.ScriptList[index];
-				LuaImp.ScriptList.Remove(file);
-				LuaImp.ScriptList.Insert(index - 1, file);
-			}
-
-			var newIndices = indices.Select(t => t - 1);
-
-			LuaListView.DeselectAll();
-			foreach (var i in newIndices)
-			{
-				LuaListView.SelectRow(i, true);
-			}
-
-			UpdateDialog();
-		}
-
-		private void MoveDownMenuItem_Click(object sender, EventArgs e)
-		{
-			var indices = LuaListView.SelectedRows.ToList();
-			if (indices.Count == 0 || indices.Last() == LuaImp.ScriptList.Count - 1)
-			{
-				return;
-			}
-
-			for (var i = indices.Count - 1; i >= 0; i--)
-			{
-				var file = LuaImp.ScriptList[indices[i]];
-				LuaImp.ScriptList.Remove(file);
-				LuaImp.ScriptList.Insert(indices[i] + 1, file);
-			}
-
-			var newIndices = indices.Select(t => t + 1);
-
-			LuaListView.DeselectAll();
-			foreach (var i in newIndices)
-			{
-				LuaListView.SelectRow(i, true);
-			}
-
-			UpdateDialog();
-		}
-
-		private void SelectAllMenuItem_Click(object sender, EventArgs e)
-		{
-			LuaListView.SelectAll();
-		}
-
-		private void StopAllScriptsMenuItem_Click(object sender, EventArgs e)
-		{
-			LuaImp.ScriptList.StopAllScripts();
-		}
-
-		private void RegisteredFunctionsMenuItem_Click(object sender, EventArgs e)
-		{
-			if (LuaImp.GetRegisteredFunctions().Any())
-			{
-				var alreadyOpen = false;
-				foreach (Form form in Application.OpenForms)
-				{
-					if (form is LuaRegisteredFunctionsList)
-					{
-						alreadyOpen = true;
-						form.Focus();
-					}
-				}
-
-				if (!alreadyOpen)
-				{
-					new LuaRegisteredFunctionsList
-					{
-						StartLocation = this.ChildPointToScreen(LuaListView)
-					}.Show();
-				}
-			}
-		}
-
-		#endregion
-
-		#region Options
-
-		private void OptionsSubMenu_DropDownOpened(object sender, EventArgs e)
-		{
-			DisableScriptsOnLoadMenuItem.Checked = Global.Config.DisableLuaScriptsOnLoad;
-			ReturnAllIfNoneSelectedMenuItem.Checked = Global.Config.ToggleAllIfNoneSelected;
-			RemoveRegisteredFunctionsOnToggleMenuItem.Checked = Global.Config.RemoveRegisteredFunctionsOnToggle;
-			ReloadWhenScriptFileChangesMenuItem.Checked = Global.Config.LuaReloadOnScriptFileChange;
-		}
-
-		private void DisableScriptsOnLoadMenuItem_Click(object sender, EventArgs e)
-		{
-			Global.Config.DisableLuaScriptsOnLoad ^= true;
-		}
-
-		private void ToggleAllIfNoneSelectedMenuItem_Click(object sender, EventArgs e)
-		{
-			Global.Config.ToggleAllIfNoneSelected ^= true;
-		}
-
-		private void RemoveRegisteredFunctionsOnToggleMenuItem_Click(object sender, EventArgs e)
-		{
-			Global.Config.RemoveRegisteredFunctionsOnToggle ^= true;
-		}
-
-		private void ReloadWhenScriptFileChangesMenuItem_Click(object sender, EventArgs e)
-		{
-			Global.Config.LuaReloadOnScriptFileChange ^= true;
-
-			if (Global.Config.LuaReloadOnScriptFileChange)
-			{
-				AddFileWatches();
-			}
-			else
-			{
-				_watches.Clear();
-			}
-		}
-
-		private readonly LuaAutocompleteInstaller LuaAutoInstaller = new LuaAutocompleteInstaller();
-
-		private void RegisterToTextEditorsSubMenu_DropDownOpened(object sender, EventArgs e)
-		{
-			// Hide until this one is implemented
-			RegisterNotePadMenuItem.Visible = false;
-
-			if (LuaAutoInstaller.IsInstalled(LuaAutocompleteInstaller.TextEditors.Sublime2))
-			{
-				if (LuaAutoInstaller.IsBizLuaRegistered(LuaAutocompleteInstaller.TextEditors.Sublime2))
-				{
-					RegisterSublimeText2MenuItem.Text = "Sublime Text 2 (installed)";
-					RegisterSublimeText2MenuItem.Font = new Font(RegisterSublimeText2MenuItem.Font, FontStyle.Regular);
-					RegisterSublimeText2MenuItem.Image = Properties.Resources.GreenCheck;
-				}
-				else
-				{
-					RegisterSublimeText2MenuItem.Text = "Sublime Text 2 (detected)";
-					RegisterSublimeText2MenuItem.Font = new Font(RegisterSublimeText2MenuItem.Font, FontStyle.Italic);
-					RegisterSublimeText2MenuItem.Image = null;
-				}
-			}
-			else
-			{
-				RegisterSublimeText2MenuItem.Text = "Sublime Text 2";
-				RegisterSublimeText2MenuItem.Font = new Font(RegisterSublimeText2MenuItem.Font, FontStyle.Regular);
-				RegisterSublimeText2MenuItem.Image = null;
-			}
-
-			if (LuaAutoInstaller.IsInstalled(LuaAutocompleteInstaller.TextEditors.NotePad))
-			{
-				if (LuaAutoInstaller.IsBizLuaRegistered(LuaAutocompleteInstaller.TextEditors.NotePad))
-				{
-					RegisterNotePadMenuItem.Text = "Notepad++ (installed)";
-					RegisterNotePadMenuItem.Font = new Font(RegisterNotePadMenuItem.Font, FontStyle.Regular);
-					RegisterNotePadMenuItem.Image = Properties.Resources.GreenCheck;
-				}
-				else
-				{
-					RegisterNotePadMenuItem.Text = "Notepad++ (detected)";
-					RegisterNotePadMenuItem.Font = new Font(RegisterNotePadMenuItem.Font, FontStyle.Italic);
-					RegisterNotePadMenuItem.Image = null;
-				}
-			}
-			else
-			{
-				RegisterNotePadMenuItem.Text = "Notepad++";
-				RegisterNotePadMenuItem.Font = new Font(RegisterNotePadMenuItem.Font, FontStyle.Regular);
-				RegisterNotePadMenuItem.Image = null;
-			}
-		}
-
-		private void RegisterSublimeText2MenuItem_Click(object sender, EventArgs e)
-		{
-			LuaAutoInstaller.InstallBizLua(LuaAutocompleteInstaller.TextEditors.Sublime2);
-		}
-
-		private void RegisterNotePadMenuItem_Click(object sender, EventArgs e)
-		{
-			LuaAutoInstaller.InstallBizLua(LuaAutocompleteInstaller.TextEditors.NotePad);
-		}
-
-		#endregion
-
-		#region Help
-
-		private void FunctionsListMenuItem_Click(object sender, EventArgs e)
-		{
-			new LuaFunctionsForm().Show();
-		}
-
-		private void OnlineDocsMenuItem_Click(object sender, EventArgs e)
-		{
-			Process.Start("http://tasvideos.org/BizHawk/LuaFunctions.html");
-		}
-
-		#endregion
-
-		#region Toolbar and Context Menu
-
-		private void ScriptListContextMenu_Opening(object sender, CancelEventArgs e)
-		{
-			ToggleScriptContextItem.Enabled =
-				PauseScriptContextItem.Enabled =
-				EditScriptContextItem.Enabled =
-				SelectedFiles.Any();
-
-			StopAllScriptsContextItem.Visible =
-				ScriptContextSeparator.Visible =
-				LuaImp.ScriptList.Any(file => file.Enabled);
-		}
-
-		private void ConsoleContextMenu_Opening(object sender, CancelEventArgs e)
-		{
-			RegisteredFunctionsContextItem.Enabled = LuaImp.GetRegisteredFunctions().Any();
-			CopyContextItem.Enabled = OutputBox.SelectedText.Any();
-			ClearConsoleContextItem.Enabled = 
-				SelectAllContextItem.Enabled = 
-				OutputBox.Text.Any();
-		}
-
-		private void ClearConsoleContextItem_Click(object sender, EventArgs e)
-		{
-			ClearOutputWindow();
-		}
-
-		private void SelectAllContextItem_Click(object sender, EventArgs e)
-		{
-			SelectAll();
-		}
-
-		private void CopyContextItem_Click(object sender, EventArgs e)
-		{
-			Copy();
-		}
-
-		#endregion
-
-		#region Dialog, Listview, OutputBox, InputBox
-
-		private void LuaConsole_DragDrop(object sender, DragEventArgs e)
-		{
-			var filePaths = (string[])e.Data.GetData(DataFormats.FileDrop);
-			try
-			{
-				foreach (var path in filePaths)
-				{
-					if (Path.GetExtension(path)?.ToLower() == ".lua" || Path.GetExtension(path)?.ToLower() == ".txt")
-					{
-						LoadLuaFile(path);
-						UpdateDialog();
-					}
-					else if (Path.GetExtension(path)?.ToLower() == ".luases")
-					{
-						LuaImp.ScriptList.LoadLuaSession(path);
-						RunLuaScripts();
-						UpdateDialog();
-						LuaImp.ScriptList.Changes = false;
-						return;
-					}
-				}
-			}
-			catch (Exception ex)
-			{
-				MessageBox.Show(ex.ToString());
-			}
-		}
-
-		private void LuaListView_KeyDown(object sender, KeyEventArgs e)
-		{
-			if (e.KeyCode == Keys.Delete && !e.Control && !e.Alt && !e.Shift)
-			{
-				RemoveScriptMenuItem_Click(null, null);
-			}
-			else if (e.KeyCode == Keys.A && e.Control && !e.Alt && !e.Shift) // Select All
-			{
-				SelectAllMenuItem_Click(null, null);
-			}
-			else if (e.KeyCode == Keys.F12 && !e.Control && !e.Alt && !e.Shift) // F12
-			{
-				RegisteredFunctionsMenuItem_Click(null, null);
-			}
-		}
-
-		private void OutputBox_KeyDown(object sender, KeyEventArgs e)
-		{
-			if (e.KeyCode == Keys.F12 && !e.Control && !e.Alt && !e.Shift) // F12
-			{
-				RegisteredFunctionsMenuItem_Click(null, null);
-			}
-		}
-
-		/// <summary>
-		/// Sorts the column Ascending on the first click and Descending on the second click.
-		/// </summary>
-		private void LuaListView_ColumnClick(object sender, InputRoll.ColumnClickEventArgs e)
-		{
-			var columnToSort = e.Column.Name;
-			var luaListTemp = new List<LuaFile>();
-			if (columnToSort != _lastColumnSorted)
-			{
-				_sortReverse = false;
-			}
-
-			// For getting the name of the .lua file, for some reason this field is kept blank in LuaFile.cs?
-			// The Name variable gets emptied again near the end just in case it would break something.
-			for (var i = 0; i < LuaImp.ScriptList.Count; i++)
-			{
-				var words = Regex.Split(LuaImp.ScriptList[i].Path, ".lua");
-				var split = words[0].Split(Path.DirectorySeparatorChar);
-
-				luaListTemp.Add(LuaImp.ScriptList[i]);
-				luaListTemp[i].Name = split[split.Length - 1];
-			}
-
-			// Script, Path
-			switch (columnToSort)
-			{
-				case "Script":
-					luaListTemp = _sortReverse
-						? luaListTemp.OrderByDescending(lf => lf.Name).ThenBy(lf => lf.Path).ToList()
-						: luaListTemp.OrderBy(lf => lf.Name).ThenBy(lf => lf.Path).ToList();
-					break;
-				case "Path":
-					luaListTemp = _sortReverse
-						? luaListTemp.OrderByDescending(lf => lf.Path).ThenBy(lf => lf.Name).ToList()
-						: luaListTemp.OrderBy(lf => lf.Path).ThenBy(lf => lf.Name).ToList();
-					break;
-			}
-
-			for (var i = 0; i < LuaImp.ScriptList.Count; i++)
-			{
-				LuaImp.ScriptList[i] = luaListTemp[i];
-				LuaImp.ScriptList[i].Name = "";
-			}
-
-			UpdateDialog();
-			_lastColumnSorted = columnToSort;
-			_sortReverse = !_sortReverse;
-		}
-
-		private void RefreshScriptMenuItem_Click(object sender, EventArgs e)
-		{
-			ToggleScriptMenuItem_Click(sender, e);
-			ToggleScriptMenuItem_Click(sender, e);
-		}
-
-		private void InputBox_KeyDown(object sender, KeyEventArgs e)
-		{
-			if (e.KeyCode == Keys.Enter)
-			{
-				string consoleBeforeCall = OutputBox.Text;
-
-				// TODO: Maybe make these try-catches more general
-				if (!string.IsNullOrWhiteSpace(InputBox.Text))
-				{
-					if (InputBox.Text.Contains("emu.frameadvance("))
-					{
-						ConsoleLog("emu.frameadvance() can not be called from the console");
-						return;
-					}
-
-					LuaSandbox.Sandbox(null, () =>
-					{
-						LuaImp.ExecuteString($"console.log({InputBox.Text})");
-					}, () =>
-					{
-						LuaSandbox.Sandbox(null, () =>
-						{
-							LuaImp.ExecuteString(InputBox.Text);
-
-							if (OutputBox.Text == consoleBeforeCall)
-							{
-								ConsoleLog("Command successfully executed");
-							}
-						});
-					});
-
-					_consoleCommandHistory.Insert(0, InputBox.Text);
-					_consoleCommandHistoryIndex = -1;
-					InputBox.Clear();
-				}
-			}
-			else if (e.KeyCode == Keys.Up)
-			{
-				if (_consoleCommandHistoryIndex < _consoleCommandHistory.Count - 1)
-				{
-					_consoleCommandHistoryIndex++;
-					InputBox.Text = _consoleCommandHistory[_consoleCommandHistoryIndex];
-					InputBox.Select(InputBox.Text.Length, 0);
-				}
-
-				e.Handled = true;
-			}
-			else if (e.KeyCode == Keys.Down)
-			{
-				if (_consoleCommandHistoryIndex == 0)
-				{
-					_consoleCommandHistoryIndex--;
-					InputBox.Text = "";
-				}
-				else if (_consoleCommandHistoryIndex > 0)
-				{
-					_consoleCommandHistoryIndex--;
-					InputBox.Text = _consoleCommandHistory[_consoleCommandHistoryIndex];
-					InputBox.Select(InputBox.Text.Length, 0);
-				}
-
-				e.Handled = true;
-			}
-			else if (e.KeyCode == Keys.Tab)
-			{
-				ProcessTabKey(false);
-				e.Handled = true;
-			}
-		}
-
-		protected override bool ProcessTabKey(bool forward)
-		{
-			// TODO: Make me less dirty (please)
-			return false;
-		}
-
-		#endregion
-
-		private void EraseToolbarItem_Click(object sender, EventArgs e)
-		{
-			GlobalWin.DisplayManager.ClearLuaSurfaces();
-		}
-
-		// Stupid designer
-		protected void DragEnterWrapper(object sender, DragEventArgs e)
-		{
-			GenericDragEnter(sender, e);
-		}
-
-		#endregion
-
-		private void LuaListView_DoubleClick(object sender, EventArgs e)
-		{
-			var index = LuaListView.CurrentCell?.RowIndex;
-			if (index < LuaImp.ScriptList.Count)
-			{
-				var file = LuaImp.ScriptList[index.Value];
-				if (!file.IsSeparator)
-				{
-					file.Toggle();
-					UpdateDialog();
-				}
-			}
-		}
-
-		[RestoreDefaults]
-		private void RestoreDefaults()
-		{
-			Settings = new LuaConsoleSettings();
-			LuaListView.AllColumns.Clear();
-			SetColumns();
-			UpdateDialog();
-		}
-	}
-}
+﻿using System;
+using System.Collections.Generic;
+using System.ComponentModel;
+using System.Drawing;
+using System.Diagnostics;
+using System.IO;
+using System.Linq;
+using System.Text.RegularExpressions;
+using System.Windows.Forms;
+
+using BizHawk.Client.Common;
+using BizHawk.Client.EmuHawk.ToolExtensions;
+using BizHawk.Client.EmuHawk.WinFormExtensions;
+using BizHawk.Common;
+using BizHawk.Emulation.Common;
+using NLua;
+
+namespace BizHawk.Client.EmuHawk
+{
+	public partial class LuaConsole : ToolFormBase, IToolFormAutoConfig
+	{
+		private const string IconColumnName = "Icon";
+		private const string ScriptColumnName = "Script";
+		private const string PathColumnName = "PathName";
+
+		[RequiredService]
+		private IEmulator Emulator { get; set; }
+
+		private bool _sortReverse;
+		private string _lastColumnSorted;
+
+		private readonly List<string> _consoleCommandHistory = new List<string>();
+		private int _consoleCommandHistoryIndex = -1;
+
+		public ToolDialogSettings.ColumnList Columns { get; set; }
+
+		public class LuaConsoleSettings
+		{
+			public LuaConsoleSettings()
+			{
+				Columns = new List<RollColumn>
+				{
+					new RollColumn { Name = IconColumnName, Text = " ", Visible = true, Width = 22, Type = ColumnType.Image },
+					new RollColumn { Name = ScriptColumnName, Text = "Script", Visible = true, Width = 92, Type = ColumnType.Text },
+					new RollColumn { Name = PathColumnName, Text = "Path", Visible = true, Width = 300, Type = ColumnType.Text }
+				};
+			}
+
+			public List<RollColumn> Columns { get; set; }
+		}
+
+		[ConfigPersist]
+		public LuaConsoleSettings Settings { get; set; }
+
+		public LuaConsole()
+		{
+			Settings = new LuaConsoleSettings();
+			_sortReverse = false;
+			_lastColumnSorted = "";
+
+			InitializeComponent();
+
+			Closing += (o, e) =>
+			{
+				if (AskSaveChanges())
+				{
+					Settings.Columns = LuaListView.AllColumns;
+					
+					GlobalWin.DisplayManager.ClearLuaSurfaces();
+
+					if (GlobalWin.DisplayManager.ClientExtraPadding != Padding.Empty)
+					{
+						GlobalWin.DisplayManager.ClientExtraPadding = new Padding(0);
+						GlobalWin.MainForm.FrameBufferResized();
+					}
+
+					if (GlobalWin.DisplayManager.GameExtraPadding != Padding.Empty)
+					{
+						GlobalWin.DisplayManager.GameExtraPadding = new Padding(0);
+						GlobalWin.MainForm.FrameBufferResized();
+					}
+
+					LuaImp.GuiLibrary.DrawFinish();
+					CloseLua();
+				}
+				else
+				{
+					e.Cancel = true;
+				}
+			};
+
+			LuaListView.QueryItemText += LuaListView_QueryItemText;
+			LuaListView.QueryItemBkColor += LuaListView_QueryItemBkColor;
+			LuaListView.QueryItemIcon += LuaListView_QueryItemImage;
+
+			// this is bad, in case we ever have more than one gui part running lua.. not sure how much other badness there is like that
+			LuaSandbox.DefaultLogger = ConsoleLog;
+		}
+
+		public PlatformEmuLuaLibrary LuaImp { get; private set; }
+
+		public bool UpdateBefore => true;
+
+		private IEnumerable<LuaFile> SelectedItems =>  LuaListView.SelectedRows.Select(index => LuaImp.ScriptList[index]);
+
+		private IEnumerable<LuaFile> SelectedFiles => SelectedItems.Where(x => !x.IsSeparator);
+
+		public void NewUpdate(ToolFormUpdateType type) { }
+
+		public void UpdateValues()
+		{
+			// Do nothing
+		}
+
+		public void FastUpdate()
+		{
+			// Do nothing
+		}
+
+		private void ConsoleLog(string message)
+		{
+			OutputBox.Text += message + Environment.NewLine + Environment.NewLine;
+			OutputBox.SelectionStart = OutputBox.Text.Length;
+			OutputBox.ScrollToCaret();
+			UpdateDialog();
+		}
+
+		private void LuaConsole_Load(object sender, EventArgs e)
+		{
+			// Hack for previous config settings
+			if (Settings.Columns.Any(c => c.Text == null))
+			{
+				Settings = new LuaConsoleSettings();
+			}
+
+			LuaImp.ScriptList.ChangedCallback = SessionChangedCallback;
+			LuaImp.ScriptList.LoadCallback = ClearOutputWindow;
+
+			if (Global.Config.RecentLuaSession.AutoLoad && !Global.Config.RecentLuaSession.Empty)
+			{
+				LoadSessionFromRecent(Global.Config.RecentLuaSession.MostRecent);
+			}
+			else if (Global.Config.RecentLua.AutoLoad)
+			{
+				if (!Global.Config.RecentLua.Empty)
+				{
+					LoadLuaFromRecent(Global.Config.RecentLua.MostRecent);
+				}
+			}
+
+			LuaListView.AllColumns.Clear();
+			SetColumns();
+		}
+
+		public void Restart()
+		{
+			var runningScripts = new List<LuaFile>();
+
+			if (LuaImp != null) // Things we need to do with the existing LuaImp before we can make a new one
+			{
+				if (LuaImp.IsRebootingCore)
+				{
+					// Even if the lua console is self-rebooting from client.reboot_core() we still want to re-inject dependencies
+					LuaImp.Restart(Emulator.ServiceProvider);
+					return;
+				}
+
+				if (LuaImp.GuiLibrary != null && LuaImp.GuiLibrary.HasLuaSurface)
+				{
+					LuaImp.GuiLibrary.DrawFinish();
+				}
+
+				runningScripts = LuaImp.RunningScripts.ToList();
+
+				foreach (var file in runningScripts)
+				{
+					LuaImp.CallExitEvent(file);
+
+					LuaImp.GetRegisteredFunctions().RemoveAll(lf => lf.Lua == file.Thread);
+
+					UpdateRegisteredFunctionsDialog();
+
+					file.Stop();
+				}
+			}
+
+			var currentScripts = LuaImp?.ScriptList; // Temp fix for now
+			LuaImp = OSTailoredCode.CurrentOS == OSTailoredCode.DistinctOS.Windows
+				? (PlatformEmuLuaLibrary)new EmuLuaLibrary(Emulator.ServiceProvider)
+				: (PlatformEmuLuaLibrary)new NotReallyLuaLibrary();
+			if (currentScripts != null)
+			{
+				LuaImp.ScriptList.AddRange(currentScripts);
+			}
+
+			InputBox.AutoCompleteCustomSource.AddRange(LuaImp.Docs.Select(a => $"{a.Library}.{a.Name}").ToArray());
+
+			foreach (var file in runningScripts)
+			{
+				string pathToLoad = ProcessPath(file.Path);
+
+				try
+				{
+					LuaSandbox.Sandbox(file.Thread, () =>
+					{
+						LuaImp.SpawnAndSetFileThread(pathToLoad, file);
+						LuaSandbox.CreateSandbox(file.Thread, Path.GetDirectoryName(pathToLoad));
+						file.State = LuaFile.RunState.Running;
+					}, () =>
+					{
+						file.State = LuaFile.RunState.Disabled;
+					});
+				}
+				catch (Exception ex)
+				{
+					MessageBox.Show(ex.ToString());
+				}
+			}
+
+			UpdateDialog();
+		}
+
+		private readonly List<FileSystemWatcher> _watches = new List<FileSystemWatcher>();
+
+		private void SetColumns()
+		{
+			foreach (var column in Settings.Columns)
+			{
+				if (LuaListView.AllColumns[column.Name] == null)
+				{
+					LuaListView.AllColumns.Add(column);
+				}
+			}
+		}
+
+		private void AddFileWatches()
+		{
+			_watches.Clear();
+			foreach (var item in LuaImp.ScriptList.Where(s => !s.IsSeparator))
+			{
+				var processedPath = PathManager.TryMakeRelative(item.Path);
+				string pathToLoad = ProcessPath(processedPath);
+
+				CreateFileWatcher(pathToLoad);
+			}
+		}
+
+		private void CreateFileWatcher(string path)
+		{
+			var watcher = new FileSystemWatcher
+			{
+				Path = Path.GetDirectoryName(path),
+				Filter = Path.GetFileName(path),
+				NotifyFilter = NotifyFilters.LastAccess | NotifyFilters.LastWrite
+							 | NotifyFilters.FileName | NotifyFilters.DirectoryName,
+				EnableRaisingEvents = true,
+			};
+
+			// TODO, Deleted and Renamed events
+			watcher.Changed += OnChanged;
+
+			_watches.Add(watcher);
+		}
+
+		private void OnChanged(object source, FileSystemEventArgs e)
+		{
+			Invoke(new MethodInvoker(delegate
+			{
+				RefreshScriptMenuItem_Click(null, null);
+			}));
+		}
+
+		public void LoadLuaFile(string path)
+		{
+			var processedPath = PathManager.TryMakeRelative(path);
+
+			if (LuaAlreadyInSession(processedPath) == false)
+			{
+				var luaFile = new LuaFile("", processedPath);
+
+				LuaImp.ScriptList.Add(luaFile);
+				LuaListView.RowCount = LuaImp.ScriptList.Count;
+				Global.Config.RecentLua.Add(processedPath);
+
+				if (!Global.Config.DisableLuaScriptsOnLoad)
+				{
+					luaFile.State = LuaFile.RunState.Running;
+					EnableLuaFile(luaFile);
+				}
+				else
+				{
+					luaFile.State = LuaFile.RunState.Disabled;
+				}
+
+				if (Global.Config.LuaReloadOnScriptFileChange)
+				{
+					CreateFileWatcher(processedPath);
+				}
+			}
+			else
+			{
+				foreach (var file in LuaImp.ScriptList.Where(file => processedPath == file.Path && file.Enabled == false && !Global.Config.DisableLuaScriptsOnLoad))
+				{
+					file.Toggle();
+					break;
+				}
+
+				RunLuaScripts();
+			}
+
+			UpdateDialog();
+		}
+
+		private void UpdateDialog()
+		{
+			LuaListView.RowCount = LuaImp.ScriptList.Count;
+			LuaListView.Refresh();
+			UpdateNumberOfScripts();
+			UpdateRegisteredFunctionsDialog();
+		}
+
+		private void RunLuaScripts()
+		{
+			foreach (var file in LuaImp.ScriptList.Where(s => !s.IsSeparator))
+			{
+				if (!file.Enabled && file.Thread == null)
+				{
+					try
+					{
+						LuaSandbox.Sandbox(null, () =>
+						{
+							string pathToLoad = ProcessPath(file.Path);
+							LuaImp.SpawnAndSetFileThread(file.Path, file);
+							LuaSandbox.CreateSandbox(file.Thread, Path.GetDirectoryName(pathToLoad));
+						}, () =>
+						{
+							file.State = LuaFile.RunState.Disabled;
+						});
+					}
+					catch (Exception e)
+					{
+						MessageBox.Show(e.ToString());
+					}
+				}
+				else
+				{
+					file.Stop();
+				}
+			}
+		}
+
+		private void SessionChangedCallback()
+		{
+			OutputMessages.Text =
+				(LuaImp.ScriptList.Changes ? "* " : "") +
+				Path.GetFileName(LuaImp.ScriptList.Filename);
+		}
+
+		private void LuaListView_QueryItemImage(int index, RollColumn column, ref Bitmap bitmap, ref int offsetX, ref int offsetY)
+		{
+			if (column.Name != IconColumnName)
+			{
+				return;
+			}
+
+			if (LuaImp.ScriptList[index].IsSeparator)
+			{
+				return;
+			}
+
+			if (LuaImp.ScriptList[index].Paused)
+			{
+				bitmap = Properties.Resources.Pause;
+			}
+			else if (LuaImp.ScriptList[index].Enabled)
+			{
+				bitmap = Properties.Resources.ts_h_arrow_green;
+			}
+			else
+			{
+				bitmap = Properties.Resources.StopButton;
+			}
+		}
+
+		private void LuaListView_QueryItemBkColor(int index, RollColumn column, ref Color color)
+		{
+			if (LuaImp.ScriptList[index].IsSeparator)
+			{
+				color = BackColor;
+			}
+			else if (LuaImp.ScriptList[index].Enabled && !LuaImp.ScriptList[index].Paused)
+			{
+				color = Color.LightCyan;
+			}
+			else if (LuaImp.ScriptList[index].Enabled && LuaImp.ScriptList[index].Paused)
+			{
+				color = Color.LightPink;
+			}
+		}
+
+		private void LuaListView_QueryItemText(int index, RollColumn column, out string text, ref int offsetX, ref int offsetY)
+		{
+			text = "";
+
+			if (LuaImp.ScriptList[index].IsSeparator)
+			{
+				return;
+			}
+
+			if (column.Name == ScriptColumnName)
+			{
+				text = Path.GetFileNameWithoutExtension(LuaImp.ScriptList[index].Path); // TODO: how about allow the user to name scripts?
+			}
+			else if (column.Name == PathColumnName)
+			{
+				text = DressUpRelative(LuaImp.ScriptList[index].Path);
+			}
+		}
+
+		private string DressUpRelative(string path)
+		{
+			if (path.StartsWith(".\\"))
+			{
+				return path.Replace(".\\", "");
+			}
+
+			return path;
+		}
+
+		private void CloseLua()
+		{
+			LuaImp?.Close();
+		}
+
+		private static FileInfo GetFileFromUser(string filter)
+		{
+			var ofd = new OpenFileDialog
+				{
+					InitialDirectory = PathManager.GetLuaPath(),
+					Filter = filter,
+					RestoreDirectory = true
+				};
+
+			if (!Directory.Exists(ofd.InitialDirectory))
+			{
+				Directory.CreateDirectory(ofd.InitialDirectory);
+			}
+
+			var result = ofd.ShowHawkDialog();
+			return result == DialogResult.OK ? new FileInfo(ofd.FileName) : null;
+		}
+
+		private void UpdateNumberOfScripts()
+		{
+			var message = "";
+			var total = LuaImp.ScriptList.Count(file => !file.IsSeparator);
+			var active = LuaImp.ScriptList.Count(file => !file.IsSeparator && file.Enabled);
+			var paused = LuaImp.ScriptList.Count(file => !file.IsSeparator && file.Enabled && file.Paused);
+
+			if (total == 1)
+			{
+				message += $"{total} script ({active} active, {paused} paused)";
+			}
+			else if (total == 0)
+			{
+				message += $"{total} scripts";
+			}
+			else
+			{
+				message += $"{total} scripts ({active} active, {paused} paused)";
+			}
+
+			NumberOfScripts.Text = message;
+		}
+
+		private void LoadLuaFromRecent(string path)
+		{
+			LoadLuaFile(path);
+		}
+
+		private bool LuaAlreadyInSession(string path)
+		{
+			return LuaImp.ScriptList.Any(t => path == t.Path);
+		}
+
+		public void WriteToOutputWindow(string message)
+		{
+			if (!OutputBox.IsHandleCreated || OutputBox.IsDisposed)
+			{
+				return;
+			}
+
+			OutputBox.Invoke(() =>
+			{
+				OutputBox.Text += message;
+				OutputBox.SelectionStart = OutputBox.Text.Length;
+				OutputBox.ScrollToCaret();
+			});
+		}
+
+		public void ClearOutputWindow()
+		{
+			if (!OutputBox.IsHandleCreated || OutputBox.IsDisposed)
+			{
+				return;
+			}
+
+			OutputBox.Invoke(() =>
+			{
+				OutputBox.Text = "";
+				OutputBox.Refresh();
+			});
+		}
+
+		public void SelectAll()
+		{
+			if (!OutputBox.IsHandleCreated || OutputBox.IsDisposed)
+			{
+				return;
+			}
+
+			OutputBox.Invoke(() =>
+			{
+				OutputBox.SelectAll();
+				OutputBox.Refresh();
+			});
+		}
+
+		public void Copy()
+		{
+			if (!OutputBox.IsHandleCreated || OutputBox.IsDisposed)
+			{
+				return;
+			}
+
+			OutputBox.Invoke(() =>
+			{
+				OutputBox.Copy();
+				OutputBox.Refresh();
+			});
+		}
+
+		public bool LoadLuaSession(string path)
+		{
+			var result = LuaImp.ScriptList.LoadLuaSession(path);
+
+			RunLuaScripts();
+			UpdateDialog();
+			LuaImp.ScriptList.Changes = false;
+
+			return result;
+		}
+
+		/// <summary>
+		/// resumes suspended Co-routines
+		/// </summary>
+		/// <param name="includeFrameWaiters">should frame waiters be waken up? only use this immediately before a frame of emulation</param>
+		public void ResumeScripts(bool includeFrameWaiters)
+		{
+			if (!LuaImp.ScriptList.Any())
+			{
+				return;
+			}
+
+			if (LuaImp.GuiLibrary.SurfaceIsNull)
+			{
+				LuaImp.GuiLibrary.DrawNew("emu");
+			}
+
+			foreach (var lf in LuaImp.ScriptList.Where(l => l.Enabled && l.Thread != null && !l.Paused))
+			{
+				try
+				{
+					LuaSandbox.Sandbox(lf.Thread, () =>
+					{
+						var prohibit = lf.FrameWaiting && !includeFrameWaiters;
+						if (!prohibit)
+						{
+							var result = LuaImp.ResumeScriptFromThreadOf(lf);
+							if (result.Terminated)
+							{
+								LuaImp.CallExitEvent(lf);
+								lf.Stop();
+								UpdateDialog();
+							}
+
+							lf.FrameWaiting = result.WaitForFrame;
+						}
+					}, () =>
+					{
+						lf.Stop();
+					});
+				}
+				catch (Exception ex)
+				{
+					MessageBox.Show(ex.ToString());
+				}
+			}
+		}
+
+		private FileInfo GetSaveFileFromUser()
+		{
+			var sfd = new SaveFileDialog();
+			if (!string.IsNullOrWhiteSpace(LuaImp.ScriptList.Filename))
+			{
+				sfd.FileName = Path.GetFileNameWithoutExtension(LuaImp.ScriptList.Filename);
+				sfd.InitialDirectory = Path.GetDirectoryName(LuaImp.ScriptList.Filename);
+			}
+			else if (Global.Game != null)
+			{
+				sfd.FileName = PathManager.FilesystemSafeName(Global.Game);
+				sfd.InitialDirectory = PathManager.GetLuaPath();
+			}
+			else
+			{
+				sfd.FileName = "NULL";
+				sfd.InitialDirectory = PathManager.GetLuaPath();
+			}
+
+			sfd.Filter = "Lua Session Files (*.luases)|*.luases|All Files|*.*";
+			sfd.RestoreDirectory = true;
+			var result = sfd.ShowHawkDialog();
+			if (result != DialogResult.OK)
+			{
+				return null;
+			}
+
+			return new FileInfo(sfd.FileName);
+		}
+
+		private void SaveSessionAs()
+		{
+			var file = GetSaveFileFromUser();
+			if (file != null)
+			{
+				LuaImp.ScriptList.SaveSession(file.FullName);
+				OutputMessages.Text = $"{Path.GetFileName(LuaImp.ScriptList.Filename)} saved.";
+			}
+		}
+
+		private void LoadSessionFromRecent(string path)
+		{
+			var load = true;
+			if (LuaImp.ScriptList.Changes)
+			{
+				load = AskSaveChanges();
+			}
+
+			if (load)
+			{
+				if (!LuaImp.ScriptList.LoadLuaSession(path))
+				{
+					Global.Config.RecentLuaSession.HandleLoadError(path);
+				}
+				else
+				{
+					RunLuaScripts();
+					UpdateDialog();
+					LuaImp.ScriptList.Changes = false;
+				}
+			}
+
+			AddFileWatches();
+		}
+
+		public bool AskSaveChanges()
+		{
+			if (LuaImp.ScriptList.Changes && !string.IsNullOrEmpty(LuaImp.ScriptList.Filename))
+			{
+				GlobalWin.Sound.StopSound();
+				var result = MessageBox.Show("Save changes to session?", "Lua Console", MessageBoxButtons.YesNoCancel, MessageBoxIcon.Question, MessageBoxDefaultButton.Button3);
+				GlobalWin.Sound.StartSound();
+				if (result == DialogResult.Yes)
+				{
+					if (!string.IsNullOrWhiteSpace(LuaImp.ScriptList.Filename))
+					{
+						LuaImp.ScriptList.SaveSession();
+					}
+					else
+					{
+						SaveSessionAs();
+					}
+
+					return true;
+				}
+
+				if (result == DialogResult.No)
+				{
+					LuaImp.ScriptList.Changes = false;
+					return true;
+				}
+
+				if (result == DialogResult.Cancel)
+				{
+					return false;
+				}
+			}
+
+			return true;
+		}
+
+		private static void UpdateRegisteredFunctionsDialog()
+		{
+			foreach (var form in Application.OpenForms.OfType<LuaRegisteredFunctionsList>())
+			{
+				form.UpdateValues();
+			}
+		}
+
+		#region Events
+
+		#region File Menu
+
+		private void FileSubMenu_DropDownOpened(object sender, EventArgs e)
+		{
+			SaveSessionMenuItem.Enabled = LuaImp.ScriptList.Changes;
+		}
+
+		private void RecentSessionsSubMenu_DropDownOpened(object sender, EventArgs e)
+		{
+			RecentSessionsSubMenu.DropDownItems.Clear();
+			RecentSessionsSubMenu.DropDownItems.AddRange(
+				Global.Config.RecentLuaSession.RecentMenu(LoadSessionFromRecent, true));
+		}
+
+		private void RecentScriptsSubMenu_DropDownOpened(object sender, EventArgs e)
+		{
+			RecentScriptsSubMenu.DropDownItems.Clear();
+			RecentScriptsSubMenu.DropDownItems.AddRange(
+				Global.Config.RecentLua.RecentMenu(LoadLuaFromRecent, true));
+		}
+
+		private void NewSessionMenuItem_Click(object sender, EventArgs e)
+		{
+			var result = !LuaImp.ScriptList.Changes || AskSaveChanges();
+
+			if (result)
+			{
+				LuaImp.ScriptList.Clear();
+				ClearOutputWindow();
+				UpdateDialog();
+			}
+		}
+
+		private void OpenSessionMenuItem_Click(object sender, EventArgs e)
+		{
+			var file = GetFileFromUser("Lua Session Files (*.luases)|*.luases|All Files|*.*");
+			if (file != null)
+			{
+				LuaImp.ScriptList.LoadLuaSession(file.FullName);
+				RunLuaScripts();
+				UpdateDialog();
+				LuaImp.ScriptList.Changes = false;
+			}
+		}
+
+		private void SaveSessionMenuItem_Click(object sender, EventArgs e)
+		{
+			if (LuaImp.ScriptList.Changes)
+			{
+				if (!string.IsNullOrWhiteSpace(LuaImp.ScriptList.Filename))
+				{
+					LuaImp.ScriptList.SaveSession();
+				}
+				else
+				{
+					SaveSessionAs();
+				}
+
+				OutputMessages.Text = $"{Path.GetFileName(LuaImp.ScriptList.Filename)} saved.";
+			}
+		}
+
+		private void SaveSessionAsMenuItem_Click(object sender, EventArgs e)
+		{
+			SaveSessionAs();
+		}
+
+		private void ExitMenuItem_Click(object sender, EventArgs e)
+		{
+			Close();
+		}
+
+		#endregion
+
+		#region Script
+
+		private void ScriptSubMenu_DropDownOpened(object sender, EventArgs e)
+		{
+			ToggleScriptMenuItem.Enabled =
+				PauseScriptMenuItem.Enabled =
+				EditScriptMenuItem.Enabled =
+				SelectedFiles.Any();
+
+			RemoveScriptMenuItem.Enabled =
+				DuplicateScriptMenuItem.Enabled =
+				MoveUpMenuItem.Enabled =
+				MoveDownMenuItem.Enabled =
+				LuaListView.SelectedRows.Any();
+
+			SelectAllMenuItem.Enabled = LuaImp.ScriptList.Any();
+			StopAllScriptsMenuItem.Enabled = LuaImp.ScriptList.Any(script => script.Enabled);
+			RegisteredFunctionsMenuItem.Enabled = LuaImp.GetRegisteredFunctions().Any();
+		}
+
+		private void NewScriptMenuItem_Click(object sender, EventArgs e)
+		{
+			var sfd = new SaveFileDialog
+			{
+				InitialDirectory = !string.IsNullOrWhiteSpace(LuaImp.ScriptList.Filename) ?
+					Path.GetDirectoryName(LuaImp.ScriptList.Filename) :
+					PathManager.MakeAbsolutePath(Global.Config.PathEntries.LuaPathFragment, null),
+				DefaultExt = ".lua",
+				FileName = !string.IsNullOrWhiteSpace(LuaImp.ScriptList.Filename) ?
+					Path.GetFileNameWithoutExtension(LuaImp.ScriptList.Filename) :
+					Path.GetFileNameWithoutExtension(Global.Game.Name),
+				OverwritePrompt = true,
+				Filter = "Lua Scripts (*.lua)|*.lua|All Files (*.*)|*.*"
+			};
+
+			var result = sfd.ShowHawkDialog();
+			if (result == DialogResult.OK
+				&& !string.IsNullOrWhiteSpace(sfd.FileName))
+			{
+				string defaultTemplate = "while true do\n\temu.frameadvance();\nend";
+				File.WriteAllText(sfd.FileName, defaultTemplate);
+				LuaImp.ScriptList.Add(new LuaFile(Path.GetFileNameWithoutExtension(sfd.FileName), sfd.FileName));
+				UpdateDialog();
+				Process.Start(new ProcessStartInfo
+				{
+					Verb = "Open",
+					FileName = sfd.FileName
+				});
+			}
+		}
+
+		private void OpenScriptMenuItem_Click(object sender, EventArgs e)
+		{
+			var file = GetFileFromUser("Lua Scripts (*.lua)|*.lua|Text (*.text)|*.txt|All Files|*.*");
+			if (file != null)
+			{
+				LoadLuaFile(file.FullName);
+				UpdateDialog();
+			}
+		}
+
+		private void ToggleScriptMenuItem_Click(object sender, EventArgs e)
+		{
+			var files = !SelectedFiles.Any() && Global.Config.ToggleAllIfNoneSelected ? LuaImp.ScriptList : SelectedFiles;
+			foreach (var file in files)
+			{
+				file.Toggle();
+
+				if (file.Enabled && file.Thread == null)
+				{
+					EnableLuaFile(file);
+				}
+				else if (!file.Enabled && file.Thread != null)
+				{
+					LuaImp.CallExitEvent(file);
+
+					foreach (var selectedItem in SelectedItems)
+					{
+						var temp = selectedItem;
+						LuaImp.GetRegisteredFunctions().RemoveAll(lf => lf.Lua == temp.Thread);
+						UpdateRegisteredFunctionsDialog();
+					}
+
+					LuaImp.CallExitEvent(file);
+					file.Stop();
+					if (Global.Config.RemoveRegisteredFunctionsOnToggle)
+					{
+						LuaImp.GetRegisteredFunctions().ClearAll();
+					}
+				}
+			}
+
+			UpdateDialog();
+			UpdateNumberOfScripts();
+			LuaListView.Refresh();
+		}
+
+		private void EnableLuaFile(LuaFile item)
+		{
+			try
+			{
+				LuaSandbox.Sandbox(null, () =>
+				{
+					string pathToLoad = Path.IsPathRooted(item.Path)
+					? item.Path
+					: PathManager.MakeProgramRelativePath(item.Path);
+
+					LuaImp.SpawnAndSetFileThread(pathToLoad, item);
+					LuaSandbox.CreateSandbox(item.Thread, Path.GetDirectoryName(pathToLoad));
+				}, () =>
+				{
+					item.State = LuaFile.RunState.Disabled;
+				});
+
+				// Shenanigans
+				// We want any gui.text messages from a script to immediately update even when paused
+				GlobalWin.OSD.ClearGUIText();
+				GlobalWin.Tools.UpdateToolsAfter();
+				LuaImp.EndLuaDrawing();
+				LuaImp.StartLuaDrawing();
+			}
+			catch (IOException)
+			{
+				ConsoleLog($"Unable to access file {item.Path}");
+			}
+			catch (Exception ex)
+			{
+				MessageBox.Show(ex.ToString());
+			}
+		}
+
+		private void PauseScriptMenuItem_Click(object sender, EventArgs e)
+		{
+			foreach (var x in SelectedFiles)
+			{
+				x.TogglePause();
+			}
+			UpdateDialog();
+		}
+
+		private string ProcessPath(string path)
+		{
+			return Path.IsPathRooted(path)
+				? path
+				: PathManager.MakeProgramRelativePath(path);
+		}
+
+		private void EditScriptMenuItem_Click(object sender, EventArgs e)
+		{
+			foreach (var file in SelectedFiles)
+			{
+				Process.Start(new ProcessStartInfo
+				{
+					Verb = "Open",
+					FileName = ProcessPath(file.Path)
+				});
+			}
+		}
+
+		private void RemoveScriptMenuItem_Click(object sender, EventArgs e)
+		{
+			var items = SelectedItems.ToList();
+			if (items.Any())
+			{
+				foreach (var item in items)
+				{
+					var temp = item;
+					LuaImp.GetRegisteredFunctions().RemoveAll(x => x.Lua == temp.Thread);
+
+					LuaImp.ScriptList.Remove(item);
+				}
+
+				UpdateRegisteredFunctionsDialog();
+				UpdateDialog();
+			}
+		}
+
+		private void DuplicateScriptMenuItem_Click(object sender, EventArgs e)
+		{
+			if (LuaListView.SelectedRows.Any())
+			{
+				var script = SelectedFiles.First();
+
+				var sfd = new SaveFileDialog
+				{
+					InitialDirectory = Path.GetDirectoryName(script.Path),
+					DefaultExt = ".lua",
+					FileName = $"{Path.GetFileNameWithoutExtension(script.Path)} (1)",
+					OverwritePrompt = true,
+					Filter = "Lua Scripts (*.lua)|*.lua|All Files (*.*)|*.*"
+				};
+
+				if (sfd.ShowDialog() == DialogResult.OK)
+				{
+					string text = File.ReadAllText(script.Path);
+					File.WriteAllText(sfd.FileName, text);
+					LuaImp.ScriptList.Add(new LuaFile(Path.GetFileNameWithoutExtension(sfd.FileName), sfd.FileName));
+					UpdateDialog();
+					Process.Start(new ProcessStartInfo
+					{
+						Verb = "Open",
+						FileName = sfd.FileName
+					});
+				}
+			}
+		}
+
+		private void InsertSeparatorMenuItem_Click(object sender, EventArgs e)
+		{
+			var indices = LuaListView.SelectedRows.ToList();
+			if (indices.Any() && indices.Last() < LuaImp.ScriptList.Count)
+			{
+				LuaImp.ScriptList.Insert(indices.Last(), LuaFile.SeparatorInstance);
+			}
+			else
+			{
+				LuaImp.ScriptList.Add(LuaFile.SeparatorInstance);
+			}
+
+			UpdateDialog();
+		}
+
+		private void MoveUpMenuItem_Click(object sender, EventArgs e)
+		{
+			var indices = LuaListView.SelectedRows.ToList();
+			if (indices.Count == 0 || indices[0] == 0)
+			{
+				return;
+			}
+
+			foreach (var index in indices)
+			{
+				var file = LuaImp.ScriptList[index];
+				LuaImp.ScriptList.Remove(file);
+				LuaImp.ScriptList.Insert(index - 1, file);
+			}
+
+			var newIndices = indices.Select(t => t - 1);
+
+			LuaListView.DeselectAll();
+			foreach (var i in newIndices)
+			{
+				LuaListView.SelectRow(i, true);
+			}
+
+			UpdateDialog();
+		}
+
+		private void MoveDownMenuItem_Click(object sender, EventArgs e)
+		{
+			var indices = LuaListView.SelectedRows.ToList();
+			if (indices.Count == 0 || indices.Last() == LuaImp.ScriptList.Count - 1)
+			{
+				return;
+			}
+
+			for (var i = indices.Count - 1; i >= 0; i--)
+			{
+				var file = LuaImp.ScriptList[indices[i]];
+				LuaImp.ScriptList.Remove(file);
+				LuaImp.ScriptList.Insert(indices[i] + 1, file);
+			}
+
+			var newIndices = indices.Select(t => t + 1);
+
+			LuaListView.DeselectAll();
+			foreach (var i in newIndices)
+			{
+				LuaListView.SelectRow(i, true);
+			}
+
+			UpdateDialog();
+		}
+
+		private void SelectAllMenuItem_Click(object sender, EventArgs e)
+		{
+			LuaListView.SelectAll();
+		}
+
+		private void StopAllScriptsMenuItem_Click(object sender, EventArgs e)
+		{
+			LuaImp.ScriptList.StopAllScripts();
+		}
+
+		private void RegisteredFunctionsMenuItem_Click(object sender, EventArgs e)
+		{
+			if (LuaImp.GetRegisteredFunctions().Any())
+			{
+				var alreadyOpen = false;
+				foreach (Form form in Application.OpenForms)
+				{
+					if (form is LuaRegisteredFunctionsList)
+					{
+						alreadyOpen = true;
+						form.Focus();
+					}
+				}
+
+				if (!alreadyOpen)
+				{
+					new LuaRegisteredFunctionsList
+					{
+						StartLocation = this.ChildPointToScreen(LuaListView)
+					}.Show();
+				}
+			}
+		}
+
+		#endregion
+
+		#region Options
+
+		private void OptionsSubMenu_DropDownOpened(object sender, EventArgs e)
+		{
+			DisableScriptsOnLoadMenuItem.Checked = Global.Config.DisableLuaScriptsOnLoad;
+			ReturnAllIfNoneSelectedMenuItem.Checked = Global.Config.ToggleAllIfNoneSelected;
+			RemoveRegisteredFunctionsOnToggleMenuItem.Checked = Global.Config.RemoveRegisteredFunctionsOnToggle;
+			ReloadWhenScriptFileChangesMenuItem.Checked = Global.Config.LuaReloadOnScriptFileChange;
+		}
+
+		private void DisableScriptsOnLoadMenuItem_Click(object sender, EventArgs e)
+		{
+			Global.Config.DisableLuaScriptsOnLoad ^= true;
+		}
+
+		private void ToggleAllIfNoneSelectedMenuItem_Click(object sender, EventArgs e)
+		{
+			Global.Config.ToggleAllIfNoneSelected ^= true;
+		}
+
+		private void RemoveRegisteredFunctionsOnToggleMenuItem_Click(object sender, EventArgs e)
+		{
+			Global.Config.RemoveRegisteredFunctionsOnToggle ^= true;
+		}
+
+		private void ReloadWhenScriptFileChangesMenuItem_Click(object sender, EventArgs e)
+		{
+			Global.Config.LuaReloadOnScriptFileChange ^= true;
+
+			if (Global.Config.LuaReloadOnScriptFileChange)
+			{
+				AddFileWatches();
+			}
+			else
+			{
+				_watches.Clear();
+			}
+		}
+
+		private readonly LuaAutocompleteInstaller LuaAutoInstaller = new LuaAutocompleteInstaller();
+
+		private void RegisterToTextEditorsSubMenu_DropDownOpened(object sender, EventArgs e)
+		{
+			// Hide until this one is implemented
+			RegisterNotePadMenuItem.Visible = false;
+
+			if (LuaAutoInstaller.IsInstalled(LuaAutocompleteInstaller.TextEditors.Sublime2))
+			{
+				if (LuaAutoInstaller.IsBizLuaRegistered(LuaAutocompleteInstaller.TextEditors.Sublime2))
+				{
+					RegisterSublimeText2MenuItem.Text = "Sublime Text 2 (installed)";
+					RegisterSublimeText2MenuItem.Font = new Font(RegisterSublimeText2MenuItem.Font, FontStyle.Regular);
+					RegisterSublimeText2MenuItem.Image = Properties.Resources.GreenCheck;
+				}
+				else
+				{
+					RegisterSublimeText2MenuItem.Text = "Sublime Text 2 (detected)";
+					RegisterSublimeText2MenuItem.Font = new Font(RegisterSublimeText2MenuItem.Font, FontStyle.Italic);
+					RegisterSublimeText2MenuItem.Image = null;
+				}
+			}
+			else
+			{
+				RegisterSublimeText2MenuItem.Text = "Sublime Text 2";
+				RegisterSublimeText2MenuItem.Font = new Font(RegisterSublimeText2MenuItem.Font, FontStyle.Regular);
+				RegisterSublimeText2MenuItem.Image = null;
+			}
+
+			if (LuaAutoInstaller.IsInstalled(LuaAutocompleteInstaller.TextEditors.NotePad))
+			{
+				if (LuaAutoInstaller.IsBizLuaRegistered(LuaAutocompleteInstaller.TextEditors.NotePad))
+				{
+					RegisterNotePadMenuItem.Text = "Notepad++ (installed)";
+					RegisterNotePadMenuItem.Font = new Font(RegisterNotePadMenuItem.Font, FontStyle.Regular);
+					RegisterNotePadMenuItem.Image = Properties.Resources.GreenCheck;
+				}
+				else
+				{
+					RegisterNotePadMenuItem.Text = "Notepad++ (detected)";
+					RegisterNotePadMenuItem.Font = new Font(RegisterNotePadMenuItem.Font, FontStyle.Italic);
+					RegisterNotePadMenuItem.Image = null;
+				}
+			}
+			else
+			{
+				RegisterNotePadMenuItem.Text = "Notepad++";
+				RegisterNotePadMenuItem.Font = new Font(RegisterNotePadMenuItem.Font, FontStyle.Regular);
+				RegisterNotePadMenuItem.Image = null;
+			}
+		}
+
+		private void RegisterSublimeText2MenuItem_Click(object sender, EventArgs e)
+		{
+			LuaAutoInstaller.InstallBizLua(LuaAutocompleteInstaller.TextEditors.Sublime2);
+		}
+
+		private void RegisterNotePadMenuItem_Click(object sender, EventArgs e)
+		{
+			LuaAutoInstaller.InstallBizLua(LuaAutocompleteInstaller.TextEditors.NotePad);
+		}
+
+		#endregion
+
+		#region Help
+
+		private void FunctionsListMenuItem_Click(object sender, EventArgs e)
+		{
+			new LuaFunctionsForm().Show();
+		}
+
+		private void OnlineDocsMenuItem_Click(object sender, EventArgs e)
+		{
+			Process.Start("http://tasvideos.org/BizHawk/LuaFunctions.html");
+		}
+
+		#endregion
+
+		#region Toolbar and Context Menu
+
+		private void ScriptListContextMenu_Opening(object sender, CancelEventArgs e)
+		{
+			ToggleScriptContextItem.Enabled =
+				PauseScriptContextItem.Enabled =
+				EditScriptContextItem.Enabled =
+				SelectedFiles.Any();
+
+			StopAllScriptsContextItem.Visible =
+				ScriptContextSeparator.Visible =
+				LuaImp.ScriptList.Any(file => file.Enabled);
+		}
+
+		private void ConsoleContextMenu_Opening(object sender, CancelEventArgs e)
+		{
+			RegisteredFunctionsContextItem.Enabled = LuaImp.GetRegisteredFunctions().Any();
+			CopyContextItem.Enabled = OutputBox.SelectedText.Any();
+			ClearConsoleContextItem.Enabled = 
+				SelectAllContextItem.Enabled = 
+				OutputBox.Text.Any();
+		}
+
+		private void ClearConsoleContextItem_Click(object sender, EventArgs e)
+		{
+			ClearOutputWindow();
+		}
+
+		private void SelectAllContextItem_Click(object sender, EventArgs e)
+		{
+			SelectAll();
+		}
+
+		private void CopyContextItem_Click(object sender, EventArgs e)
+		{
+			Copy();
+		}
+
+		#endregion
+
+		#region Dialog, Listview, OutputBox, InputBox
+
+		private void LuaConsole_DragDrop(object sender, DragEventArgs e)
+		{
+			var filePaths = (string[])e.Data.GetData(DataFormats.FileDrop);
+			try
+			{
+				foreach (var path in filePaths)
+				{
+					if (Path.GetExtension(path)?.ToLower() == ".lua" || Path.GetExtension(path)?.ToLower() == ".txt")
+					{
+						LoadLuaFile(path);
+						UpdateDialog();
+					}
+					else if (Path.GetExtension(path)?.ToLower() == ".luases")
+					{
+						LuaImp.ScriptList.LoadLuaSession(path);
+						RunLuaScripts();
+						UpdateDialog();
+						LuaImp.ScriptList.Changes = false;
+						return;
+					}
+				}
+			}
+			catch (Exception ex)
+			{
+				MessageBox.Show(ex.ToString());
+			}
+		}
+
+		private void LuaListView_KeyDown(object sender, KeyEventArgs e)
+		{
+			if (e.KeyCode == Keys.Delete && !e.Control && !e.Alt && !e.Shift)
+			{
+				RemoveScriptMenuItem_Click(null, null);
+			}
+			else if (e.KeyCode == Keys.A && e.Control && !e.Alt && !e.Shift) // Select All
+			{
+				SelectAllMenuItem_Click(null, null);
+			}
+			else if (e.KeyCode == Keys.F12 && !e.Control && !e.Alt && !e.Shift) // F12
+			{
+				RegisteredFunctionsMenuItem_Click(null, null);
+			}
+		}
+
+		private void OutputBox_KeyDown(object sender, KeyEventArgs e)
+		{
+			if (e.KeyCode == Keys.F12 && !e.Control && !e.Alt && !e.Shift) // F12
+			{
+				RegisteredFunctionsMenuItem_Click(null, null);
+			}
+		}
+
+		/// <summary>
+		/// Sorts the column Ascending on the first click and Descending on the second click.
+		/// </summary>
+		private void LuaListView_ColumnClick(object sender, InputRoll.ColumnClickEventArgs e)
+		{
+			var columnToSort = e.Column.Name;
+			var luaListTemp = new List<LuaFile>();
+			if (columnToSort != _lastColumnSorted)
+			{
+				_sortReverse = false;
+			}
+
+			// For getting the name of the .lua file, for some reason this field is kept blank in LuaFile.cs?
+			// The Name variable gets emptied again near the end just in case it would break something.
+			for (var i = 0; i < LuaImp.ScriptList.Count; i++)
+			{
+				var words = Regex.Split(LuaImp.ScriptList[i].Path, ".lua");
+				var split = words[0].Split(Path.DirectorySeparatorChar);
+
+				luaListTemp.Add(LuaImp.ScriptList[i]);
+				luaListTemp[i].Name = split[split.Length - 1];
+			}
+
+			// Script, Path
+			switch (columnToSort)
+			{
+				case "Script":
+					luaListTemp = _sortReverse
+						? luaListTemp.OrderByDescending(lf => lf.Name).ThenBy(lf => lf.Path).ToList()
+						: luaListTemp.OrderBy(lf => lf.Name).ThenBy(lf => lf.Path).ToList();
+					break;
+				case "Path":
+					luaListTemp = _sortReverse
+						? luaListTemp.OrderByDescending(lf => lf.Path).ThenBy(lf => lf.Name).ToList()
+						: luaListTemp.OrderBy(lf => lf.Path).ThenBy(lf => lf.Name).ToList();
+					break;
+			}
+
+			for (var i = 0; i < LuaImp.ScriptList.Count; i++)
+			{
+				LuaImp.ScriptList[i] = luaListTemp[i];
+				LuaImp.ScriptList[i].Name = "";
+			}
+
+			UpdateDialog();
+			_lastColumnSorted = columnToSort;
+			_sortReverse = !_sortReverse;
+		}
+
+		private void RefreshScriptMenuItem_Click(object sender, EventArgs e)
+		{
+			ToggleScriptMenuItem_Click(sender, e);
+			ToggleScriptMenuItem_Click(sender, e);
+		}
+
+		private void InputBox_KeyDown(object sender, KeyEventArgs e)
+		{
+			if (e.KeyCode == Keys.Enter)
+			{
+				string consoleBeforeCall = OutputBox.Text;
+
+				// TODO: Maybe make these try-catches more general
+				if (!string.IsNullOrWhiteSpace(InputBox.Text))
+				{
+					if (InputBox.Text.Contains("emu.frameadvance("))
+					{
+						ConsoleLog("emu.frameadvance() can not be called from the console");
+						return;
+					}
+
+					LuaSandbox.Sandbox(null, () =>
+					{
+						LuaImp.ExecuteString($"console.log({InputBox.Text})");
+					}, () =>
+					{
+						LuaSandbox.Sandbox(null, () =>
+						{
+							LuaImp.ExecuteString(InputBox.Text);
+
+							if (OutputBox.Text == consoleBeforeCall)
+							{
+								ConsoleLog("Command successfully executed");
+							}
+						});
+					});
+
+					_consoleCommandHistory.Insert(0, InputBox.Text);
+					_consoleCommandHistoryIndex = -1;
+					InputBox.Clear();
+				}
+			}
+			else if (e.KeyCode == Keys.Up)
+			{
+				if (_consoleCommandHistoryIndex < _consoleCommandHistory.Count - 1)
+				{
+					_consoleCommandHistoryIndex++;
+					InputBox.Text = _consoleCommandHistory[_consoleCommandHistoryIndex];
+					InputBox.Select(InputBox.Text.Length, 0);
+				}
+
+				e.Handled = true;
+			}
+			else if (e.KeyCode == Keys.Down)
+			{
+				if (_consoleCommandHistoryIndex == 0)
+				{
+					_consoleCommandHistoryIndex--;
+					InputBox.Text = "";
+				}
+				else if (_consoleCommandHistoryIndex > 0)
+				{
+					_consoleCommandHistoryIndex--;
+					InputBox.Text = _consoleCommandHistory[_consoleCommandHistoryIndex];
+					InputBox.Select(InputBox.Text.Length, 0);
+				}
+
+				e.Handled = true;
+			}
+			else if (e.KeyCode == Keys.Tab)
+			{
+				ProcessTabKey(false);
+				e.Handled = true;
+			}
+		}
+
+		protected override bool ProcessTabKey(bool forward)
+		{
+			// TODO: Make me less dirty (please)
+			return false;
+		}
+
+		#endregion
+
+		private void EraseToolbarItem_Click(object sender, EventArgs e)
+		{
+			GlobalWin.DisplayManager.ClearLuaSurfaces();
+		}
+
+		// Stupid designer
+		protected void DragEnterWrapper(object sender, DragEventArgs e)
+		{
+			GenericDragEnter(sender, e);
+		}
+
+		#endregion
+
+		private void LuaListView_DoubleClick(object sender, EventArgs e)
+		{
+			var index = LuaListView.CurrentCell?.RowIndex;
+			if (index < LuaImp.ScriptList.Count)
+			{
+				var file = LuaImp.ScriptList[index.Value];
+				if (!file.IsSeparator)
+				{
+					file.Toggle();
+					UpdateDialog();
+				}
+			}
+		}
+
+		[RestoreDefaults]
+		private void RestoreDefaults()
+		{
+			Settings = new LuaConsoleSettings();
+			LuaListView.AllColumns.Clear();
+			SetColumns();
+			UpdateDialog();
+		}
+	}
+}