﻿using System;
using System.Collections.Generic;
using System.Diagnostics;
using System.IO;
using System.Linq;
using System.Text;
using System.Windows.Forms;

using BizHawk.Emulation.Common;
using BizHawk.Client.Common;
using BizHawk.Client.EmuHawk.WinFormExtensions;

namespace BizHawk.Client.EmuHawk
{
	public partial class TraceLogger : Form, IToolFormAutoConfig
	{
		[RequiredService]
		private ITraceable Tracer { get; set; }

		[ConfigPersist]
		private int MaxLines { get; set; }

		[ConfigPersist]
		private int FileSizeCap { get; set; }

		[ConfigPersist]
		private int DisasmColumnWidth { 
			get { return this.Disasm.Width; }
			set { this.Disasm.Width = value; }
		}

		[ConfigPersist]
		private int RegistersColumnWidth
		{
			get { return this.Registers.Width; }
			set { this.Registers.Width = value; }
		}

		private FileInfo _logFile;
		private FileInfo LogFile
		{
			get { return _logFile; }
			set
			{
				_logFile = value;
				_baseName = Path.ChangeExtension(value.FullName, null);
			}
		}

		private List<TraceInfo> _instructions = new List<TraceInfo>();
		private StreamWriter _streamWriter;
		private bool _splitFile;
		private string _baseName;
		private string _extension = ".log";
		private int _segmentCount;
		private ulong _currentSize;

		public TraceLogger()
		{
			InitializeComponent();

			TraceView.QueryItemText += TraceView_QueryItemText;
			TraceView.VirtualMode = true;

			Closing += (o, e) => SaveConfigSettings();

			MaxLines = 10000;
			FileSizeCap = 150; // make 1 frame of tracelog for n64/psx fit in
			_splitFile = FileSizeCap != 0;
		}

		public bool UpdateBefore
		{
			get { return false; }
		}

		public bool AskSaveChanges()
		{
			return true;
		}

		private void SaveConfigSettings()
		{
			//Tracer.Enabled = LoggingEnabled.Checked;
		}

		private void TraceView_QueryItemText(int index, int column, out string text)
		{
			text = string.Empty;
			if (index < _instructions.Count)
			{
				switch (column)
				{
					case 0:
						text = _instructions[index].Disassembly.TrimEnd();
						break;
					case 1:
						text = _instructions[index].RegisterInfo;
						break;
				}
			}
		}

		private void TraceLogger_Load(object sender, EventArgs e)
		{
			ClearList();
			OpenLogFile.Enabled = false;
			LoggingEnabled.Checked = false;
			Tracer.Sink = null;
			SetTracerBoxTitle();
		}

		class CallbackSink : ITraceSink
		{
			public void Put(TraceInfo info)
			{
				putter(info);
			}

			public Action<TraceInfo> putter;
		}

		public void UpdateValues() { }

		public void NewUpdate(ToolFormUpdateType type)
		{
			if (type == ToolFormUpdateType.PostFrame)
			{
				if (ToWindowRadio.Checked)
				{
					TraceView.VirtualListSize = _instructions.Count;
				}
				else
				{
					CloseFile();
				}
			}

			if (type == ToolFormUpdateType.PreFrame)
			{
				if (LoggingEnabled.Checked)
				{
					//connect tracer to sink for next frame
					if (ToWindowRadio.Checked)
					{
						//update listview with most recentr results
						TraceView.BlazingFast = !GlobalWin.MainForm.EmulatorPaused;

						Tracer.Sink = new CallbackSink()
						{
							putter = (info) =>
							{
								if (_instructions.Count >= MaxLines)
								{
									_instructions.RemoveRange(0, _instructions.Count - MaxLines);
								}
								_instructions.Add(info);
							}
						};
						_instructions.Clear();
					}
					else
					{
						if (_streamWriter == null)
						{
							StartLogFile(true);
						}
						Tracer.Sink = new CallbackSink {
							putter = (info) =>
							{
								//no padding supported. core should be doing this!
								var data = string.Format("{0} {1}", info.Disassembly, info.RegisterInfo);
								_streamWriter.WriteLine(data);
								_currentSize += (ulong)data.Length;
								if (_splitFile)
									CheckSplitFile();
							}
						};
					}
				}
				else Tracer.Sink = null;
			}
		}

		public void FastUpdate()
		{
		}

		public void Restart()
		{
			CloseFile();
			ClearList();
			LoggingEnabled.Checked = false;
			ToFileRadio.Checked = false;
			ToWindowRadio.Checked = true;
			OpenLogFile.Enabled = false;
			Tracer.Sink = null;
			SetTracerBoxTitle();
		}

		private void ClearList()
		{
			_instructions.Clear();
			TraceView.ItemCount = 0;
			SetTracerBoxTitle();
		}

		private void DumpToDisk()
		{
			foreach (var instruction in _instructions)
			{
				//no padding supported. core should be doing this!
				var data = string.Format("{0} {1}", instruction.Disassembly, instruction.RegisterInfo);
				_streamWriter.WriteLine(data);
				_currentSize += (ulong)data.Length;
				if (_splitFile)
					CheckSplitFile();
			}
		}

		private void LogToWindow()
		{
			if (_instructions.Count >= MaxLines)
			{
				_instructions.RemoveRange(0, _instructions.Count - MaxLines);
			}
			TraceView.ItemCount = _instructions.Count;
		}

		private void SetTracerBoxTitle()
		{
			if (Tracer.Enabled)
			{
				if (ToFileRadio.Checked)
				{
					TracerBox.Text = "Trace log - logging to file...";
				}
				else if (_instructions.Any())
				{
					TracerBox.Text = "Trace log - logging - " + _instructions.Count + " instructions";
				}
				else
				{
					TracerBox.Text = "Trace log - logging...";
				}
			}
			else
			{
				if (_instructions.Any())
				{
					TracerBox.Text = "Trace log - " + _instructions.Count + " instructions";
				}
				else
				{
					TracerBox.Text = "Trace log";
				}
			}
		}

		private void CloseFile()
		{
			// TODO: save the remaining instructions in CoreComm
			if (_streamWriter != null)
			{
				_streamWriter.Close();
				_streamWriter = null;
			}
		}

		private FileInfo GetFileFromUser()
		{
<<<<<<< HEAD
			var sfd = HawkDialogFactory.CreateSaveFileDialog();
			if (_logFile == null)
=======
			var sfd = new SaveFileDialog();
			if (LogFile == null)
>>>>>>> 6e0b8e27
			{
				sfd.FileName = PathManager.FilesystemSafeName(Global.Game) + _extension;
				sfd.InitialDirectory = PathManager.MakeAbsolutePath(Global.Config.PathEntries.LogPathFragment, null);
			}
			else if (!string.IsNullOrWhiteSpace(LogFile.FullName))
			{
				sfd.FileName = PathManager.FilesystemSafeName(Global.Game);
				sfd.InitialDirectory = Path.GetDirectoryName(LogFile.FullName);
			}
			else
			{
				sfd.FileName = Path.GetFileNameWithoutExtension(LogFile.FullName);
				sfd.InitialDirectory = PathManager.MakeAbsolutePath(Global.Config.PathEntries.LogPathFragment, null);
			}

			sfd.Filter = "Log Files (*.log)|*.log|Text Files (*.txt)|*.txt|All Files|*.*";
			sfd.RestoreDirectory = true;
			var result = sfd.ShowHawkDialog();
			if (result == DialogResult.OK)
			{
				return new FileInfo(sfd.FileName);
			}
			else
			{
				return null;
			}
		}

		#region Events

		#region Menu Items

		private void SaveLogMenuItem_Click(object sender, EventArgs e)
		{
			LogFile = GetFileFromUser();
			if (LogFile != null)
			{
				StartLogFile();
				DumpToDisk();
				GlobalWin.OSD.AddMessage("Log dumped to " + LogFile.FullName);
				CloseFile();
			}
		}

		private void ExitMenuItem_Click(object sender, EventArgs e)
		{
			Close();
		}

		private void CopyMenuItem_Click(object sender, EventArgs e)
		{
			var indices = TraceView.SelectedIndices;

			if (indices.Count > 0)
			{
				var blob = new StringBuilder();
				foreach (int index in indices)
				{
					blob.Append(string.Format("{0} {1}\n",
						_instructions[index].Disassembly,
						_instructions[index].RegisterInfo));
				}
				Clipboard.SetDataObject(blob.ToString());
			}
		}

		private void SelectAllMenuItem_Click(object sender, EventArgs e)
		{
			for (var i = 0; i < _instructions.Count; i++)
			{
				TraceView.SelectItem(i, true);
			}
		}

		private void MaxLinesMenuItem_Click(object sender, EventArgs e)
		{
			var prompt = new InputPrompt
			{
				StartLocation = this.ChildPointToScreen(TraceView),
				TextInputType = InputPrompt.InputType.Unsigned,
				Message = "Max lines to display in the window",
				InitialValue = MaxLines.ToString()
			};

			var result = prompt.ShowHawkDialog();
			if (result == DialogResult.OK)
			{
				var max = int.Parse(prompt.PromptText);
				if (max > 0)
				{
					MaxLines = max;
				}
			}
		}

		private void SegmentSizeMenuItem_Click(object sender, EventArgs e)
		{
			var prompt = new InputPrompt
			{
				StartLocation = this.ChildPointToScreen(TraceView),
				TextInputType = InputPrompt.InputType.Unsigned,
				Message = "Log file segment size in megabytes\nSetting 0 disables segmentation",
				InitialValue = FileSizeCap.ToString()
			};

			var result = prompt.ShowHawkDialog();
			if (result == DialogResult.OK)
			{
				FileSizeCap = int.Parse(prompt.PromptText);
				_splitFile = FileSizeCap != 0;
			}
		}

		#endregion

		#region Dialog and ListView Events

		private void LoggingEnabled_CheckedChanged(object sender, EventArgs e)
		{
			//Tracer.Enabled = LoggingEnabled.Checked;
			SetTracerBoxTitle();

			if (LoggingEnabled.Checked && LogFile != null)
			{
				StartLogFile();
				OpenLogFile.Enabled = true;
			}
		}

		private void StartLogFile(bool append = false)
		{
			var data = Tracer.Header;
			var segment = _segmentCount > 0 ? "_" + _segmentCount.ToString() : "";
			_streamWriter = new StreamWriter(_baseName + segment + _extension, append);
			_streamWriter.WriteLine(data);
			if (append)
			{
				_currentSize += (ulong)data.Length;
			}
			else
			{
				_currentSize = (ulong)data.Length;
			}
		}

		private void CheckSplitFile()
		{
			if (_currentSize / 1024 / 1024 >= (ulong)FileSizeCap)
			{
				_segmentCount++;
				CloseFile();
				StartLogFile();
			}
		}

		private void BrowseBox_Click(object sender, EventArgs e)
		{
			var file = GetFileFromUser();
			if (file != null)
			{
				LogFile = file;
				FileBox.Text = LogFile.FullName;
			}
		}

		private void ToFileRadio_CheckedChanged(object sender, EventArgs e)
		{
			if (ToFileRadio.Checked)
			{
				FileBox.Visible = true;
				BrowseBox.Visible = true;
				var name = PathManager.FilesystemSafeName(Global.Game);
				var filename = Path.Combine(PathManager.MakeAbsolutePath(Global.Config.PathEntries.LogPathFragment, null), name) + _extension;
				LogFile = new FileInfo(filename);
				if (LogFile.Directory != null && !LogFile.Directory.Exists)
				{
					LogFile.Directory.Create();
				}

				if (LogFile.Exists)
				{
					LogFile.Delete();
				}

				using (LogFile.Create()) { }

				FileBox.Text = LogFile.FullName;

				if (LoggingEnabled.Checked && LogFile != null)
				{
					StartLogFile();
					OpenLogFile.Enabled = true;
				}
			}
			else
			{
				_currentSize = 0;
				_segmentCount = 0;
				CloseFile();
				FileBox.Visible = false;
				BrowseBox.Visible = false;
				OpenLogFile.Enabled = false;
			}

			SetTracerBoxTitle();
		}

		#endregion

		#endregion

		private void ClearMenuItem_Click(object sender, EventArgs e)
		{
			ClearList();
		}

		private void OpenLogFile_Click(object sender, EventArgs e)
		{
			if (LogFile != null)
			{
				Process.Start(LogFile.FullName);
			}
		}
	}
}
<|MERGE_RESOLUTION|>--- conflicted
+++ resolved
@@ -1,503 +1,498 @@
-﻿using System;
-using System.Collections.Generic;
-using System.Diagnostics;
-using System.IO;
-using System.Linq;
-using System.Text;
-using System.Windows.Forms;
-
-using BizHawk.Emulation.Common;
-using BizHawk.Client.Common;
-using BizHawk.Client.EmuHawk.WinFormExtensions;
-
-namespace BizHawk.Client.EmuHawk
-{
-	public partial class TraceLogger : Form, IToolFormAutoConfig
-	{
-		[RequiredService]
-		private ITraceable Tracer { get; set; }
-
-		[ConfigPersist]
-		private int MaxLines { get; set; }
-
-		[ConfigPersist]
-		private int FileSizeCap { get; set; }
-
-		[ConfigPersist]
-		private int DisasmColumnWidth { 
-			get { return this.Disasm.Width; }
-			set { this.Disasm.Width = value; }
-		}
-
-		[ConfigPersist]
-		private int RegistersColumnWidth
-		{
-			get { return this.Registers.Width; }
-			set { this.Registers.Width = value; }
-		}
-
-		private FileInfo _logFile;
-		private FileInfo LogFile
-		{
-			get { return _logFile; }
-			set
-			{
-				_logFile = value;
-				_baseName = Path.ChangeExtension(value.FullName, null);
-			}
-		}
-
-		private List<TraceInfo> _instructions = new List<TraceInfo>();
-		private StreamWriter _streamWriter;
-		private bool _splitFile;
-		private string _baseName;
-		private string _extension = ".log";
-		private int _segmentCount;
-		private ulong _currentSize;
-
-		public TraceLogger()
-		{
-			InitializeComponent();
-
-			TraceView.QueryItemText += TraceView_QueryItemText;
-			TraceView.VirtualMode = true;
-
-			Closing += (o, e) => SaveConfigSettings();
-
-			MaxLines = 10000;
-			FileSizeCap = 150; // make 1 frame of tracelog for n64/psx fit in
-			_splitFile = FileSizeCap != 0;
-		}
-
-		public bool UpdateBefore
-		{
-			get { return false; }
-		}
-
-		public bool AskSaveChanges()
-		{
-			return true;
-		}
-
-		private void SaveConfigSettings()
-		{
-			//Tracer.Enabled = LoggingEnabled.Checked;
-		}
-
-		private void TraceView_QueryItemText(int index, int column, out string text)
-		{
-			text = string.Empty;
-			if (index < _instructions.Count)
-			{
-				switch (column)
-				{
-					case 0:
-						text = _instructions[index].Disassembly.TrimEnd();
-						break;
-					case 1:
-						text = _instructions[index].RegisterInfo;
-						break;
-				}
-			}
-		}
-
-		private void TraceLogger_Load(object sender, EventArgs e)
-		{
-			ClearList();
-			OpenLogFile.Enabled = false;
-			LoggingEnabled.Checked = false;
-			Tracer.Sink = null;
-			SetTracerBoxTitle();
-		}
-
-		class CallbackSink : ITraceSink
-		{
-			public void Put(TraceInfo info)
-			{
-				putter(info);
-			}
-
-			public Action<TraceInfo> putter;
-		}
-
-		public void UpdateValues() { }
-
-		public void NewUpdate(ToolFormUpdateType type)
-		{
-			if (type == ToolFormUpdateType.PostFrame)
-			{
-				if (ToWindowRadio.Checked)
-				{
-					TraceView.VirtualListSize = _instructions.Count;
-				}
-				else
-				{
-					CloseFile();
-				}
-			}
-
-			if (type == ToolFormUpdateType.PreFrame)
-			{
-				if (LoggingEnabled.Checked)
-				{
-					//connect tracer to sink for next frame
-					if (ToWindowRadio.Checked)
-					{
-						//update listview with most recentr results
-						TraceView.BlazingFast = !GlobalWin.MainForm.EmulatorPaused;
-
-						Tracer.Sink = new CallbackSink()
-						{
-							putter = (info) =>
-							{
-								if (_instructions.Count >= MaxLines)
-								{
-									_instructions.RemoveRange(0, _instructions.Count - MaxLines);
-								}
-								_instructions.Add(info);
-							}
-						};
-						_instructions.Clear();
-					}
-					else
-					{
-						if (_streamWriter == null)
-						{
-							StartLogFile(true);
-						}
-						Tracer.Sink = new CallbackSink {
-							putter = (info) =>
-							{
-								//no padding supported. core should be doing this!
-								var data = string.Format("{0} {1}", info.Disassembly, info.RegisterInfo);
-								_streamWriter.WriteLine(data);
-								_currentSize += (ulong)data.Length;
-								if (_splitFile)
-									CheckSplitFile();
-							}
-						};
-					}
-				}
-				else Tracer.Sink = null;
-			}
-		}
-
-		public void FastUpdate()
-		{
-		}
-
-		public void Restart()
-		{
-			CloseFile();
-			ClearList();
-			LoggingEnabled.Checked = false;
-			ToFileRadio.Checked = false;
-			ToWindowRadio.Checked = true;
-			OpenLogFile.Enabled = false;
-			Tracer.Sink = null;
-			SetTracerBoxTitle();
-		}
-
-		private void ClearList()
-		{
-			_instructions.Clear();
-			TraceView.ItemCount = 0;
-			SetTracerBoxTitle();
-		}
-
-		private void DumpToDisk()
-		{
-			foreach (var instruction in _instructions)
-			{
-				//no padding supported. core should be doing this!
-				var data = string.Format("{0} {1}", instruction.Disassembly, instruction.RegisterInfo);
-				_streamWriter.WriteLine(data);
-				_currentSize += (ulong)data.Length;
-				if (_splitFile)
-					CheckSplitFile();
-			}
-		}
-
-		private void LogToWindow()
-		{
-			if (_instructions.Count >= MaxLines)
-			{
-				_instructions.RemoveRange(0, _instructions.Count - MaxLines);
-			}
-			TraceView.ItemCount = _instructions.Count;
-		}
-
-		private void SetTracerBoxTitle()
-		{
-			if (Tracer.Enabled)
-			{
-				if (ToFileRadio.Checked)
-				{
-					TracerBox.Text = "Trace log - logging to file...";
-				}
-				else if (_instructions.Any())
-				{
-					TracerBox.Text = "Trace log - logging - " + _instructions.Count + " instructions";
-				}
-				else
-				{
-					TracerBox.Text = "Trace log - logging...";
-				}
-			}
-			else
-			{
-				if (_instructions.Any())
-				{
-					TracerBox.Text = "Trace log - " + _instructions.Count + " instructions";
-				}
-				else
-				{
-					TracerBox.Text = "Trace log";
-				}
-			}
-		}
-
-		private void CloseFile()
-		{
-			// TODO: save the remaining instructions in CoreComm
-			if (_streamWriter != null)
-			{
-				_streamWriter.Close();
-				_streamWriter = null;
-			}
-		}
-
-		private FileInfo GetFileFromUser()
-		{
-<<<<<<< HEAD
-			var sfd = HawkDialogFactory.CreateSaveFileDialog();
-			if (_logFile == null)
-=======
-			var sfd = new SaveFileDialog();
-			if (LogFile == null)
->>>>>>> 6e0b8e27
-			{
-				sfd.FileName = PathManager.FilesystemSafeName(Global.Game) + _extension;
-				sfd.InitialDirectory = PathManager.MakeAbsolutePath(Global.Config.PathEntries.LogPathFragment, null);
-			}
-			else if (!string.IsNullOrWhiteSpace(LogFile.FullName))
-			{
-				sfd.FileName = PathManager.FilesystemSafeName(Global.Game);
-				sfd.InitialDirectory = Path.GetDirectoryName(LogFile.FullName);
-			}
-			else
-			{
-				sfd.FileName = Path.GetFileNameWithoutExtension(LogFile.FullName);
-				sfd.InitialDirectory = PathManager.MakeAbsolutePath(Global.Config.PathEntries.LogPathFragment, null);
-			}
-
-			sfd.Filter = "Log Files (*.log)|*.log|Text Files (*.txt)|*.txt|All Files|*.*";
-			sfd.RestoreDirectory = true;
-			var result = sfd.ShowHawkDialog();
-			if (result == DialogResult.OK)
-			{
-				return new FileInfo(sfd.FileName);
-			}
-			else
-			{
-				return null;
-			}
-		}
-
-		#region Events
-
-		#region Menu Items
-
-		private void SaveLogMenuItem_Click(object sender, EventArgs e)
-		{
-			LogFile = GetFileFromUser();
-			if (LogFile != null)
-			{
-				StartLogFile();
-				DumpToDisk();
-				GlobalWin.OSD.AddMessage("Log dumped to " + LogFile.FullName);
-				CloseFile();
-			}
-		}
-
-		private void ExitMenuItem_Click(object sender, EventArgs e)
-		{
-			Close();
-		}
-
-		private void CopyMenuItem_Click(object sender, EventArgs e)
-		{
-			var indices = TraceView.SelectedIndices;
-
-			if (indices.Count > 0)
-			{
-				var blob = new StringBuilder();
-				foreach (int index in indices)
-				{
-					blob.Append(string.Format("{0} {1}\n",
-						_instructions[index].Disassembly,
-						_instructions[index].RegisterInfo));
-				}
-				Clipboard.SetDataObject(blob.ToString());
-			}
-		}
-
-		private void SelectAllMenuItem_Click(object sender, EventArgs e)
-		{
-			for (var i = 0; i < _instructions.Count; i++)
-			{
-				TraceView.SelectItem(i, true);
-			}
-		}
-
-		private void MaxLinesMenuItem_Click(object sender, EventArgs e)
-		{
-			var prompt = new InputPrompt
-			{
-				StartLocation = this.ChildPointToScreen(TraceView),
-				TextInputType = InputPrompt.InputType.Unsigned,
-				Message = "Max lines to display in the window",
-				InitialValue = MaxLines.ToString()
-			};
-
-			var result = prompt.ShowHawkDialog();
-			if (result == DialogResult.OK)
-			{
-				var max = int.Parse(prompt.PromptText);
-				if (max > 0)
-				{
-					MaxLines = max;
-				}
-			}
-		}
-
-		private void SegmentSizeMenuItem_Click(object sender, EventArgs e)
-		{
-			var prompt = new InputPrompt
-			{
-				StartLocation = this.ChildPointToScreen(TraceView),
-				TextInputType = InputPrompt.InputType.Unsigned,
-				Message = "Log file segment size in megabytes\nSetting 0 disables segmentation",
-				InitialValue = FileSizeCap.ToString()
-			};
-
-			var result = prompt.ShowHawkDialog();
-			if (result == DialogResult.OK)
-			{
-				FileSizeCap = int.Parse(prompt.PromptText);
-				_splitFile = FileSizeCap != 0;
-			}
-		}
-
-		#endregion
-
-		#region Dialog and ListView Events
-
-		private void LoggingEnabled_CheckedChanged(object sender, EventArgs e)
-		{
-			//Tracer.Enabled = LoggingEnabled.Checked;
-			SetTracerBoxTitle();
-
-			if (LoggingEnabled.Checked && LogFile != null)
-			{
-				StartLogFile();
-				OpenLogFile.Enabled = true;
-			}
-		}
-
-		private void StartLogFile(bool append = false)
-		{
-			var data = Tracer.Header;
-			var segment = _segmentCount > 0 ? "_" + _segmentCount.ToString() : "";
-			_streamWriter = new StreamWriter(_baseName + segment + _extension, append);
-			_streamWriter.WriteLine(data);
-			if (append)
-			{
-				_currentSize += (ulong)data.Length;
-			}
-			else
-			{
-				_currentSize = (ulong)data.Length;
-			}
-		}
-
-		private void CheckSplitFile()
-		{
-			if (_currentSize / 1024 / 1024 >= (ulong)FileSizeCap)
-			{
-				_segmentCount++;
-				CloseFile();
-				StartLogFile();
-			}
-		}
-
-		private void BrowseBox_Click(object sender, EventArgs e)
-		{
-			var file = GetFileFromUser();
-			if (file != null)
-			{
-				LogFile = file;
-				FileBox.Text = LogFile.FullName;
-			}
-		}
-
-		private void ToFileRadio_CheckedChanged(object sender, EventArgs e)
-		{
-			if (ToFileRadio.Checked)
-			{
-				FileBox.Visible = true;
-				BrowseBox.Visible = true;
-				var name = PathManager.FilesystemSafeName(Global.Game);
-				var filename = Path.Combine(PathManager.MakeAbsolutePath(Global.Config.PathEntries.LogPathFragment, null), name) + _extension;
-				LogFile = new FileInfo(filename);
-				if (LogFile.Directory != null && !LogFile.Directory.Exists)
-				{
-					LogFile.Directory.Create();
-				}
-
-				if (LogFile.Exists)
-				{
-					LogFile.Delete();
-				}
-
-				using (LogFile.Create()) { }
-
-				FileBox.Text = LogFile.FullName;
-
-				if (LoggingEnabled.Checked && LogFile != null)
-				{
-					StartLogFile();
-					OpenLogFile.Enabled = true;
-				}
-			}
-			else
-			{
-				_currentSize = 0;
-				_segmentCount = 0;
-				CloseFile();
-				FileBox.Visible = false;
-				BrowseBox.Visible = false;
-				OpenLogFile.Enabled = false;
-			}
-
-			SetTracerBoxTitle();
-		}
-
-		#endregion
-
-		#endregion
-
-		private void ClearMenuItem_Click(object sender, EventArgs e)
-		{
-			ClearList();
-		}
-
-		private void OpenLogFile_Click(object sender, EventArgs e)
-		{
-			if (LogFile != null)
-			{
-				Process.Start(LogFile.FullName);
-			}
-		}
-	}
-}
+﻿using System;
+using System.Collections.Generic;
+using System.Diagnostics;
+using System.IO;
+using System.Linq;
+using System.Text;
+using System.Windows.Forms;
+
+using BizHawk.Emulation.Common;
+using BizHawk.Client.Common;
+using BizHawk.Client.EmuHawk.WinFormExtensions;
+
+namespace BizHawk.Client.EmuHawk
+{
+	public partial class TraceLogger : Form, IToolFormAutoConfig
+	{
+		[RequiredService]
+		private ITraceable Tracer { get; set; }
+
+		[ConfigPersist]
+		private int MaxLines { get; set; }
+
+		[ConfigPersist]
+		private int FileSizeCap { get; set; }
+
+		[ConfigPersist]
+		private int DisasmColumnWidth { 
+			get { return this.Disasm.Width; }
+			set { this.Disasm.Width = value; }
+		}
+
+		[ConfigPersist]
+		private int RegistersColumnWidth
+		{
+			get { return this.Registers.Width; }
+			set { this.Registers.Width = value; }
+		}
+
+		private FileInfo _logFile;
+		private FileInfo LogFile
+		{
+			get { return _logFile; }
+			set
+			{
+				_logFile = value;
+				_baseName = Path.ChangeExtension(value.FullName, null);
+			}
+		}
+
+		private List<TraceInfo> _instructions = new List<TraceInfo>();
+		private StreamWriter _streamWriter;
+		private bool _splitFile;
+		private string _baseName;
+		private string _extension = ".log";
+		private int _segmentCount;
+		private ulong _currentSize;
+
+		public TraceLogger()
+		{
+			InitializeComponent();
+
+			TraceView.QueryItemText += TraceView_QueryItemText;
+			TraceView.VirtualMode = true;
+
+			Closing += (o, e) => SaveConfigSettings();
+
+			MaxLines = 10000;
+			FileSizeCap = 150; // make 1 frame of tracelog for n64/psx fit in
+			_splitFile = FileSizeCap != 0;
+		}
+
+		public bool UpdateBefore
+		{
+			get { return false; }
+		}
+
+		public bool AskSaveChanges()
+		{
+			return true;
+		}
+
+		private void SaveConfigSettings()
+		{
+			//Tracer.Enabled = LoggingEnabled.Checked;
+		}
+
+		private void TraceView_QueryItemText(int index, int column, out string text)
+		{
+			text = string.Empty;
+			if (index < _instructions.Count)
+			{
+				switch (column)
+				{
+					case 0:
+						text = _instructions[index].Disassembly.TrimEnd();
+						break;
+					case 1:
+						text = _instructions[index].RegisterInfo;
+						break;
+				}
+			}
+		}
+
+		private void TraceLogger_Load(object sender, EventArgs e)
+		{
+			ClearList();
+			OpenLogFile.Enabled = false;
+			LoggingEnabled.Checked = false;
+			Tracer.Sink = null;
+			SetTracerBoxTitle();
+		}
+
+		class CallbackSink : ITraceSink
+		{
+			public void Put(TraceInfo info)
+			{
+				putter(info);
+			}
+
+			public Action<TraceInfo> putter;
+		}
+
+		public void UpdateValues() { }
+
+		public void NewUpdate(ToolFormUpdateType type)
+		{
+			if (type == ToolFormUpdateType.PostFrame)
+			{
+				if (ToWindowRadio.Checked)
+				{
+					TraceView.VirtualListSize = _instructions.Count;
+				}
+				else
+				{
+					CloseFile();
+				}
+			}
+
+			if (type == ToolFormUpdateType.PreFrame)
+			{
+				if (LoggingEnabled.Checked)
+				{
+					//connect tracer to sink for next frame
+					if (ToWindowRadio.Checked)
+					{
+						//update listview with most recentr results
+						TraceView.BlazingFast = !GlobalWin.MainForm.EmulatorPaused;
+
+						Tracer.Sink = new CallbackSink()
+						{
+							putter = (info) =>
+							{
+								if (_instructions.Count >= MaxLines)
+								{
+									_instructions.RemoveRange(0, _instructions.Count - MaxLines);
+								}
+								_instructions.Add(info);
+							}
+						};
+						_instructions.Clear();
+					}
+					else
+					{
+						if (_streamWriter == null)
+						{
+							StartLogFile(true);
+						}
+						Tracer.Sink = new CallbackSink {
+							putter = (info) =>
+							{
+								//no padding supported. core should be doing this!
+								var data = string.Format("{0} {1}", info.Disassembly, info.RegisterInfo);
+								_streamWriter.WriteLine(data);
+								_currentSize += (ulong)data.Length;
+								if (_splitFile)
+									CheckSplitFile();
+							}
+						};
+					}
+				}
+				else Tracer.Sink = null;
+			}
+		}
+
+		public void FastUpdate()
+		{
+		}
+
+		public void Restart()
+		{
+			CloseFile();
+			ClearList();
+			LoggingEnabled.Checked = false;
+			ToFileRadio.Checked = false;
+			ToWindowRadio.Checked = true;
+			OpenLogFile.Enabled = false;
+			Tracer.Sink = null;
+			SetTracerBoxTitle();
+		}
+
+		private void ClearList()
+		{
+			_instructions.Clear();
+			TraceView.ItemCount = 0;
+			SetTracerBoxTitle();
+		}
+
+		private void DumpToDisk()
+		{
+			foreach (var instruction in _instructions)
+			{
+				//no padding supported. core should be doing this!
+				var data = string.Format("{0} {1}", instruction.Disassembly, instruction.RegisterInfo);
+				_streamWriter.WriteLine(data);
+				_currentSize += (ulong)data.Length;
+				if (_splitFile)
+					CheckSplitFile();
+			}
+		}
+
+		private void LogToWindow()
+		{
+			if (_instructions.Count >= MaxLines)
+			{
+				_instructions.RemoveRange(0, _instructions.Count - MaxLines);
+			}
+			TraceView.ItemCount = _instructions.Count;
+		}
+
+		private void SetTracerBoxTitle()
+		{
+			if (Tracer.Enabled)
+			{
+				if (ToFileRadio.Checked)
+				{
+					TracerBox.Text = "Trace log - logging to file...";
+				}
+				else if (_instructions.Any())
+				{
+					TracerBox.Text = "Trace log - logging - " + _instructions.Count + " instructions";
+				}
+				else
+				{
+					TracerBox.Text = "Trace log - logging...";
+				}
+			}
+			else
+			{
+				if (_instructions.Any())
+				{
+					TracerBox.Text = "Trace log - " + _instructions.Count + " instructions";
+				}
+				else
+				{
+					TracerBox.Text = "Trace log";
+				}
+			}
+		}
+
+		private void CloseFile()
+		{
+			// TODO: save the remaining instructions in CoreComm
+			if (_streamWriter != null)
+			{
+				_streamWriter.Close();
+				_streamWriter = null;
+			}
+		}
+
+		private FileInfo GetFileFromUser()
+		{
+			var sfd = HawkDialogFactory.CreateSaveFileDialog();
+			if (LogFile == null)
+			{
+				sfd.FileName = PathManager.FilesystemSafeName(Global.Game) + _extension;
+				sfd.InitialDirectory = PathManager.MakeAbsolutePath(Global.Config.PathEntries.LogPathFragment, null);
+			}
+			else if (!string.IsNullOrWhiteSpace(LogFile.FullName))
+			{
+				sfd.FileName = PathManager.FilesystemSafeName(Global.Game);
+				sfd.InitialDirectory = Path.GetDirectoryName(LogFile.FullName);
+			}
+			else
+			{
+				sfd.FileName = Path.GetFileNameWithoutExtension(LogFile.FullName);
+				sfd.InitialDirectory = PathManager.MakeAbsolutePath(Global.Config.PathEntries.LogPathFragment, null);
+			}
+
+			sfd.Filter = "Log Files (*.log)|*.log|Text Files (*.txt)|*.txt|All Files|*.*";
+			sfd.RestoreDirectory = true;
+			var result = sfd.ShowHawkDialog();
+			if (result == DialogResult.OK)
+			{
+				return new FileInfo(sfd.FileName);
+			}
+			else
+			{
+				return null;
+			}
+		}
+
+		#region Events
+
+		#region Menu Items
+
+		private void SaveLogMenuItem_Click(object sender, EventArgs e)
+		{
+			LogFile = GetFileFromUser();
+			if (LogFile != null)
+			{
+				StartLogFile();
+				DumpToDisk();
+				GlobalWin.OSD.AddMessage("Log dumped to " + LogFile.FullName);
+				CloseFile();
+			}
+		}
+
+		private void ExitMenuItem_Click(object sender, EventArgs e)
+		{
+			Close();
+		}
+
+		private void CopyMenuItem_Click(object sender, EventArgs e)
+		{
+			var indices = TraceView.SelectedIndices;
+
+			if (indices.Count > 0)
+			{
+				var blob = new StringBuilder();
+				foreach (int index in indices)
+				{
+					blob.Append(string.Format("{0} {1}\n",
+						_instructions[index].Disassembly,
+						_instructions[index].RegisterInfo));
+				}
+				Clipboard.SetDataObject(blob.ToString());
+			}
+		}
+
+		private void SelectAllMenuItem_Click(object sender, EventArgs e)
+		{
+			for (var i = 0; i < _instructions.Count; i++)
+			{
+				TraceView.SelectItem(i, true);
+			}
+		}
+
+		private void MaxLinesMenuItem_Click(object sender, EventArgs e)
+		{
+			var prompt = new InputPrompt
+			{
+				StartLocation = this.ChildPointToScreen(TraceView),
+				TextInputType = InputPrompt.InputType.Unsigned,
+				Message = "Max lines to display in the window",
+				InitialValue = MaxLines.ToString()
+			};
+
+			var result = prompt.ShowHawkDialog();
+			if (result == DialogResult.OK)
+			{
+				var max = int.Parse(prompt.PromptText);
+				if (max > 0)
+				{
+					MaxLines = max;
+				}
+			}
+		}
+
+		private void SegmentSizeMenuItem_Click(object sender, EventArgs e)
+		{
+			var prompt = new InputPrompt
+			{
+				StartLocation = this.ChildPointToScreen(TraceView),
+				TextInputType = InputPrompt.InputType.Unsigned,
+				Message = "Log file segment size in megabytes\nSetting 0 disables segmentation",
+				InitialValue = FileSizeCap.ToString()
+			};
+
+			var result = prompt.ShowHawkDialog();
+			if (result == DialogResult.OK)
+			{
+				FileSizeCap = int.Parse(prompt.PromptText);
+				_splitFile = FileSizeCap != 0;
+			}
+		}
+
+		#endregion
+
+		#region Dialog and ListView Events
+
+		private void LoggingEnabled_CheckedChanged(object sender, EventArgs e)
+		{
+			//Tracer.Enabled = LoggingEnabled.Checked;
+			SetTracerBoxTitle();
+
+			if (LoggingEnabled.Checked && LogFile != null)
+			{
+				StartLogFile();
+				OpenLogFile.Enabled = true;
+			}
+		}
+
+		private void StartLogFile(bool append = false)
+		{
+			var data = Tracer.Header;
+			var segment = _segmentCount > 0 ? "_" + _segmentCount.ToString() : "";
+			_streamWriter = new StreamWriter(_baseName + segment + _extension, append);
+			_streamWriter.WriteLine(data);
+			if (append)
+			{
+				_currentSize += (ulong)data.Length;
+			}
+			else
+			{
+				_currentSize = (ulong)data.Length;
+			}
+		}
+
+		private void CheckSplitFile()
+		{
+			if (_currentSize / 1024 / 1024 >= (ulong)FileSizeCap)
+			{
+				_segmentCount++;
+				CloseFile();
+				StartLogFile();
+			}
+		}
+
+		private void BrowseBox_Click(object sender, EventArgs e)
+		{
+			var file = GetFileFromUser();
+			if (file != null)
+			{
+				LogFile = file;
+				FileBox.Text = LogFile.FullName;
+			}
+		}
+
+		private void ToFileRadio_CheckedChanged(object sender, EventArgs e)
+		{
+			if (ToFileRadio.Checked)
+			{
+				FileBox.Visible = true;
+				BrowseBox.Visible = true;
+				var name = PathManager.FilesystemSafeName(Global.Game);
+				var filename = Path.Combine(PathManager.MakeAbsolutePath(Global.Config.PathEntries.LogPathFragment, null), name) + _extension;
+				LogFile = new FileInfo(filename);
+				if (LogFile.Directory != null && !LogFile.Directory.Exists)
+				{
+					LogFile.Directory.Create();
+				}
+
+				if (LogFile.Exists)
+				{
+					LogFile.Delete();
+				}
+
+				using (LogFile.Create()) { }
+
+				FileBox.Text = LogFile.FullName;
+
+				if (LoggingEnabled.Checked && LogFile != null)
+				{
+					StartLogFile();
+					OpenLogFile.Enabled = true;
+				}
+			}
+			else
+			{
+				_currentSize = 0;
+				_segmentCount = 0;
+				CloseFile();
+				FileBox.Visible = false;
+				BrowseBox.Visible = false;
+				OpenLogFile.Enabled = false;
+			}
+
+			SetTracerBoxTitle();
+		}
+
+		#endregion
+
+		#endregion
+
+		private void ClearMenuItem_Click(object sender, EventArgs e)
+		{
+			ClearList();
+		}
+
+		private void OpenLogFile_Click(object sender, EventArgs e)
+		{
+			if (LogFile != null)
+			{
+				Process.Start(LogFile.FullName);
+			}
+		}
+	}
+}