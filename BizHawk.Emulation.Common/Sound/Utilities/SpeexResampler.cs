﻿using System;
using System.Runtime.InteropServices;

// ReSharper disable StyleCop.SA1300
// ReSharper disable InconsistentNaming
namespace BizHawk.Emulation.Common
{
	/// <summary>
	/// junk wrapper around LibSpeexDSP.  quite inefficient.  will be replaced
	/// </summary>
	public class SpeexResampler : IDisposable, ISoundProvider
	{
		// to accept an ISyncSoundProvder input
		private readonly ISoundProvider _input;

		// function to call to dispatch output
		private readonly Action<short[], int> _drainer;

		// TODO: this size is roughly based on how big you can make the buffer before the snes resampling (32040.5 -> 44100) gets screwed up
		private readonly short[] _inbuf = new short[512]; // [8192]; // [512];

		/// <summary>
		/// quality of the resampler.  values other than those listed are valid, provided they are between MIN and MAX
		/// </summary>
		public enum Quality : int
		{
			QUALITY_MAX = 10,
			QUALITY_MIN = 0,
			QUALITY_DEFAULT = 4,
			QUALITY_VOIP = 3,
			QUALITY_DESKTOP = 5,
		}

		private static class LibSpeexDSP
		{
			public enum RESAMPLER_ERR
			{
				SUCCESS = 0,
				ALLOC_FAILED = 1,
				BAD_STATE = 2,
				INVALID_ARG = 3,
				PTR_OVERLAP = 4,
				MAX_ERROR
			}

#if WINDOWS
			/// <summary>
			/// Create a new resampler with integer input and output rates.
			/// </summary>
			/// <param name="nb_channels">Number of channels to be processed</param>
			/// <param name="in_rate">Input sampling rate (integer number of Hz).</param>
			/// <param name="out_rate">Output sampling rate (integer number of Hz).</param>
			/// <param name="quality">Resampling quality between 0 and 10, where 0 has poor quality and 10 has very high quality.</param>
			/// <param name="err">The error state</param>
			/// <returns>Newly created resampler state</returns>
			[DllImport("libspeexdsp.dll", CallingConvention = CallingConvention.Cdecl)]
			public static extern IntPtr speex_resampler_init(uint nb_channels, uint in_rate, uint out_rate, Quality quality, ref RESAMPLER_ERR err);

			/// <summary>
			/// Create a new resampler with fractional input/output rates. The sampling
			/// rate ratio is an arbitrary rational number with both the numerator and
			/// denominator being 32-bit integers.
			/// </summary>
			/// <param name="nb_channels">Number of channels to be processed</param>
			/// <param name="ratio_num">Numerator of the sampling rate ratio</param>
			/// <param name="ratio_den">Denominator of the sampling rate ratio</param>
			/// <param name="in_rate">Input sampling rate rounded to the nearest integer (in Hz).</param>
			/// <param name="out_rate">Output sampling rate rounded to the nearest integer (in Hz).</param>
			/// <param name="quality">Resampling quality between 0 and 10, where 0 has poor quality and 10 has very high quality.</param>
			/// <param name="err">The error state</param>
			/// <returns>Newly created resampler state</returns>
			[DllImport("libspeexdsp.dll", CallingConvention = CallingConvention.Cdecl)]
			public static extern IntPtr speex_resampler_init_frac(uint nb_channels, uint ratio_num, uint ratio_den, uint in_rate, uint out_rate, Quality quality, ref RESAMPLER_ERR err);

			/// <summary>
			/// Destroy a resampler state.
			/// </summary>
			/// <param name="st">Resampler state</param>
			[DllImport("libspeexdsp.dll", CallingConvention = CallingConvention.Cdecl)]
			public static extern void speex_resampler_destroy(IntPtr st);

			/// <summary>
			/// Resample a float array. The input and output buffers must *not* overlap.
			/// </summary>
			/// <param name="st">Resampler state</param>
			/// <param name="channel_index">Index of the channel to process for the multi-channel base (0 otherwise)</param>
			/// <param name="inp">Input buffer</param>
			/// <param name="in_len">Number of input samples in the input buffer. Returns the number of samples processed</param>
			/// <param name="outp">Output buffer</param>
			/// <param name="out_len">Size of the output buffer. Returns the number of samples written</param>
			[DllImport("libspeexdsp.dll", CallingConvention = CallingConvention.Cdecl)]
			public static extern RESAMPLER_ERR speex_resampler_process_float(IntPtr st, uint channel_index, float[] inp, ref uint in_len, float[] outp, ref uint out_len);

			/// <summary>
			/// Resample an int array. The input and output buffers must *not* overlap.
			/// </summary>
			/// <param name="st">Resampler state</param>
			/// <param name="channel_index">Index of the channel to process for the multi-channel base (0 otherwise)</param>
			/// <param name="inp">Input buffer</param>
			/// <param name="in_len">Number of input samples in the input buffer. Returns the number of samples processed</param>
			/// <param name="outp">Output buffer</param>
			/// <param name="out_len">Size of the output buffer. Returns the number of samples written</param>
			[DllImport("libspeexdsp.dll", CallingConvention = CallingConvention.Cdecl)]
			public static extern RESAMPLER_ERR speex_resampler_process_int(IntPtr st, uint channel_index, short[] inp, ref uint in_len, short[] outp, ref uint out_len);

			/// <summary>
			/// Resample an interleaved float array. The input and output buffers must *not* overlap.
			/// </summary>
			/// <param name="st">Resampler state</param>
			/// <param name="inp">Input buffer</param>
			/// <param name="in_len">Number of input samples in the input buffer. Returns the number of samples processed. This is all per-channel.</param>
			/// <param name="outp">Output buffer</param>
			/// <param name="out_len">Size of the output buffer. Returns the number of samples written. This is all per-channel.</param>
			[DllImport("libspeexdsp.dll", CallingConvention = CallingConvention.Cdecl)]
			public static extern RESAMPLER_ERR speex_resampler_process_interleaved_float(IntPtr st, float[] inp, ref uint in_len, float[] outp, ref uint out_len);

			/// <summary>
			/// Resample an interleaved int array. The input and output buffers must *not* overlap.
			/// </summary>
			/// <param name="st">Resampler state</param>
			/// <param name="inp">Input buffer</param>
			/// <param name="in_len">Number of input samples in the input buffer. Returns the number of samples processed. This is all per-channel.</param>
			/// <param name="outp">Output buffer</param>
			/// <param name="out_len">Size of the output buffer. Returns the number of samples written. This is all per-channel.</param>
			[DllImport("libspeexdsp.dll", CallingConvention = CallingConvention.Cdecl)]
			public static extern RESAMPLER_ERR speex_resampler_process_interleaved_int(IntPtr st, short[] inp, ref uint in_len, short[] outp, ref uint out_len);

			/// <summary>
			/// Set (change) the input/output sampling rates (integer value).
			/// </summary>
			/// <param name="st">Resampler state</param>
			/// <param name="in_rate">Input sampling rate (integer number of Hz).</param>
			/// <param name="out_rate">Output sampling rate (integer number of Hz).</param>
			[DllImport("libspeexdsp.dll", CallingConvention = CallingConvention.Cdecl)]
			public static extern RESAMPLER_ERR speex_resampler_set_rate(IntPtr st, uint in_rate, uint out_rate);

			/// <summary>
			/// Get the current input/output sampling rates (integer value).
			/// </summary>
			/// <param name="st">Resampler state</param>
			/// <param name="in_rate">Input sampling rate (integer number of Hz) copied.</param>
			/// <param name="out_rate">Output sampling rate (integer number of Hz) copied.</param>
			[DllImport("libspeexdsp.dll", CallingConvention = CallingConvention.Cdecl)]
			public static extern void speex_resampler_get_rate(IntPtr st, ref uint in_rate, ref uint out_rate);

			/// <summary>
			/// Set (change) the input/output sampling rates and resampling ratio (fractional values in Hz supported).
			/// </summary>
			/// <param name="st">resampler state</param>
			/// <param name="ratio_num">Numerator of the sampling rate ratio</param>
			/// <param name="ratio_den">Denominator of the sampling rate ratio</param>
			/// <param name="in_rate">Input sampling rate rounded to the nearest integer (in Hz).</param>
			/// <param name="out_rate">Output sampling rate rounded to the nearest integer (in Hz).</param>
			[DllImport("libspeexdsp.dll", CallingConvention = CallingConvention.Cdecl)]
			public static extern RESAMPLER_ERR speex_resampler_set_rate_frac(IntPtr st, uint ratio_num, uint ratio_den, uint in_rate, uint out_rate);

			/// <summary>
			/// Get the current resampling ratio. This will be reduced to the least common denominator.
			/// </summary>
			/// <param name="st">Resampler state</param>
			/// <param name="ratio_num">Numerator of the sampling rate ratio copied</param>
			/// <param name="ratio_den">Denominator of the sampling rate ratio copied</param>
			[DllImport("libspeexdsp.dll", CallingConvention = CallingConvention.Cdecl)]
			public static extern void speex_resampler_get_ratio(IntPtr st, ref uint ratio_num, ref uint ratio_den);

			/// <summary>
			/// Set (change) the conversion quality.
			/// </summary>
			/// <param name="st">Resampler state</param>
			/// <param name="quality">Resampling quality between 0 and 10, where 0 has poor quality and 10 has very high quality.</param>
			[DllImport("libspeexdsp.dll", CallingConvention = CallingConvention.Cdecl)]
			public static extern RESAMPLER_ERR speex_resampler_set_quality(IntPtr st, Quality quality);

			/// <summary>
			/// Get the conversion quality.
			/// </summary>
			/// <param name="st">Resampler state</param>
			/// <param name="quality">Resampling quality between 0 and 10, where 0 has poor quality and 10 has very high quality.</param>
			[DllImport("libspeexdsp.dll", CallingConvention = CallingConvention.Cdecl)]
			public static extern void speex_resampler_get_quality(IntPtr st, ref Quality quality);

			/// <summary>
			/// Set (change) the input stride.
			/// </summary>
			/// <param name="st">Resampler state</param>
			/// <param name="stride">Input stride</param>
			[DllImport("libspeexdsp.dll", CallingConvention = CallingConvention.Cdecl)]
			public static extern void speex_resampler_set_input_stride(IntPtr st, uint stride);

			/// <summary>
			/// Get the input stride.
			/// </summary>
			/// <param name="st">Resampler state</param>
			/// <param name="stride">Input stride copied</param>
			[DllImport("libspeexdsp.dll", CallingConvention = CallingConvention.Cdecl)]
			public static extern void speex_resampler_get_input_stride(IntPtr st, ref uint stride);

			/// <summary>
			/// Set (change) the output stride.
			/// </summary>
			/// <param name="st">Resampler state</param>
			/// <param name="stride">Output stride</param>
			[DllImport("libspeexdsp.dll", CallingConvention = CallingConvention.Cdecl)]
			public static extern void speex_resampler_set_output_stride(IntPtr st, uint stride);

			/// <summary>
			/// Get the output stride.
			/// </summary>
			/// <param name="st">Resampler state</param>
			/// <param name="stride">Output stride copied</param>
			[DllImport("libspeexdsp.dll", CallingConvention = CallingConvention.Cdecl)]
			public static extern void speex_resampler_get_output_stride(IntPtr st, ref uint stride);

			/*these two functions don't exist in our version of the dll

			/// <summary>
			/// Get the latency in input samples introduced by the resampler.
			/// </summary>
			/// <param name="st">Resampler state</param>
			/// <returns></returns>
			[DllImport("libspeexdsp.dll", CallingConvention = CallingConvention.Cdecl)]
			public static extern int speex_resampler_get_input_latency(IntPtr st);

			/// <summary>
			/// Get the latency in output samples introduced by the resampler.
			/// </summary>
			/// <param name="st">Resampler state</param>
			/// <returns></returns>
			[DllImport("libspeexdsp.dll", CallingConvention = CallingConvention.Cdecl)]
			public static extern int speex_resampler_get_output_latency(IntPtr st);

			*/

			/// <summary>
			/// Make sure that the first samples to go out of the resampler don't have
			/// leading zeros. This is only useful before starting to use a newly created
			/// resampler. It is recommended to use that when resampling an audio file, as
			/// it will generate a file with the same length. For real-time processing,
			/// it is probably easier not to use this call (so that the output duration
			/// is the same for the first frame).
			/// </summary>
			/// <param name="st">Resampler state</param>
			[DllImport("libspeexdsp.dll", CallingConvention = CallingConvention.Cdecl)]
			public static extern RESAMPLER_ERR speex_resampler_skip_zeroes(IntPtr st);

			/// <summary>
			/// Reset a resampler so a new (unrelated) stream can be processed.
			/// </summary>
			/// <param name="st">Resampler state</param>
			[DllImport("libspeexdsp.dll", CallingConvention = CallingConvention.Cdecl)]
			public static extern RESAMPLER_ERR speex_resampler_reset_mem(IntPtr st);

			/// <summary>
			/// Returns the English meaning for an error code
			/// </summary>
			/// <param name="err">Error code</param>
			/// <returns>English string</returns>
			[DllImport("libspeexdsp.dll", CallingConvention = CallingConvention.Cdecl)]
			public static extern string speex_resampler_strerror(RESAMPLER_ERR err);
#endif
		}

		// opaque pointer to state
		private IntPtr _st = IntPtr.Zero;

		private short[] _outbuf;

		// for sync
		private short[] _outbuf2 = new short[16];
		private int _outbuf2pos;

		// in buffer position in samples (not sample pairs)
		private int _inbufpos;

		uint srcRate;
		uint dstRate;

		/// <summary>
		/// throw an exception based on error state
		/// </summary>
		private static void CheckError(LibSpeexDSP.RESAMPLER_ERR e)
		{
			switch (e)
			{
				case LibSpeexDSP.RESAMPLER_ERR.SUCCESS:
					return;
				case LibSpeexDSP.RESAMPLER_ERR.ALLOC_FAILED:
					throw new InsufficientMemoryException("LibSpeexDSP: Alloc failed");
				case LibSpeexDSP.RESAMPLER_ERR.BAD_STATE:
					throw new Exception("LibSpeexDSP: Bad state");
				case LibSpeexDSP.RESAMPLER_ERR.INVALID_ARG:
					throw new ArgumentException("LibSpeexDSP: Bad Argument");
				case LibSpeexDSP.RESAMPLER_ERR.PTR_OVERLAP:
					throw new Exception("LibSpeexDSP: Buffers cannot overlap");
			}
		}

		/// <summary>
		/// Initializes a new instance of the <see cref="SpeexResampler"/> class
		/// </summary>
		/// <param name="quality">0 to 10</param>
		/// <param name="rationum">numerator of sample rate change ratio (inrate / outrate)</param>
		/// <param name="ratioden">denominator of sample rate change ratio (inrate / outrate)</param>
		/// <param name="sratein">sampling rate in, rounded to nearest hz</param>
		/// <param name="srateout">sampling rate out, rounded to nearest hz</param>
		/// <param name="drainer">function which accepts output as produced. if null, act as an <seealso cref="ISoundProvider"/></param>
		/// <param name="input">source to take input from when output is requested. if null, no auto-fetching</param>
		public SpeexResampler(Quality quality, uint rationum, uint ratioden, uint sratein, uint srateout, Action<short[], int> drainer = null, ISoundProvider input = null)
		{
#if WINDOWS
			if (drainer != null && input != null)
			{
				throw new ArgumentException("Can't autofetch without being an ISyncSoundProvider?");
			}

			LibSpeexDSP.RESAMPLER_ERR err = LibSpeexDSP.RESAMPLER_ERR.SUCCESS;
			_st = LibSpeexDSP.speex_resampler_init_frac(2, rationum, ratioden, sratein, srateout, quality, ref err);

			if (_st == IntPtr.Zero)
			{
				throw new Exception("LibSpeexDSP returned null!");
			}

			CheckError(err);
#endif

			_drainer = drainer ?? InternalDrain;
			_input = input;

<<<<<<< HEAD
			outbuf = new short[inbuf.Length * ratioden / rationum / 2 * 2 + 128];

			srcRate = rationum;
			dstRate = ratioden;
=======
			_outbuf = new short[(_inbuf.Length * ratioden / rationum / 2 * 2) + 128];
>>>>>>> e3fab1a4
		}

		/// <summary>change sampling rate on the fly</summary>
		/// <param name="rationum">numerator of sample rate change ratio (inrate / outrate)</param>
		/// <param name="ratioden">denominator of sample rate change ratio (inrate / outrate)</param>
		/// <param name="sratein">sampling rate in, rounded to nearest hz</param>
		/// <param name="srateout">sampling rate out, rounded to nearest hz</param>
		public void ChangeRate(uint rationum, uint ratioden, uint sratein, uint srateout)
		{
<<<<<<< HEAD
#if WINDOWS
			CheckError(LibSpeexDSP.speex_resampler_set_rate_frac(st, rationum, ratioden, sratein, srateout));
#else
			srcRate = rationum;
			dstRate = ratioden;
#endif
			outbuf = new short[inbuf.Length * ratioden / rationum / 2 * 2 + 128];
=======
			CheckError(LibSpeexDSP.speex_resampler_set_rate_frac(_st, rationum, ratioden, sratein, srateout));
			_outbuf = new short[(_inbuf.Length * ratioden / rationum / 2 * 2) + 128];
>>>>>>> e3fab1a4
		}

		/// <summary>
		/// add a sample to the queue
		/// </summary>
		public void EnqueueSample(short left, short right)
		{
			_inbuf[_inbufpos++] = left;
			_inbuf[_inbufpos++] = right;

			if (_inbufpos == _inbuf.Length)
			{
				Flush();
			}
		}

		/// <summary>
		/// add multiple samples to the queue
		/// </summary>
		/// <param name="userbuf">interleaved stereo samples</param>
		/// <param name="nsamp">number of sample pairs</param>
		public void EnqueueSamples(short[] userbuf, int nsamp)
		{
			int numused = 0;
			while (numused < nsamp)
			{
				int shortstocopy = Math.Min(_inbuf.Length - _inbufpos, (nsamp - numused) * 2);

				Buffer.BlockCopy(userbuf, numused * 2 * sizeof(short), _inbuf, _inbufpos * sizeof(short), shortstocopy * sizeof(short));
				_inbufpos += shortstocopy;
				numused += shortstocopy / 2;

				if (_inbufpos == _inbuf.Length)
				{
					Flush();
				}
			}
		}

		/// <summary>
		/// flush as many input samples as possible, generating output samples right now
		/// </summary>
		public void Flush()
		{
<<<<<<< HEAD
			uint inal = (uint)inbufpos / 2;
#if WINDOWS
			uint outal = (uint)outbuf.Length / 2;
=======
			uint inal = (uint)_inbufpos / 2;

			uint outal = (uint)_outbuf.Length / 2;
>>>>>>> e3fab1a4

			LibSpeexDSP.speex_resampler_process_interleaved_int(_st, _inbuf, ref inal, _outbuf, ref outal);

			// reset inbuf
			if (inal != _inbufpos / 2)
			{
				throw new Exception("Speexresampler didn't eat the whole array?");
			}

			_inbufpos = 0;

			////Buffer.BlockCopy(inbuf, (int)inal * 2 * sizeof(short), inbuf, 0, inbufpos - (int)inal * 2);
			////inbufpos -= (int)inal * 2;

			// dispatch outbuf
<<<<<<< HEAD
			drainer(outbuf, (int)outal);
#else
			uint incr = (uint)(((ulong)(srcRate)*(1<<16))/dstRate);
			uint destLoc = 0;
			short sample0, sample1, newsample;
			ulong inputPoint = 0;
			while (destLoc < outbuf.Length) {
				uint offset = (uint)((inputPoint>>16) * 2);
				uint fraction = (uint)(inputPoint & 0xffff);
				if(offset+3>=inbufpos) break; //End of input samples

				sample0 = inbuf[offset];
				sample1 = inbuf[offset + 2];
				newsample = (short)(sample0 + (((sample1 - sample0) * fraction) >> 16)); 
				outbuf[destLoc++] = newsample;

				sample0 = inbuf[offset + 1];
				sample1 = inbuf[offset + 3];
				newsample = (short)(sample0 + (((sample1 - sample0) * fraction) >> 16)); 
				outbuf[destLoc++] = newsample;

				inputPoint += incr;
			}
			Buffer.BlockCopy(inbuf, (int)inal * 2 * sizeof(short), inbuf, 0, inbufpos - (int)inal * 2);
			inbufpos -= (int)inal * 2;

			drainer(outbuf, (int)destLoc/2);
#endif
=======
			_drainer(_outbuf, (int)outal);
>>>>>>> e3fab1a4
		}

		public void Dispose()
		{
<<<<<<< HEAD
#if WINDOWS
			if (st != IntPtr.Zero)
=======
			if (_st != IntPtr.Zero)
>>>>>>> e3fab1a4
			{
				LibSpeexDSP.speex_resampler_destroy(_st);
				_st = IntPtr.Zero;
				GC.SuppressFinalize(this);
			}
#endif
		}

		~SpeexResampler()
		{
			Dispose();
		}

		private void InternalDrain(short[] buf, int nsamp)
		{
			if (_outbuf2pos + (nsamp * 2) > _outbuf2.Length)
			{
				short[] newbuf = new short[_outbuf2pos + (nsamp * 2)];
				Buffer.BlockCopy(_outbuf2, 0, newbuf, 0, _outbuf2pos * sizeof(short));
				_outbuf2 = newbuf;
			}

			Buffer.BlockCopy(buf, 0, _outbuf2, _outbuf2pos * sizeof(short), nsamp * 2 * sizeof(short));
			_outbuf2pos += nsamp * 2;
		}

		public void GetSamplesSync(out short[] samples, out int nsamp)
		{
			if (_input != null)
			{
				short[] sampin;
				int nsampin;
				_input.GetSamplesSync(out sampin, out nsampin);
				EnqueueSamples(sampin, nsampin);
			}

			Flush();
			nsamp = _outbuf2pos / 2;
			samples = _outbuf2;
			_outbuf2pos = 0;
		}

		public void DiscardSamples()
		{
			_outbuf2pos = 0;
		}

		public bool CanProvideAsync => false;

		public SyncSoundMode SyncMode => SyncSoundMode.Sync;

		public void GetSamplesAsync(short[] samples)
		{
			throw new InvalidOperationException("Async mode is not supported.");
		}

		public void SetSyncMode(SyncSoundMode mode)
		{
			if (mode == SyncSoundMode.Async)
			{
				throw new NotSupportedException("Async mode is not supported.");
			}
		}
	}
}
<|MERGE_RESOLUTION|>--- conflicted
+++ resolved
@@ -1,533 +1,510 @@
-﻿using System;
-using System.Runtime.InteropServices;
-
-// ReSharper disable StyleCop.SA1300
-// ReSharper disable InconsistentNaming
-namespace BizHawk.Emulation.Common
-{
-	/// <summary>
-	/// junk wrapper around LibSpeexDSP.  quite inefficient.  will be replaced
-	/// </summary>
-	public class SpeexResampler : IDisposable, ISoundProvider
-	{
-		// to accept an ISyncSoundProvder input
-		private readonly ISoundProvider _input;
-
-		// function to call to dispatch output
-		private readonly Action<short[], int> _drainer;
-
-		// TODO: this size is roughly based on how big you can make the buffer before the snes resampling (32040.5 -> 44100) gets screwed up
-		private readonly short[] _inbuf = new short[512]; // [8192]; // [512];
-
-		/// <summary>
-		/// quality of the resampler.  values other than those listed are valid, provided they are between MIN and MAX
-		/// </summary>
-		public enum Quality : int
-		{
-			QUALITY_MAX = 10,
-			QUALITY_MIN = 0,
-			QUALITY_DEFAULT = 4,
-			QUALITY_VOIP = 3,
-			QUALITY_DESKTOP = 5,
-		}
-
-		private static class LibSpeexDSP
-		{
-			public enum RESAMPLER_ERR
-			{
-				SUCCESS = 0,
-				ALLOC_FAILED = 1,
-				BAD_STATE = 2,
-				INVALID_ARG = 3,
-				PTR_OVERLAP = 4,
-				MAX_ERROR
-			}
-
-#if WINDOWS
-			/// <summary>
-			/// Create a new resampler with integer input and output rates.
-			/// </summary>
-			/// <param name="nb_channels">Number of channels to be processed</param>
-			/// <param name="in_rate">Input sampling rate (integer number of Hz).</param>
-			/// <param name="out_rate">Output sampling rate (integer number of Hz).</param>
-			/// <param name="quality">Resampling quality between 0 and 10, where 0 has poor quality and 10 has very high quality.</param>
-			/// <param name="err">The error state</param>
-			/// <returns>Newly created resampler state</returns>
-			[DllImport("libspeexdsp.dll", CallingConvention = CallingConvention.Cdecl)]
-			public static extern IntPtr speex_resampler_init(uint nb_channels, uint in_rate, uint out_rate, Quality quality, ref RESAMPLER_ERR err);
-
-			/// <summary>
-			/// Create a new resampler with fractional input/output rates. The sampling
-			/// rate ratio is an arbitrary rational number with both the numerator and
-			/// denominator being 32-bit integers.
-			/// </summary>
-			/// <param name="nb_channels">Number of channels to be processed</param>
-			/// <param name="ratio_num">Numerator of the sampling rate ratio</param>
-			/// <param name="ratio_den">Denominator of the sampling rate ratio</param>
-			/// <param name="in_rate">Input sampling rate rounded to the nearest integer (in Hz).</param>
-			/// <param name="out_rate">Output sampling rate rounded to the nearest integer (in Hz).</param>
-			/// <param name="quality">Resampling quality between 0 and 10, where 0 has poor quality and 10 has very high quality.</param>
-			/// <param name="err">The error state</param>
-			/// <returns>Newly created resampler state</returns>
-			[DllImport("libspeexdsp.dll", CallingConvention = CallingConvention.Cdecl)]
-			public static extern IntPtr speex_resampler_init_frac(uint nb_channels, uint ratio_num, uint ratio_den, uint in_rate, uint out_rate, Quality quality, ref RESAMPLER_ERR err);
-
-			/// <summary>
-			/// Destroy a resampler state.
-			/// </summary>
-			/// <param name="st">Resampler state</param>
-			[DllImport("libspeexdsp.dll", CallingConvention = CallingConvention.Cdecl)]
-			public static extern void speex_resampler_destroy(IntPtr st);
-
-			/// <summary>
-			/// Resample a float array. The input and output buffers must *not* overlap.
-			/// </summary>
-			/// <param name="st">Resampler state</param>
-			/// <param name="channel_index">Index of the channel to process for the multi-channel base (0 otherwise)</param>
-			/// <param name="inp">Input buffer</param>
-			/// <param name="in_len">Number of input samples in the input buffer. Returns the number of samples processed</param>
-			/// <param name="outp">Output buffer</param>
-			/// <param name="out_len">Size of the output buffer. Returns the number of samples written</param>
-			[DllImport("libspeexdsp.dll", CallingConvention = CallingConvention.Cdecl)]
-			public static extern RESAMPLER_ERR speex_resampler_process_float(IntPtr st, uint channel_index, float[] inp, ref uint in_len, float[] outp, ref uint out_len);
-
-			/// <summary>
-			/// Resample an int array. The input and output buffers must *not* overlap.
-			/// </summary>
-			/// <param name="st">Resampler state</param>
-			/// <param name="channel_index">Index of the channel to process for the multi-channel base (0 otherwise)</param>
-			/// <param name="inp">Input buffer</param>
-			/// <param name="in_len">Number of input samples in the input buffer. Returns the number of samples processed</param>
-			/// <param name="outp">Output buffer</param>
-			/// <param name="out_len">Size of the output buffer. Returns the number of samples written</param>
-			[DllImport("libspeexdsp.dll", CallingConvention = CallingConvention.Cdecl)]
-			public static extern RESAMPLER_ERR speex_resampler_process_int(IntPtr st, uint channel_index, short[] inp, ref uint in_len, short[] outp, ref uint out_len);
-
-			/// <summary>
-			/// Resample an interleaved float array. The input and output buffers must *not* overlap.
-			/// </summary>
-			/// <param name="st">Resampler state</param>
-			/// <param name="inp">Input buffer</param>
-			/// <param name="in_len">Number of input samples in the input buffer. Returns the number of samples processed. This is all per-channel.</param>
-			/// <param name="outp">Output buffer</param>
-			/// <param name="out_len">Size of the output buffer. Returns the number of samples written. This is all per-channel.</param>
-			[DllImport("libspeexdsp.dll", CallingConvention = CallingConvention.Cdecl)]
-			public static extern RESAMPLER_ERR speex_resampler_process_interleaved_float(IntPtr st, float[] inp, ref uint in_len, float[] outp, ref uint out_len);
-
-			/// <summary>
-			/// Resample an interleaved int array. The input and output buffers must *not* overlap.
-			/// </summary>
-			/// <param name="st">Resampler state</param>
-			/// <param name="inp">Input buffer</param>
-			/// <param name="in_len">Number of input samples in the input buffer. Returns the number of samples processed. This is all per-channel.</param>
-			/// <param name="outp">Output buffer</param>
-			/// <param name="out_len">Size of the output buffer. Returns the number of samples written. This is all per-channel.</param>
-			[DllImport("libspeexdsp.dll", CallingConvention = CallingConvention.Cdecl)]
-			public static extern RESAMPLER_ERR speex_resampler_process_interleaved_int(IntPtr st, short[] inp, ref uint in_len, short[] outp, ref uint out_len);
-
-			/// <summary>
-			/// Set (change) the input/output sampling rates (integer value).
-			/// </summary>
-			/// <param name="st">Resampler state</param>
-			/// <param name="in_rate">Input sampling rate (integer number of Hz).</param>
-			/// <param name="out_rate">Output sampling rate (integer number of Hz).</param>
-			[DllImport("libspeexdsp.dll", CallingConvention = CallingConvention.Cdecl)]
-			public static extern RESAMPLER_ERR speex_resampler_set_rate(IntPtr st, uint in_rate, uint out_rate);
-
-			/// <summary>
-			/// Get the current input/output sampling rates (integer value).
-			/// </summary>
-			/// <param name="st">Resampler state</param>
-			/// <param name="in_rate">Input sampling rate (integer number of Hz) copied.</param>
-			/// <param name="out_rate">Output sampling rate (integer number of Hz) copied.</param>
-			[DllImport("libspeexdsp.dll", CallingConvention = CallingConvention.Cdecl)]
-			public static extern void speex_resampler_get_rate(IntPtr st, ref uint in_rate, ref uint out_rate);
-
-			/// <summary>
-			/// Set (change) the input/output sampling rates and resampling ratio (fractional values in Hz supported).
-			/// </summary>
-			/// <param name="st">resampler state</param>
-			/// <param name="ratio_num">Numerator of the sampling rate ratio</param>
-			/// <param name="ratio_den">Denominator of the sampling rate ratio</param>
-			/// <param name="in_rate">Input sampling rate rounded to the nearest integer (in Hz).</param>
-			/// <param name="out_rate">Output sampling rate rounded to the nearest integer (in Hz).</param>
-			[DllImport("libspeexdsp.dll", CallingConvention = CallingConvention.Cdecl)]
-			public static extern RESAMPLER_ERR speex_resampler_set_rate_frac(IntPtr st, uint ratio_num, uint ratio_den, uint in_rate, uint out_rate);
-
-			/// <summary>
-			/// Get the current resampling ratio. This will be reduced to the least common denominator.
-			/// </summary>
-			/// <param name="st">Resampler state</param>
-			/// <param name="ratio_num">Numerator of the sampling rate ratio copied</param>
-			/// <param name="ratio_den">Denominator of the sampling rate ratio copied</param>
-			[DllImport("libspeexdsp.dll", CallingConvention = CallingConvention.Cdecl)]
-			public static extern void speex_resampler_get_ratio(IntPtr st, ref uint ratio_num, ref uint ratio_den);
-
-			/// <summary>
-			/// Set (change) the conversion quality.
-			/// </summary>
-			/// <param name="st">Resampler state</param>
-			/// <param name="quality">Resampling quality between 0 and 10, where 0 has poor quality and 10 has very high quality.</param>
-			[DllImport("libspeexdsp.dll", CallingConvention = CallingConvention.Cdecl)]
-			public static extern RESAMPLER_ERR speex_resampler_set_quality(IntPtr st, Quality quality);
-
-			/// <summary>
-			/// Get the conversion quality.
-			/// </summary>
-			/// <param name="st">Resampler state</param>
-			/// <param name="quality">Resampling quality between 0 and 10, where 0 has poor quality and 10 has very high quality.</param>
-			[DllImport("libspeexdsp.dll", CallingConvention = CallingConvention.Cdecl)]
-			public static extern void speex_resampler_get_quality(IntPtr st, ref Quality quality);
-
-			/// <summary>
-			/// Set (change) the input stride.
-			/// </summary>
-			/// <param name="st">Resampler state</param>
-			/// <param name="stride">Input stride</param>
-			[DllImport("libspeexdsp.dll", CallingConvention = CallingConvention.Cdecl)]
-			public static extern void speex_resampler_set_input_stride(IntPtr st, uint stride);
-
-			/// <summary>
-			/// Get the input stride.
-			/// </summary>
-			/// <param name="st">Resampler state</param>
-			/// <param name="stride">Input stride copied</param>
-			[DllImport("libspeexdsp.dll", CallingConvention = CallingConvention.Cdecl)]
-			public static extern void speex_resampler_get_input_stride(IntPtr st, ref uint stride);
-
-			/// <summary>
-			/// Set (change) the output stride.
-			/// </summary>
-			/// <param name="st">Resampler state</param>
-			/// <param name="stride">Output stride</param>
-			[DllImport("libspeexdsp.dll", CallingConvention = CallingConvention.Cdecl)]
-			public static extern void speex_resampler_set_output_stride(IntPtr st, uint stride);
-
-			/// <summary>
-			/// Get the output stride.
-			/// </summary>
-			/// <param name="st">Resampler state</param>
-			/// <param name="stride">Output stride copied</param>
-			[DllImport("libspeexdsp.dll", CallingConvention = CallingConvention.Cdecl)]
-			public static extern void speex_resampler_get_output_stride(IntPtr st, ref uint stride);
-
-			/*these two functions don't exist in our version of the dll
-
-			/// <summary>
-			/// Get the latency in input samples introduced by the resampler.
-			/// </summary>
-			/// <param name="st">Resampler state</param>
-			/// <returns></returns>
-			[DllImport("libspeexdsp.dll", CallingConvention = CallingConvention.Cdecl)]
-			public static extern int speex_resampler_get_input_latency(IntPtr st);
-
-			/// <summary>
-			/// Get the latency in output samples introduced by the resampler.
-			/// </summary>
-			/// <param name="st">Resampler state</param>
-			/// <returns></returns>
-			[DllImport("libspeexdsp.dll", CallingConvention = CallingConvention.Cdecl)]
-			public static extern int speex_resampler_get_output_latency(IntPtr st);
-
-			*/
-
-			/// <summary>
-			/// Make sure that the first samples to go out of the resampler don't have
-			/// leading zeros. This is only useful before starting to use a newly created
-			/// resampler. It is recommended to use that when resampling an audio file, as
-			/// it will generate a file with the same length. For real-time processing,
-			/// it is probably easier not to use this call (so that the output duration
-			/// is the same for the first frame).
-			/// </summary>
-			/// <param name="st">Resampler state</param>
-			[DllImport("libspeexdsp.dll", CallingConvention = CallingConvention.Cdecl)]
-			public static extern RESAMPLER_ERR speex_resampler_skip_zeroes(IntPtr st);
-
-			/// <summary>
-			/// Reset a resampler so a new (unrelated) stream can be processed.
-			/// </summary>
-			/// <param name="st">Resampler state</param>
-			[DllImport("libspeexdsp.dll", CallingConvention = CallingConvention.Cdecl)]
-			public static extern RESAMPLER_ERR speex_resampler_reset_mem(IntPtr st);
-
-			/// <summary>
-			/// Returns the English meaning for an error code
-			/// </summary>
-			/// <param name="err">Error code</param>
-			/// <returns>English string</returns>
-			[DllImport("libspeexdsp.dll", CallingConvention = CallingConvention.Cdecl)]
-			public static extern string speex_resampler_strerror(RESAMPLER_ERR err);
-#endif
-		}
-
-		// opaque pointer to state
-		private IntPtr _st = IntPtr.Zero;
-
-		private short[] _outbuf;
-
-		// for sync
-		private short[] _outbuf2 = new short[16];
-		private int _outbuf2pos;
-
-		// in buffer position in samples (not sample pairs)
-		private int _inbufpos;
-
-		uint srcRate;
-		uint dstRate;
-
-		/// <summary>
-		/// throw an exception based on error state
-		/// </summary>
-		private static void CheckError(LibSpeexDSP.RESAMPLER_ERR e)
-		{
-			switch (e)
-			{
-				case LibSpeexDSP.RESAMPLER_ERR.SUCCESS:
-					return;
-				case LibSpeexDSP.RESAMPLER_ERR.ALLOC_FAILED:
-					throw new InsufficientMemoryException("LibSpeexDSP: Alloc failed");
-				case LibSpeexDSP.RESAMPLER_ERR.BAD_STATE:
-					throw new Exception("LibSpeexDSP: Bad state");
-				case LibSpeexDSP.RESAMPLER_ERR.INVALID_ARG:
-					throw new ArgumentException("LibSpeexDSP: Bad Argument");
-				case LibSpeexDSP.RESAMPLER_ERR.PTR_OVERLAP:
-					throw new Exception("LibSpeexDSP: Buffers cannot overlap");
-			}
-		}
-
-		/// <summary>
-		/// Initializes a new instance of the <see cref="SpeexResampler"/> class
-		/// </summary>
-		/// <param name="quality">0 to 10</param>
-		/// <param name="rationum">numerator of sample rate change ratio (inrate / outrate)</param>
-		/// <param name="ratioden">denominator of sample rate change ratio (inrate / outrate)</param>
-		/// <param name="sratein">sampling rate in, rounded to nearest hz</param>
-		/// <param name="srateout">sampling rate out, rounded to nearest hz</param>
-		/// <param name="drainer">function which accepts output as produced. if null, act as an <seealso cref="ISoundProvider"/></param>
-		/// <param name="input">source to take input from when output is requested. if null, no auto-fetching</param>
-		public SpeexResampler(Quality quality, uint rationum, uint ratioden, uint sratein, uint srateout, Action<short[], int> drainer = null, ISoundProvider input = null)
-		{
-#if WINDOWS
-			if (drainer != null && input != null)
-			{
-				throw new ArgumentException("Can't autofetch without being an ISyncSoundProvider?");
-			}
-
-			LibSpeexDSP.RESAMPLER_ERR err = LibSpeexDSP.RESAMPLER_ERR.SUCCESS;
-			_st = LibSpeexDSP.speex_resampler_init_frac(2, rationum, ratioden, sratein, srateout, quality, ref err);
-
-			if (_st == IntPtr.Zero)
-			{
-				throw new Exception("LibSpeexDSP returned null!");
-			}
-
-			CheckError(err);
-#endif
-
-			_drainer = drainer ?? InternalDrain;
-			_input = input;
-
-<<<<<<< HEAD
-			outbuf = new short[inbuf.Length * ratioden / rationum / 2 * 2 + 128];
-
-			srcRate = rationum;
-			dstRate = ratioden;
-=======
-			_outbuf = new short[(_inbuf.Length * ratioden / rationum / 2 * 2) + 128];
->>>>>>> e3fab1a4
-		}
-
-		/// <summary>change sampling rate on the fly</summary>
-		/// <param name="rationum">numerator of sample rate change ratio (inrate / outrate)</param>
-		/// <param name="ratioden">denominator of sample rate change ratio (inrate / outrate)</param>
-		/// <param name="sratein">sampling rate in, rounded to nearest hz</param>
-		/// <param name="srateout">sampling rate out, rounded to nearest hz</param>
-		public void ChangeRate(uint rationum, uint ratioden, uint sratein, uint srateout)
-		{
-<<<<<<< HEAD
-#if WINDOWS
-			CheckError(LibSpeexDSP.speex_resampler_set_rate_frac(st, rationum, ratioden, sratein, srateout));
-#else
-			srcRate = rationum;
-			dstRate = ratioden;
-#endif
-			outbuf = new short[inbuf.Length * ratioden / rationum / 2 * 2 + 128];
-=======
-			CheckError(LibSpeexDSP.speex_resampler_set_rate_frac(_st, rationum, ratioden, sratein, srateout));
-			_outbuf = new short[(_inbuf.Length * ratioden / rationum / 2 * 2) + 128];
->>>>>>> e3fab1a4
-		}
-
-		/// <summary>
-		/// add a sample to the queue
-		/// </summary>
-		public void EnqueueSample(short left, short right)
-		{
-			_inbuf[_inbufpos++] = left;
-			_inbuf[_inbufpos++] = right;
-
-			if (_inbufpos == _inbuf.Length)
-			{
-				Flush();
-			}
-		}
-
-		/// <summary>
-		/// add multiple samples to the queue
-		/// </summary>
-		/// <param name="userbuf">interleaved stereo samples</param>
-		/// <param name="nsamp">number of sample pairs</param>
-		public void EnqueueSamples(short[] userbuf, int nsamp)
-		{
-			int numused = 0;
-			while (numused < nsamp)
-			{
-				int shortstocopy = Math.Min(_inbuf.Length - _inbufpos, (nsamp - numused) * 2);
-
-				Buffer.BlockCopy(userbuf, numused * 2 * sizeof(short), _inbuf, _inbufpos * sizeof(short), shortstocopy * sizeof(short));
-				_inbufpos += shortstocopy;
-				numused += shortstocopy / 2;
-
-				if (_inbufpos == _inbuf.Length)
-				{
-					Flush();
-				}
-			}
-		}
-
-		/// <summary>
-		/// flush as many input samples as possible, generating output samples right now
-		/// </summary>
-		public void Flush()
-		{
-<<<<<<< HEAD
-			uint inal = (uint)inbufpos / 2;
-#if WINDOWS
-			uint outal = (uint)outbuf.Length / 2;
-=======
-			uint inal = (uint)_inbufpos / 2;
-
-			uint outal = (uint)_outbuf.Length / 2;
->>>>>>> e3fab1a4
-
-			LibSpeexDSP.speex_resampler_process_interleaved_int(_st, _inbuf, ref inal, _outbuf, ref outal);
-
-			// reset inbuf
-			if (inal != _inbufpos / 2)
-			{
-				throw new Exception("Speexresampler didn't eat the whole array?");
-			}
-
-			_inbufpos = 0;
-
-			////Buffer.BlockCopy(inbuf, (int)inal * 2 * sizeof(short), inbuf, 0, inbufpos - (int)inal * 2);
-			////inbufpos -= (int)inal * 2;
-
-			// dispatch outbuf
-<<<<<<< HEAD
-			drainer(outbuf, (int)outal);
-#else
-			uint incr = (uint)(((ulong)(srcRate)*(1<<16))/dstRate);
-			uint destLoc = 0;
-			short sample0, sample1, newsample;
-			ulong inputPoint = 0;
-			while (destLoc < outbuf.Length) {
-				uint offset = (uint)((inputPoint>>16) * 2);
-				uint fraction = (uint)(inputPoint & 0xffff);
-				if(offset+3>=inbufpos) break; //End of input samples
-
-				sample0 = inbuf[offset];
-				sample1 = inbuf[offset + 2];
-				newsample = (short)(sample0 + (((sample1 - sample0) * fraction) >> 16)); 
-				outbuf[destLoc++] = newsample;
-
-				sample0 = inbuf[offset + 1];
-				sample1 = inbuf[offset + 3];
-				newsample = (short)(sample0 + (((sample1 - sample0) * fraction) >> 16)); 
-				outbuf[destLoc++] = newsample;
-
-				inputPoint += incr;
-			}
-			Buffer.BlockCopy(inbuf, (int)inal * 2 * sizeof(short), inbuf, 0, inbufpos - (int)inal * 2);
-			inbufpos -= (int)inal * 2;
-
-			drainer(outbuf, (int)destLoc/2);
-#endif
-=======
-			_drainer(_outbuf, (int)outal);
->>>>>>> e3fab1a4
-		}
-
-		public void Dispose()
-		{
-<<<<<<< HEAD
-#if WINDOWS
-			if (st != IntPtr.Zero)
-=======
-			if (_st != IntPtr.Zero)
->>>>>>> e3fab1a4
-			{
-				LibSpeexDSP.speex_resampler_destroy(_st);
-				_st = IntPtr.Zero;
-				GC.SuppressFinalize(this);
-			}
-#endif
-		}
-
-		~SpeexResampler()
-		{
-			Dispose();
-		}
-
-		private void InternalDrain(short[] buf, int nsamp)
-		{
-			if (_outbuf2pos + (nsamp * 2) > _outbuf2.Length)
-			{
-				short[] newbuf = new short[_outbuf2pos + (nsamp * 2)];
-				Buffer.BlockCopy(_outbuf2, 0, newbuf, 0, _outbuf2pos * sizeof(short));
-				_outbuf2 = newbuf;
-			}
-
-			Buffer.BlockCopy(buf, 0, _outbuf2, _outbuf2pos * sizeof(short), nsamp * 2 * sizeof(short));
-			_outbuf2pos += nsamp * 2;
-		}
-
-		public void GetSamplesSync(out short[] samples, out int nsamp)
-		{
-			if (_input != null)
-			{
-				short[] sampin;
-				int nsampin;
-				_input.GetSamplesSync(out sampin, out nsampin);
-				EnqueueSamples(sampin, nsampin);
-			}
-
-			Flush();
-			nsamp = _outbuf2pos / 2;
-			samples = _outbuf2;
-			_outbuf2pos = 0;
-		}
-
-		public void DiscardSamples()
-		{
-			_outbuf2pos = 0;
-		}
-
-		public bool CanProvideAsync => false;
-
-		public SyncSoundMode SyncMode => SyncSoundMode.Sync;
-
-		public void GetSamplesAsync(short[] samples)
-		{
-			throw new InvalidOperationException("Async mode is not supported.");
-		}
-
-		public void SetSyncMode(SyncSoundMode mode)
-		{
-			if (mode == SyncSoundMode.Async)
-			{
-				throw new NotSupportedException("Async mode is not supported.");
-			}
-		}
-	}
-}
+﻿using System;
+using System.Runtime.InteropServices;
+
+// ReSharper disable StyleCop.SA1300
+// ReSharper disable InconsistentNaming
+namespace BizHawk.Emulation.Common
+{
+	/// <summary>
+	/// junk wrapper around LibSpeexDSP.  quite inefficient.  will be replaced
+	/// </summary>
+	public class SpeexResampler : IDisposable, ISoundProvider
+	{
+		// to accept an ISyncSoundProvder input
+		private readonly ISoundProvider _input;
+
+		// function to call to dispatch output
+		private readonly Action<short[], int> _drainer;
+
+		// TODO: this size is roughly based on how big you can make the buffer before the snes resampling (32040.5 -> 44100) gets screwed up
+		private readonly short[] _inbuf = new short[512]; // [8192]; // [512];
+
+		/// <summary>
+		/// quality of the resampler.  values other than those listed are valid, provided they are between MIN and MAX
+		/// </summary>
+		public enum Quality : int
+		{
+			QUALITY_MAX = 10,
+			QUALITY_MIN = 0,
+			QUALITY_DEFAULT = 4,
+			QUALITY_VOIP = 3,
+			QUALITY_DESKTOP = 5,
+		}
+
+		private static class LibSpeexDSP
+		{
+			public enum RESAMPLER_ERR
+			{
+				SUCCESS = 0,
+				ALLOC_FAILED = 1,
+				BAD_STATE = 2,
+				INVALID_ARG = 3,
+				PTR_OVERLAP = 4,
+				MAX_ERROR
+			}
+
+#if WINDOWS
+			/// <summary>
+			/// Create a new resampler with integer input and output rates.
+			/// </summary>
+			/// <param name="nb_channels">Number of channels to be processed</param>
+			/// <param name="in_rate">Input sampling rate (integer number of Hz).</param>
+			/// <param name="out_rate">Output sampling rate (integer number of Hz).</param>
+			/// <param name="quality">Resampling quality between 0 and 10, where 0 has poor quality and 10 has very high quality.</param>
+			/// <param name="err">The error state</param>
+			/// <returns>Newly created resampler state</returns>
+			[DllImport("libspeexdsp.dll", CallingConvention = CallingConvention.Cdecl)]
+			public static extern IntPtr speex_resampler_init(uint nb_channels, uint in_rate, uint out_rate, Quality quality, ref RESAMPLER_ERR err);
+
+			/// <summary>
+			/// Create a new resampler with fractional input/output rates. The sampling
+			/// rate ratio is an arbitrary rational number with both the numerator and
+			/// denominator being 32-bit integers.
+			/// </summary>
+			/// <param name="nb_channels">Number of channels to be processed</param>
+			/// <param name="ratio_num">Numerator of the sampling rate ratio</param>
+			/// <param name="ratio_den">Denominator of the sampling rate ratio</param>
+			/// <param name="in_rate">Input sampling rate rounded to the nearest integer (in Hz).</param>
+			/// <param name="out_rate">Output sampling rate rounded to the nearest integer (in Hz).</param>
+			/// <param name="quality">Resampling quality between 0 and 10, where 0 has poor quality and 10 has very high quality.</param>
+			/// <param name="err">The error state</param>
+			/// <returns>Newly created resampler state</returns>
+			[DllImport("libspeexdsp.dll", CallingConvention = CallingConvention.Cdecl)]
+			public static extern IntPtr speex_resampler_init_frac(uint nb_channels, uint ratio_num, uint ratio_den, uint in_rate, uint out_rate, Quality quality, ref RESAMPLER_ERR err);
+
+			/// <summary>
+			/// Destroy a resampler state.
+			/// </summary>
+			/// <param name="st">Resampler state</param>
+			[DllImport("libspeexdsp.dll", CallingConvention = CallingConvention.Cdecl)]
+			public static extern void speex_resampler_destroy(IntPtr st);
+
+			/// <summary>
+			/// Resample a float array. The input and output buffers must *not* overlap.
+			/// </summary>
+			/// <param name="st">Resampler state</param>
+			/// <param name="channel_index">Index of the channel to process for the multi-channel base (0 otherwise)</param>
+			/// <param name="inp">Input buffer</param>
+			/// <param name="in_len">Number of input samples in the input buffer. Returns the number of samples processed</param>
+			/// <param name="outp">Output buffer</param>
+			/// <param name="out_len">Size of the output buffer. Returns the number of samples written</param>
+			[DllImport("libspeexdsp.dll", CallingConvention = CallingConvention.Cdecl)]
+			public static extern RESAMPLER_ERR speex_resampler_process_float(IntPtr st, uint channel_index, float[] inp, ref uint in_len, float[] outp, ref uint out_len);
+
+			/// <summary>
+			/// Resample an int array. The input and output buffers must *not* overlap.
+			/// </summary>
+			/// <param name="st">Resampler state</param>
+			/// <param name="channel_index">Index of the channel to process for the multi-channel base (0 otherwise)</param>
+			/// <param name="inp">Input buffer</param>
+			/// <param name="in_len">Number of input samples in the input buffer. Returns the number of samples processed</param>
+			/// <param name="outp">Output buffer</param>
+			/// <param name="out_len">Size of the output buffer. Returns the number of samples written</param>
+			[DllImport("libspeexdsp.dll", CallingConvention = CallingConvention.Cdecl)]
+			public static extern RESAMPLER_ERR speex_resampler_process_int(IntPtr st, uint channel_index, short[] inp, ref uint in_len, short[] outp, ref uint out_len);
+
+			/// <summary>
+			/// Resample an interleaved float array. The input and output buffers must *not* overlap.
+			/// </summary>
+			/// <param name="st">Resampler state</param>
+			/// <param name="inp">Input buffer</param>
+			/// <param name="in_len">Number of input samples in the input buffer. Returns the number of samples processed. This is all per-channel.</param>
+			/// <param name="outp">Output buffer</param>
+			/// <param name="out_len">Size of the output buffer. Returns the number of samples written. This is all per-channel.</param>
+			[DllImport("libspeexdsp.dll", CallingConvention = CallingConvention.Cdecl)]
+			public static extern RESAMPLER_ERR speex_resampler_process_interleaved_float(IntPtr st, float[] inp, ref uint in_len, float[] outp, ref uint out_len);
+
+			/// <summary>
+			/// Resample an interleaved int array. The input and output buffers must *not* overlap.
+			/// </summary>
+			/// <param name="st">Resampler state</param>
+			/// <param name="inp">Input buffer</param>
+			/// <param name="in_len">Number of input samples in the input buffer. Returns the number of samples processed. This is all per-channel.</param>
+			/// <param name="outp">Output buffer</param>
+			/// <param name="out_len">Size of the output buffer. Returns the number of samples written. This is all per-channel.</param>
+			[DllImport("libspeexdsp.dll", CallingConvention = CallingConvention.Cdecl)]
+			public static extern RESAMPLER_ERR speex_resampler_process_interleaved_int(IntPtr st, short[] inp, ref uint in_len, short[] outp, ref uint out_len);
+
+			/// <summary>
+			/// Set (change) the input/output sampling rates (integer value).
+			/// </summary>
+			/// <param name="st">Resampler state</param>
+			/// <param name="in_rate">Input sampling rate (integer number of Hz).</param>
+			/// <param name="out_rate">Output sampling rate (integer number of Hz).</param>
+			[DllImport("libspeexdsp.dll", CallingConvention = CallingConvention.Cdecl)]
+			public static extern RESAMPLER_ERR speex_resampler_set_rate(IntPtr st, uint in_rate, uint out_rate);
+
+			/// <summary>
+			/// Get the current input/output sampling rates (integer value).
+			/// </summary>
+			/// <param name="st">Resampler state</param>
+			/// <param name="in_rate">Input sampling rate (integer number of Hz) copied.</param>
+			/// <param name="out_rate">Output sampling rate (integer number of Hz) copied.</param>
+			[DllImport("libspeexdsp.dll", CallingConvention = CallingConvention.Cdecl)]
+			public static extern void speex_resampler_get_rate(IntPtr st, ref uint in_rate, ref uint out_rate);
+
+			/// <summary>
+			/// Set (change) the input/output sampling rates and resampling ratio (fractional values in Hz supported).
+			/// </summary>
+			/// <param name="st">resampler state</param>
+			/// <param name="ratio_num">Numerator of the sampling rate ratio</param>
+			/// <param name="ratio_den">Denominator of the sampling rate ratio</param>
+			/// <param name="in_rate">Input sampling rate rounded to the nearest integer (in Hz).</param>
+			/// <param name="out_rate">Output sampling rate rounded to the nearest integer (in Hz).</param>
+			[DllImport("libspeexdsp.dll", CallingConvention = CallingConvention.Cdecl)]
+			public static extern RESAMPLER_ERR speex_resampler_set_rate_frac(IntPtr st, uint ratio_num, uint ratio_den, uint in_rate, uint out_rate);
+
+			/// <summary>
+			/// Get the current resampling ratio. This will be reduced to the least common denominator.
+			/// </summary>
+			/// <param name="st">Resampler state</param>
+			/// <param name="ratio_num">Numerator of the sampling rate ratio copied</param>
+			/// <param name="ratio_den">Denominator of the sampling rate ratio copied</param>
+			[DllImport("libspeexdsp.dll", CallingConvention = CallingConvention.Cdecl)]
+			public static extern void speex_resampler_get_ratio(IntPtr st, ref uint ratio_num, ref uint ratio_den);
+
+			/// <summary>
+			/// Set (change) the conversion quality.
+			/// </summary>
+			/// <param name="st">Resampler state</param>
+			/// <param name="quality">Resampling quality between 0 and 10, where 0 has poor quality and 10 has very high quality.</param>
+			[DllImport("libspeexdsp.dll", CallingConvention = CallingConvention.Cdecl)]
+			public static extern RESAMPLER_ERR speex_resampler_set_quality(IntPtr st, Quality quality);
+
+			/// <summary>
+			/// Get the conversion quality.
+			/// </summary>
+			/// <param name="st">Resampler state</param>
+			/// <param name="quality">Resampling quality between 0 and 10, where 0 has poor quality and 10 has very high quality.</param>
+			[DllImport("libspeexdsp.dll", CallingConvention = CallingConvention.Cdecl)]
+			public static extern void speex_resampler_get_quality(IntPtr st, ref Quality quality);
+
+			/// <summary>
+			/// Set (change) the input stride.
+			/// </summary>
+			/// <param name="st">Resampler state</param>
+			/// <param name="stride">Input stride</param>
+			[DllImport("libspeexdsp.dll", CallingConvention = CallingConvention.Cdecl)]
+			public static extern void speex_resampler_set_input_stride(IntPtr st, uint stride);
+
+			/// <summary>
+			/// Get the input stride.
+			/// </summary>
+			/// <param name="st">Resampler state</param>
+			/// <param name="stride">Input stride copied</param>
+			[DllImport("libspeexdsp.dll", CallingConvention = CallingConvention.Cdecl)]
+			public static extern void speex_resampler_get_input_stride(IntPtr st, ref uint stride);
+
+			/// <summary>
+			/// Set (change) the output stride.
+			/// </summary>
+			/// <param name="st">Resampler state</param>
+			/// <param name="stride">Output stride</param>
+			[DllImport("libspeexdsp.dll", CallingConvention = CallingConvention.Cdecl)]
+			public static extern void speex_resampler_set_output_stride(IntPtr st, uint stride);
+
+			/// <summary>
+			/// Get the output stride.
+			/// </summary>
+			/// <param name="st">Resampler state</param>
+			/// <param name="stride">Output stride copied</param>
+			[DllImport("libspeexdsp.dll", CallingConvention = CallingConvention.Cdecl)]
+			public static extern void speex_resampler_get_output_stride(IntPtr st, ref uint stride);
+
+			/*these two functions don't exist in our version of the dll
+
+			/// <summary>
+			/// Get the latency in input samples introduced by the resampler.
+			/// </summary>
+			/// <param name="st">Resampler state</param>
+			/// <returns></returns>
+			[DllImport("libspeexdsp.dll", CallingConvention = CallingConvention.Cdecl)]
+			public static extern int speex_resampler_get_input_latency(IntPtr st);
+
+			/// <summary>
+			/// Get the latency in output samples introduced by the resampler.
+			/// </summary>
+			/// <param name="st">Resampler state</param>
+			/// <returns></returns>
+			[DllImport("libspeexdsp.dll", CallingConvention = CallingConvention.Cdecl)]
+			public static extern int speex_resampler_get_output_latency(IntPtr st);
+
+			*/
+
+			/// <summary>
+			/// Make sure that the first samples to go out of the resampler don't have
+			/// leading zeros. This is only useful before starting to use a newly created
+			/// resampler. It is recommended to use that when resampling an audio file, as
+			/// it will generate a file with the same length. For real-time processing,
+			/// it is probably easier not to use this call (so that the output duration
+			/// is the same for the first frame).
+			/// </summary>
+			/// <param name="st">Resampler state</param>
+			[DllImport("libspeexdsp.dll", CallingConvention = CallingConvention.Cdecl)]
+			public static extern RESAMPLER_ERR speex_resampler_skip_zeroes(IntPtr st);
+
+			/// <summary>
+			/// Reset a resampler so a new (unrelated) stream can be processed.
+			/// </summary>
+			/// <param name="st">Resampler state</param>
+			[DllImport("libspeexdsp.dll", CallingConvention = CallingConvention.Cdecl)]
+			public static extern RESAMPLER_ERR speex_resampler_reset_mem(IntPtr st);
+
+			/// <summary>
+			/// Returns the English meaning for an error code
+			/// </summary>
+			/// <param name="err">Error code</param>
+			/// <returns>English string</returns>
+			[DllImport("libspeexdsp.dll", CallingConvention = CallingConvention.Cdecl)]
+			public static extern string speex_resampler_strerror(RESAMPLER_ERR err);
+#endif
+		}
+
+		// opaque pointer to state
+		private IntPtr _st = IntPtr.Zero;
+
+		private short[] _outbuf;
+
+		// for sync
+		private short[] _outbuf2 = new short[16];
+		private int _outbuf2pos;
+
+		// in buffer position in samples (not sample pairs)
+		private int _inbufpos;
+
+		/// <summary>
+		uint srcRate;
+		uint dstRate;
+
+		/// throw an exception based on error state
+		/// </summary>
+		private static void CheckError(LibSpeexDSP.RESAMPLER_ERR e)
+		{
+			switch (e)
+			{
+				case LibSpeexDSP.RESAMPLER_ERR.SUCCESS:
+					return;
+				case LibSpeexDSP.RESAMPLER_ERR.ALLOC_FAILED:
+					throw new InsufficientMemoryException("LibSpeexDSP: Alloc failed");
+				case LibSpeexDSP.RESAMPLER_ERR.BAD_STATE:
+					throw new Exception("LibSpeexDSP: Bad state");
+				case LibSpeexDSP.RESAMPLER_ERR.INVALID_ARG:
+					throw new ArgumentException("LibSpeexDSP: Bad Argument");
+				case LibSpeexDSP.RESAMPLER_ERR.PTR_OVERLAP:
+					throw new Exception("LibSpeexDSP: Buffers cannot overlap");
+			}
+		}
+
+		/// <summary>
+		/// Initializes a new instance of the <see cref="SpeexResampler"/> class
+		/// </summary>
+		/// <param name="quality">0 to 10</param>
+		/// <param name="rationum">numerator of sample rate change ratio (inrate / outrate)</param>
+		/// <param name="ratioden">denominator of sample rate change ratio (inrate / outrate)</param>
+		/// <param name="sratein">sampling rate in, rounded to nearest hz</param>
+		/// <param name="srateout">sampling rate out, rounded to nearest hz</param>
+		/// <param name="drainer">function which accepts output as produced. if null, act as an <seealso cref="ISoundProvider"/></param>
+		/// <param name="input">source to take input from when output is requested. if null, no auto-fetching</param>
+		public SpeexResampler(Quality quality, uint rationum, uint ratioden, uint sratein, uint srateout, Action<short[], int> drainer = null, ISoundProvider input = null)
+		{
+#if WINDOWS
+			if (drainer != null && input != null)
+			{
+				throw new ArgumentException("Can't autofetch without being an ISyncSoundProvider?");
+			}
+
+			LibSpeexDSP.RESAMPLER_ERR err = LibSpeexDSP.RESAMPLER_ERR.SUCCESS;
+			_st = LibSpeexDSP.speex_resampler_init_frac(2, rationum, ratioden, sratein, srateout, quality, ref err);
+
+			if (_st == IntPtr.Zero)
+			{
+				throw new Exception("LibSpeexDSP returned null!");
+			}
+
+			CheckError(err);
+#endif
+
+			_drainer = drainer ?? InternalDrain;
+			_input = input;
+
+			_outbuf = new short[(_inbuf.Length * ratioden / rationum / 2 * 2) + 128];
+
+			srcRate = rationum;
+			dstRate = ratioden;
+		}
+
+		/// <summary>change sampling rate on the fly</summary>
+		/// <param name="rationum">numerator of sample rate change ratio (inrate / outrate)</param>
+		/// <param name="ratioden">denominator of sample rate change ratio (inrate / outrate)</param>
+		/// <param name="sratein">sampling rate in, rounded to nearest hz</param>
+		/// <param name="srateout">sampling rate out, rounded to nearest hz</param>
+		public void ChangeRate(uint rationum, uint ratioden, uint sratein, uint srateout)
+		{
+#if WINDOWS
+			CheckError(LibSpeexDSP.speex_resampler_set_rate_frac(_st, rationum, ratioden, sratein, srateout));
+			_outbuf = new short[(_inbuf.Length * ratioden / rationum / 2 * 2) + 128];
+#else
+			srcRate = rationum;
+			dstRate = ratioden;
+#endif
+		}
+
+		/// <summary>
+		/// add a sample to the queue
+		/// </summary>
+		public void EnqueueSample(short left, short right)
+		{
+			_inbuf[_inbufpos++] = left;
+			_inbuf[_inbufpos++] = right;
+
+			if (_inbufpos == _inbuf.Length)
+			{
+				Flush();
+			}
+		}
+
+		/// <summary>
+		/// add multiple samples to the queue
+		/// </summary>
+		/// <param name="userbuf">interleaved stereo samples</param>
+		/// <param name="nsamp">number of sample pairs</param>
+		public void EnqueueSamples(short[] userbuf, int nsamp)
+		{
+			int numused = 0;
+			while (numused < nsamp)
+			{
+				int shortstocopy = Math.Min(_inbuf.Length - _inbufpos, (nsamp - numused) * 2);
+
+				Buffer.BlockCopy(userbuf, numused * 2 * sizeof(short), _inbuf, _inbufpos * sizeof(short), shortstocopy * sizeof(short));
+				_inbufpos += shortstocopy;
+				numused += shortstocopy / 2;
+
+				if (_inbufpos == _inbuf.Length)
+				{
+					Flush();
+				}
+			}
+		}
+
+		/// <summary>
+		/// flush as many input samples as possible, generating output samples right now
+		/// </summary>
+		public void Flush()
+		{
+			uint inal = (uint)_inbufpos / 2;
+#if WINDOWS
+			uint outal = (uint)_outbuf.Length / 2;
+
+			LibSpeexDSP.speex_resampler_process_interleaved_int(_st, _inbuf, ref inal, _outbuf, ref outal);
+
+			// reset inbuf
+			if (inal != _inbufpos / 2)
+			{
+				throw new Exception("Speexresampler didn't eat the whole array?");
+			}
+
+			_inbufpos = 0;
+
+			////Buffer.BlockCopy(inbuf, (int)inal * 2 * sizeof(short), inbuf, 0, inbufpos - (int)inal * 2);
+			////inbufpos -= (int)inal * 2;
+
+			// dispatch outbuf
+			_drainer(_outbuf, (int)outal);
+#else
+			uint incr = (uint)(((ulong)(srcRate)*(1<<16))/dstRate);
+			uint destLoc = 0;
+			short sample0, sample1, newsample;
+			ulong inputPoint = 0;
+			while (destLoc < _outbuf.Length) {
+				uint offset = (uint)((inputPoint>>16) * 2);
+				uint fraction = (uint)(inputPoint & 0xffff);
+				if(offset+3>=_inbufpos) break; //End of input samples
+
+				sample0 = _inbuf[offset];
+				sample1 = _inbuf[offset + 2];
+				newsample = (short)(sample0 + (((sample1 - sample0) * fraction) >> 16)); 
+				_outbuf[destLoc++] = newsample;
+
+				sample0 = _inbuf[offset + 1];
+				sample1 = _inbuf[offset + 3];
+				newsample = (short)(sample0 + (((sample1 - sample0) * fraction) >> 16)); 
+				_outbuf[destLoc++] = newsample;
+
+				inputPoint += incr;
+			}
+			Buffer.BlockCopy(_inbuf, (int)inal * 2 * sizeof(short), _inbuf, 0, _inbufpos - (int)inal * 2);
+			_inbufpos -= (int)inal * 2;
+
+			_drainer(_outbuf, (int)destLoc/2);
+#endif
+		}
+
+		public void Dispose()
+		{
+#if WINDOWS
+			if (_st != IntPtr.Zero)
+			{
+				LibSpeexDSP.speex_resampler_destroy(_st);
+				_st = IntPtr.Zero;
+				GC.SuppressFinalize(this);
+			}
+#endif
+		}
+
+		~SpeexResampler()
+		{
+			Dispose();
+		}
+
+		private void InternalDrain(short[] buf, int nsamp)
+		{
+			if (_outbuf2pos + (nsamp * 2) > _outbuf2.Length)
+			{
+				short[] newbuf = new short[_outbuf2pos + (nsamp * 2)];
+				Buffer.BlockCopy(_outbuf2, 0, newbuf, 0, _outbuf2pos * sizeof(short));
+				_outbuf2 = newbuf;
+			}
+
+			Buffer.BlockCopy(buf, 0, _outbuf2, _outbuf2pos * sizeof(short), nsamp * 2 * sizeof(short));
+			_outbuf2pos += nsamp * 2;
+		}
+
+		public void GetSamplesSync(out short[] samples, out int nsamp)
+		{
+			if (_input != null)
+			{
+				short[] sampin;
+				int nsampin;
+				_input.GetSamplesSync(out sampin, out nsampin);
+				EnqueueSamples(sampin, nsampin);
+			}
+
+			Flush();
+			nsamp = _outbuf2pos / 2;
+			samples = _outbuf2;
+			_outbuf2pos = 0;
+		}
+
+		public void DiscardSamples()
+		{
+			_outbuf2pos = 0;
+		}
+
+		public bool CanProvideAsync => false;
+
+		public SyncSoundMode SyncMode => SyncSoundMode.Sync;
+
+		public void GetSamplesAsync(short[] samples)
+		{
+			throw new InvalidOperationException("Async mode is not supported.");
+		}
+
+		public void SetSyncMode(SyncSoundMode mode)
+		{
+			if (mode == SyncSoundMode.Async)
+			{
+				throw new NotSupportedException("Async mode is not supported.");
+			}
+		}
+	}
+}