--- conflicted
+++ resolved
@@ -1,1386 +1,1386 @@
-<?xml version="1.0" encoding="utf-8"?>
-<Project ToolsVersion="4.0" DefaultTargets="Build" xmlns="http://schemas.microsoft.com/developer/msbuild/2003">
-  <PropertyGroup>
-    <Configuration Condition=" '$(Configuration)' == '' ">Debug</Configuration>
-    <Platform Condition=" '$(Platform)' == '' ">x86</Platform>
-    <ProductVersion>9.0.30729</ProductVersion>
-    <SchemaVersion>2.0</SchemaVersion>
-    <ProjectGuid>{197D4314-8A9F-49BA-977D-54ACEFAEB6BA}</ProjectGuid>
-    <OutputType>Library</OutputType>
-    <AppDesignerFolder>Properties</AppDesignerFolder>
-    <RootNamespace>BizHawk.Emulation.Cores</RootNamespace>
-    <AssemblyName>BizHawk.Emulation.Cores</AssemblyName>
-    <TargetFrameworkVersion>v4.0</TargetFrameworkVersion>
-    <FileAlignment>512</FileAlignment>
-    <FileUpgradeFlags>
-    </FileUpgradeFlags>
-    <OldToolsVersion>3.5</OldToolsVersion>
-    <UpgradeBackupLocation />
-    <PublishUrl>publish\</PublishUrl>
-    <Install>true</Install>
-    <InstallFrom>Disk</InstallFrom>
-    <UpdateEnabled>false</UpdateEnabled>
-    <UpdateMode>Foreground</UpdateMode>
-    <UpdateInterval>7</UpdateInterval>
-    <UpdateIntervalUnits>Days</UpdateIntervalUnits>
-    <UpdatePeriodically>false</UpdatePeriodically>
-    <UpdateRequired>false</UpdateRequired>
-    <MapFileExtensions>true</MapFileExtensions>
-    <ApplicationRevision>0</ApplicationRevision>
-    <ApplicationVersion>1.0.0.%2a</ApplicationVersion>
-    <IsWebBootstrapper>false</IsWebBootstrapper>
-    <UseApplicationTrust>false</UseApplicationTrust>
-    <BootstrapperEnabled>true</BootstrapperEnabled>
-    <TargetFrameworkProfile />
-  </PropertyGroup>
-  <PropertyGroup Condition=" '$(Configuration)|$(Platform)' == 'Debug|x86' ">
-    <DebugSymbols>true</DebugSymbols>
-    <DebugType>full</DebugType>
-    <Optimize>false</Optimize>
-    <OutputPath>..\output\dll\</OutputPath>
-    <DefineConstants>DEBUG;TRACE</DefineConstants>
-    <ErrorReport>prompt</ErrorReport>
-    <WarningLevel>4</WarningLevel>
-    <PlatformTarget>x86</PlatformTarget>
-    <AllowUnsafeBlocks>true</AllowUnsafeBlocks>
-    <UseVSHostingProcess>false</UseVSHostingProcess>
-    <CodeAnalysisRuleSet>AllRules.ruleset</CodeAnalysisRuleSet>
-  </PropertyGroup>
-  <PropertyGroup Condition=" '$(Configuration)|$(Platform)' == 'Release|x86' ">
-    <DebugType>pdbonly</DebugType>
-    <Optimize>true</Optimize>
-    <OutputPath>..\output\dll\</OutputPath>
-    <DefineConstants>TRACE;VS2010</DefineConstants>
-    <ErrorReport>prompt</ErrorReport>
-    <WarningLevel>4</WarningLevel>
-    <PlatformTarget>x86</PlatformTarget>
-    <AllowUnsafeBlocks>true</AllowUnsafeBlocks>
-    <CodeAnalysisRuleSet>AllRules.ruleset</CodeAnalysisRuleSet>
-    <UseVSHostingProcess>false</UseVSHostingProcess>
-  </PropertyGroup>
-  <PropertyGroup Condition="'$(Configuration)|$(Platform)' == 'Debug|x64'">
-    <DebugSymbols>true</DebugSymbols>
-    <OutputPath>..\output64\dll\</OutputPath>
-    <DefineConstants>DEBUG;TRACE</DefineConstants>
-    <AllowUnsafeBlocks>true</AllowUnsafeBlocks>
-    <DebugType>full</DebugType>
-    <PlatformTarget>x64</PlatformTarget>
-    <CodeAnalysisLogFile>..\output\dll\BizHawk.Emulation.Cores.dll.CodeAnalysisLog.xml</CodeAnalysisLogFile>
-    <CodeAnalysisUseTypeNameInSuppression>true</CodeAnalysisUseTypeNameInSuppression>
-    <CodeAnalysisModuleSuppressionsFile>GlobalSuppressions.cs</CodeAnalysisModuleSuppressionsFile>
-    <UseVSHostingProcess>false</UseVSHostingProcess>
-    <ErrorReport>prompt</ErrorReport>
-    <CodeAnalysisRuleSet>AllRules.ruleset</CodeAnalysisRuleSet>
-    <CodeAnalysisRuleSetDirectories>;C:\Program Files (x86)\Microsoft Visual Studio 10.0\Team Tools\Static Analysis Tools\\Rule Sets</CodeAnalysisRuleSetDirectories>
-    <CodeAnalysisIgnoreBuiltInRuleSets>false</CodeAnalysisIgnoreBuiltInRuleSets>
-    <CodeAnalysisRuleDirectories>;C:\Program Files (x86)\Microsoft Visual Studio 10.0\Team Tools\Static Analysis Tools\FxCop\\Rules</CodeAnalysisRuleDirectories>
-    <CodeAnalysisIgnoreBuiltInRules>false</CodeAnalysisIgnoreBuiltInRules>
-    <CodeAnalysisFailOnMissingRules>false</CodeAnalysisFailOnMissingRules>
-  </PropertyGroup>
-  <PropertyGroup Condition="'$(Configuration)|$(Platform)' == 'Release|x64'">
-    <OutputPath>..\output64\dll\</OutputPath>
-    <DefineConstants>TRACE;VS2010</DefineConstants>
-    <AllowUnsafeBlocks>true</AllowUnsafeBlocks>
-    <Optimize>true</Optimize>
-    <DebugType>pdbonly</DebugType>
-    <PlatformTarget>x64</PlatformTarget>
-    <CodeAnalysisLogFile>bin\Release\BizHawk.Emulation.Cores.dll.CodeAnalysisLog.xml</CodeAnalysisLogFile>
-    <CodeAnalysisUseTypeNameInSuppression>true</CodeAnalysisUseTypeNameInSuppression>
-    <CodeAnalysisModuleSuppressionsFile>GlobalSuppressions.cs</CodeAnalysisModuleSuppressionsFile>
-    <UseVSHostingProcess>false</UseVSHostingProcess>
-    <ErrorReport>prompt</ErrorReport>
-    <CodeAnalysisRuleSet>AllRules.ruleset</CodeAnalysisRuleSet>
-    <CodeAnalysisRuleSetDirectories>;C:\Program Files (x86)\Microsoft Visual Studio 10.0\Team Tools\Static Analysis Tools\\Rule Sets</CodeAnalysisRuleSetDirectories>
-    <CodeAnalysisIgnoreBuiltInRuleSets>false</CodeAnalysisIgnoreBuiltInRuleSets>
-    <CodeAnalysisRuleDirectories>;C:\Program Files (x86)\Microsoft Visual Studio 10.0\Team Tools\Static Analysis Tools\FxCop\\Rules</CodeAnalysisRuleDirectories>
-    <CodeAnalysisIgnoreBuiltInRules>false</CodeAnalysisIgnoreBuiltInRules>
-    <CodeAnalysisFailOnMissingRules>false</CodeAnalysisFailOnMissingRules>
-  </PropertyGroup>
-  <ItemGroup>
-    <Reference Include="ELFSharp">
-      <HintPath>..\References\ELFSharp.dll</HintPath>
-    </Reference>
-    <Reference Include="EMU7800">
-      <HintPath>..\References\EMU7800.dll</HintPath>
-    </Reference>
-    <Reference Include="Newtonsoft.Json">
-      <HintPath>..\References\Newtonsoft.Json.dll</HintPath>
-    </Reference>
-    <Reference Include="OpenTK, Version=1.1.0.0, Culture=neutral, PublicKeyToken=bad199fe84eb3df4, processorArchitecture=MSIL">
-      <SpecificVersion>False</SpecificVersion>
-      <HintPath>..\References\OpenTK.dll</HintPath>
-    </Reference>
-    <Reference Include="System" />
-    <Reference Include="System.Core">
-      <RequiredTargetFramework>3.5</RequiredTargetFramework>
-    </Reference>
-    <Reference Include="System.Drawing" />
-    <Reference Include="System.Numerics" />
-    <Reference Include="System.Windows.Forms" />
-    <Reference Include="System.Xml.Linq">
-      <RequiredTargetFramework>3.5</RequiredTargetFramework>
-    </Reference>
-    <Reference Include="System.Data.DataSetExtensions">
-      <RequiredTargetFramework>3.5</RequiredTargetFramework>
-    </Reference>
-    <Reference Include="System.Data" />
-    <Reference Include="System.Xml" />
-    <Reference Include="Virtu">
-      <HintPath>..\References\Virtu.dll</HintPath>
-    </Reference>
-  </ItemGroup>
-  <ItemGroup>
-    <Compile Include="..\Version\svnrev.cs">
-      <Link>svnrev.cs</Link>
-    </Compile>
-    <Compile Include="..\Version\VersionInfo.cs">
-      <Link>VersionInfo.cs</Link>
-    </Compile>
-    <Compile Include="Calculator\TI83.IEmulator.cs">
-      <DependentUpon>TI83.cs</DependentUpon>
-    </Compile>
-    <Compile Include="Calculator\TI83.IInputPollable.cs">
-      <DependentUpon>TI83.cs</DependentUpon>
-    </Compile>
-    <Compile Include="Calculator\TI83.IMemoryDomains.cs">
-      <DependentUpon>TI83.cs</DependentUpon>
-    </Compile>
-    <Compile Include="Calculator\TI83.ISettable.cs">
-      <DependentUpon>TI83.cs</DependentUpon>
-    </Compile>
-    <Compile Include="Calculator\TI83.cs" />
-    <Compile Include="Calculator\TI83.IDebuggable.cs">
-      <DependentUpon>TI83.cs</DependentUpon>
-    </Compile>
-    <Compile Include="Calculator\TI83.IStatable.cs">
-      <DependentUpon>TI83.cs</DependentUpon>
-    </Compile>
-    <Compile Include="Calculator\TI83.IVideoProvider.cs">
-      <DependentUpon>TI83.cs</DependentUpon>
-    </Compile>
-    <Compile Include="Calculator\TI83LinkPort.cs" />
-    <Compile Include="Computers\AppleII\AppleII.cs" />
-    <Compile Include="Computers\AppleII\AppleII.IDebuggable.cs">
-      <DependentUpon>AppleII.cs</DependentUpon>
-    </Compile>
-    <Compile Include="Computers\AppleII\AppleII.IDisassembler.cs">
-      <DependentUpon>AppleII.cs</DependentUpon>
-    </Compile>
-    <Compile Include="Computers\AppleII\AppleII.IEmulator.cs">
-      <DependentUpon>AppleII.cs</DependentUpon>
-    </Compile>
-    <Compile Include="Computers\AppleII\AppleII.IInputPollable.cs">
-      <DependentUpon>AppleII.cs</DependentUpon>
-    </Compile>
-    <Compile Include="Computers\AppleII\AppleII.IMemoryDomains.cs">
-      <DependentUpon>AppleII.cs</DependentUpon>
-    </Compile>
-    <Compile Include="Computers\AppleII\AppleII.ISettable.cs">
-      <DependentUpon>AppleII.cs</DependentUpon>
-    </Compile>
-    <Compile Include="Computers\AppleII\AppleII.ISoundProvider.cs">
-      <DependentUpon>AppleII.cs</DependentUpon>
-    </Compile>
-    <Compile Include="Computers\AppleII\AppleII.IStatable.cs">
-      <DependentUpon>AppleII.cs</DependentUpon>
-    </Compile>
-    <Compile Include="Computers\AppleII\AppleII.IVideoProvider.cs">
-      <DependentUpon>AppleII.cs</DependentUpon>
-    </Compile>
-    <Compile Include="Computers\AppleII\LBSON.cs" />
-    <Compile Include="Computers\Commodore64\C64.cs" />
-    <Compile Include="Computers\Commodore64\C64.IDebuggable.cs">
-      <DependentUpon>C64.cs</DependentUpon>
-    </Compile>
-    <Compile Include="Computers\Commodore64\C64.IDisassemblable.cs">
-      <DependentUpon>C64.cs</DependentUpon>
-    </Compile>
-    <Compile Include="Computers\Commodore64\C64.IDriveLight.cs">
-      <DependentUpon>C64.cs</DependentUpon>
-    </Compile>
-    <Compile Include="Computers\Commodore64\C64.IEmulator.cs">
-      <DependentUpon>C64.cs</DependentUpon>
-    </Compile>
-    <Compile Include="Computers\Commodore64\C64.IInputPollable.cs">
-      <DependentUpon>C64.cs</DependentUpon>
-    </Compile>
-    <Compile Include="Computers\Commodore64\C64.IMemoryDomains.cs">
-      <DependentUpon>C64.cs</DependentUpon>
-    </Compile>
-    <Compile Include="Computers\Commodore64\C64.ISettable.cs">
-      <DependentUpon>C64.cs</DependentUpon>
-    </Compile>
-    <Compile Include="Computers\Commodore64\C64.IStatable.cs">
-      <DependentUpon>C64.cs</DependentUpon>
-    </Compile>
-    <Compile Include="Computers\Commodore64\FFT.cs" />
-    <Compile Include="Computers\Commodore64\C64.Motherboard.cs" />
-    <Compile Include="Computers\Commodore64\C64.MotherboardInterface.cs" />
-    <Compile Include="Computers\Commodore64\C64Format.cs" />
-    <Compile Include="Computers\Commodore64\Cartridge\Mapper0000.cs" />
-    <Compile Include="Computers\Commodore64\C64.MotherboardInput.cs" />
-    <Compile Include="Computers\Commodore64\Cartridge\Mapper0001.cs" />
-    <Compile Include="Computers\Commodore64\Cartridge\Mapper0005.cs" />
-    <Compile Include="Computers\Commodore64\Cartridge\Mapper0007.cs" />
-    <Compile Include="Computers\Commodore64\Cartridge\Mapper0008.cs" />
-    <Compile Include="Computers\Commodore64\Cartridge\Mapper000A.cs" />
-    <Compile Include="Computers\Commodore64\Cartridge\Mapper000B.cs" />
-    <Compile Include="Computers\Commodore64\Cartridge\Mapper000F.cs" />
-    <Compile Include="Computers\Commodore64\Cartridge\Mapper0011.cs" />
-    <Compile Include="Computers\Commodore64\Cartridge\Mapper0012.cs" />
-    <Compile Include="Computers\Commodore64\Cartridge\Mapper0013.cs" />
-    <Compile Include="Computers\Commodore64\Cartridge\Mapper0020.cs" />
-    <Compile Include="Computers\Commodore64\Cartridge\Mapper002B.cs" />
-    <Compile Include="Computers\Commodore64\Cassette\CassettePortDevice.cs" />
-    <Compile Include="Computers\Commodore64\Cassette\TapeDrive.cs" />
-    <Compile Include="Computers\Commodore64\C64FormatFinder.cs" />
-    <Compile Include="Computers\Commodore64\Media\DiskBuilder.cs" />
-    <Compile Include="Computers\Commodore64\Media\Tape.cs" />
-    <Compile Include="Computers\Commodore64\Media\PRG.cs" />
-    <Compile Include="Computers\Commodore64\Cartridge\CartridgeDevice.cs" />
-    <Compile Include="Computers\Commodore64\Cartridge\CartridgePort.cs" />
-    <Compile Include="Computers\Commodore64\Cassette\CassettePort.cs" />
-    <Compile Include="Computers\Commodore64\MOS\Chip2114.cs" />
-    <Compile Include="Computers\Commodore64\MOS\Chip23128.cs" />
-    <Compile Include="Computers\Commodore64\MOS\Chip4864.cs" />
-    <Compile Include="Computers\Commodore64\MOS\Chip6510.IDebuggable.cs" />
-    <Compile Include="Computers\Commodore64\MOS\Chip6510.IDisassemblable.cs" />
-    <Compile Include="Computers\Commodore64\MOS\Chip6522.cs" />
-    <Compile Include="Computers\Commodore64\MOS\Chip6581R3.cs" />
-    <Compile Include="Computers\Commodore64\MOS\Chip6581R4AR.cs" />
-    <Compile Include="Computers\Commodore64\MOS\Chip8580R5.cs" />
-    <Compile Include="Computers\Commodore64\MOS\Cia.cs" />
-    <Compile Include="Computers\Commodore64\MOS\Cia.Port.cs" />
-    <Compile Include="Computers\Commodore64\MOS\Cia.Registers.cs" />
-    <Compile Include="Computers\Commodore64\MOS\Chip6567R56A.cs" />
-    <Compile Include="Computers\Commodore64\MOS\Chip6510.cs" />
-    <Compile Include="Computers\Commodore64\Media\D64.cs" />
-    <Compile Include="Computers\Commodore64\Media\Disk.cs" />
-    <Compile Include="Computers\Commodore64\Media\G64.cs" />
-    <Compile Include="Computers\Commodore64\MOS\Chip6526.cs" />
-    <Compile Include="Computers\Commodore64\MOS\Chip6567R8.cs" />
-    <Compile Include="Computers\Commodore64\MOS\Chip6572.cs" />
-    <Compile Include="Computers\Commodore64\MOS\Chip6581R2.cs" />
-    <Compile Include="Computers\Commodore64\MOS\Chip6569.cs" />
-    <Compile Include="Computers\Commodore64\MOS\Chip90611401.cs" />
-    <Compile Include="Computers\Commodore64\MOS\Cia.Tod.cs" />
-    <Compile Include="Computers\Commodore64\MOS\LatchedPort.cs" />
-    <Compile Include="Computers\Commodore64\MOS\Sid.cs" />
-    <Compile Include="Computers\Commodore64\MOS\Sid.Envelope.cs" />
-    <Compile Include="Computers\Commodore64\MOS\Sid.Registers.cs" />
-    <Compile Include="Computers\Commodore64\MOS\Sid.SoundProvider.cs" />
-    <Compile Include="Computers\Commodore64\MOS\Sid.Voice.cs" />
-    <Compile Include="Computers\Commodore64\MOS\Via.cs" />
-    <Compile Include="Computers\Commodore64\MOS\Via.Port.cs" />
-    <Compile Include="Computers\Commodore64\MOS\Via.Registers.cs" />
-    <Compile Include="Computers\Commodore64\Serial\Drive1541.cs" />
-    <Compile Include="Computers\Commodore64\Serial\Drive1541.FluxTransitions.cs" />
-    <Compile Include="Computers\Commodore64\Serial\Drive1541.IDebuggable.cs" />
-    <Compile Include="Computers\Commodore64\Serial\Drive1541.IDisassemblable.cs" />
-    <Compile Include="Computers\Commodore64\Serial\Drive1541.Motor.cs" />
-    <Compile Include="Computers\Commodore64\Serial\Drive1541.Registers.cs" />
-    <Compile Include="Computers\Commodore64\Serial\SerialPort.cs" />
-    <Compile Include="Computers\Commodore64\Serial\SerialPortDevice.cs" />
-    <Compile Include="Computers\Commodore64\User\UserPort.cs" />
-    <Compile Include="Computers\Commodore64\MOS\Vic.cs" />
-    <Compile Include="Computers\Commodore64\MOS\Vic.Parse.cs" />
-    <Compile Include="Computers\Commodore64\MOS\Vic.Registers.cs" />
-    <Compile Include="Computers\Commodore64\MOS\Vic.Render.cs" />
-    <Compile Include="Computers\Commodore64\MOS\Vic.Sprite.cs" />
-    <Compile Include="Computers\Commodore64\MOS\Vic.State.cs" />
-    <Compile Include="Computers\Commodore64\MOS\Vic.TimingBuilder.cs" />
-    <Compile Include="Computers\Commodore64\MOS\Vic.VideoProvider.cs" />
-    <Compile Include="Computers\Commodore64\SaveState.cs" />
-    <Compile Include="Computers\Commodore64\User\UserPortDevice.cs" />
-    <Compile Include="Consoles\Atari\2600\Atari2600.cs" />
-    <Compile Include="Consoles\Atari\2600\Atari2600.Core.cs">
-      <DependentUpon>Atari2600.cs</DependentUpon>
-    </Compile>
-    <Compile Include="Consoles\Atari\2600\Atari2600.IDebuggable.cs">
-      <DependentUpon>Atari2600.cs</DependentUpon>
-    </Compile>
-    <Compile Include="Consoles\Atari\2600\Atari2600.IEmulator.cs">
-      <DependentUpon>Atari2600.cs</DependentUpon>
-    </Compile>
-    <Compile Include="Consoles\Atari\2600\Atari2600.IInputPollable.cs">
-      <DependentUpon>Atari2600.cs</DependentUpon>
-    </Compile>
-    <Compile Include="Consoles\Atari\2600\Atari2600.IMemoryDomains.cs">
-      <DependentUpon>Atari2600.cs</DependentUpon>
-    </Compile>
-    <Compile Include="Consoles\Atari\2600\Atari2600.ISettable.cs">
-      <DependentUpon>Atari2600.cs</DependentUpon>
-    </Compile>
-    <Compile Include="Consoles\Atari\2600\Atari2600.IStatable.cs">
-      <DependentUpon>Atari2600.cs</DependentUpon>
-    </Compile>
-    <Compile Include="Consoles\Atari\2600\Atari2600.RomHeuristics.cs">
-      <DependentUpon>Atari2600.cs</DependentUpon>
-    </Compile>
-    <Compile Include="Consoles\Atari\2600\Mappers\m0840.cs" />
-    <Compile Include="Consoles\Atari\2600\Mappers\m3E.cs" />
-    <Compile Include="Consoles\Atari\2600\Mappers\m3F.cs" />
-    <Compile Include="Consoles\Atari\2600\Mappers\m4A50.cs" />
-    <Compile Include="Consoles\Atari\2600\Mappers\MapperBase.cs" />
-    <Compile Include="Consoles\Atari\2600\Mappers\mAR.cs" />
-    <Compile Include="Consoles\Atari\2600\Mappers\mCM.cs" />
-    <Compile Include="Consoles\Atari\2600\Mappers\mDPC.cs" />
-    <Compile Include="Consoles\Atari\2600\Mappers\mDPCPlus.cs" />
-    <Compile Include="Consoles\Atari\2600\Mappers\mE0.cs" />
-    <Compile Include="Consoles\Atari\2600\Mappers\mE7.cs" />
-    <Compile Include="Consoles\Atari\2600\Mappers\mEF.cs" />
-    <Compile Include="Consoles\Atari\2600\Mappers\mEFSC.cs" />
-    <Compile Include="Consoles\Atari\2600\Mappers\mF0.cs" />
-    <Compile Include="Consoles\Atari\2600\Mappers\mF4.cs" />
-    <Compile Include="Consoles\Atari\2600\Mappers\mCV.cs" />
-    <Compile Include="Consoles\Atari\2600\Mappers\m2K.cs" />
-    <Compile Include="Consoles\Atari\2600\Mappers\m4K.cs" />
-    <Compile Include="Consoles\Atari\2600\Mappers\mF4SC.cs" />
-    <Compile Include="Consoles\Atari\2600\Mappers\mF6.cs" />
-    <Compile Include="Consoles\Atari\2600\Mappers\mF6SC.cs" />
-    <Compile Include="Consoles\Atari\2600\Mappers\mF8.cs" />
-    <Compile Include="Consoles\Atari\2600\Mappers\mF8SC.cs" />
-    <Compile Include="Consoles\Atari\2600\Mappers\mF8_sega.cs" />
-    <Compile Include="Consoles\Atari\2600\Mappers\mFA.cs" />
-    <Compile Include="Consoles\Atari\2600\Mappers\mFA2.cs" />
-    <Compile Include="Consoles\Atari\2600\Mappers\mFE.cs" />
-    <Compile Include="Consoles\Atari\2600\Mappers\mMC.cs" />
-    <Compile Include="Consoles\Atari\2600\Mappers\mSB.cs" />
-    <Compile Include="Consoles\Atari\2600\Mappers\mUA.cs" />
-    <Compile Include="Consoles\Atari\2600\Mappers\Multicart2K.cs" />
-    <Compile Include="Consoles\Atari\2600\Mappers\Multicart4K.cs" />
-    <Compile Include="Consoles\Atari\2600\Mappers\Multicart8K.cs" />
-    <Compile Include="Consoles\Atari\2600\Mappers\mX07.cs" />
-    <Compile Include="Consoles\Atari\2600\M6532.cs" />
-    <Compile Include="Consoles\Atari\2600\Tia\Tia.Audio.cs" />
-    <Compile Include="Consoles\Atari\2600\Tia\Tia.BallData.cs" />
-    <Compile Include="Consoles\Atari\2600\Tia\TIA.cs" />
-    <Compile Include="Consoles\Atari\2600\Tia\Tia.HMoveData.cs" />
-    <Compile Include="Consoles\Atari\2600\Tia\Tia.ISoundProvider.cs" />
-    <Compile Include="Consoles\Atari\2600\Tia\Tia.IVideoProvider.cs" />
-    <Compile Include="Consoles\Atari\2600\Tia\Tia.MissleData.cs" />
-    <Compile Include="Consoles\Atari\2600\Tia\Tia.Palette.cs" />
-    <Compile Include="Consoles\Atari\2600\Tia\Tia.PlayerData.cs" />
-    <Compile Include="Consoles\Atari\2600\Tia\Tia.PlayfieldData.cs" />
-    <Compile Include="Consoles\Atari\2600\Tia\Tia.SyncState.cs" />
-    <Compile Include="Consoles\Atari\A7800Hawk\A7800Hawk.cs" />
-    <Compile Include="Consoles\Atari\A7800Hawk\A7800Hawk.IDebuggable.cs">
-      <DependentUpon>A7800Hawk.cs</DependentUpon>
-    </Compile>
-    <Compile Include="Consoles\Atari\A7800Hawk\A7800Hawk.IEmulator.cs">
-      <DependentUpon>A7800Hawk.cs</DependentUpon>
-    </Compile>
-    <Compile Include="Consoles\Atari\A7800Hawk\A7800Hawk.IInputPollable.cs">
-      <DependentUpon>A7800Hawk.cs</DependentUpon>
-    </Compile>
-    <Compile Include="Consoles\Atari\A7800Hawk\A7800Hawk.IMemoryDomains.cs">
-      <DependentUpon>A7800Hawk.cs</DependentUpon>
-    </Compile>
-    <Compile Include="Consoles\Atari\A7800Hawk\A7800Hawk.IStatable.cs">
-      <DependentUpon>A7800Hawk.cs</DependentUpon>
-    </Compile>
-    <Compile Include="Consoles\Atari\A7800Hawk\A7800Hawk.ISaveRam.cs">
-      <DependentUpon>A7800Hawk.cs</DependentUpon>
-    </Compile>
-	<Compile Include="Consoles\Atari\A7800Hawk\A7800Hawk.ISettable.cs">
-      <DependentUpon>A7800Hawk.cs</DependentUpon>
-    </Compile>
-    <Compile Include="Consoles\Atari\A7800Hawk\A7800HawkControllerDeck.cs" />
-    <Compile Include="Consoles\Atari\A7800Hawk\A7800HawkControllers.cs" />
-    <Compile Include="Consoles\Atari\A7800Hawk\Mappers\MapperDefault.cs" />
-    <Compile Include="Consoles\Atari\A7800Hawk\Mappers\MapperBase.cs" />
-    <Compile Include="Consoles\Atari\A7800Hawk\MemoryMap.cs">
-      <DependentUpon>A7800Hawk.cs</DependentUpon>
-    </Compile>
-    <Compile Include="Consoles\Atari\A7800Hawk\M6532.cs" />
-    <Compile Include="Consoles\Atari\A7800Hawk\Maria.cs" />
-    <Compile Include="Consoles\Atari\A7800Hawk\TIA_Sound\Tia.Audio.cs" />
-    <Compile Include="Consoles\Atari\A7800Hawk\TIA_Sound\TIA.cs" />
-    <Compile Include="Consoles\Atari\A7800Hawk\TIA_Sound\Tia.ISoundProvider.cs" />
-    <Compile Include="Consoles\Atari\A7800Hawk\TIA_Sound\Tia.SyncState.cs" />
-    <Compile Include="Consoles\Atari\7800\Atari7800.cs" />
-    <Compile Include="Consoles\Atari\7800\Atari7800.IDebuggable.cs">
-      <DependentUpon>Atari7800.cs</DependentUpon>
-    </Compile>
-    <Compile Include="Consoles\Atari\7800\Atari7800.IEmulator.cs">
-      <DependentUpon>Atari7800.cs</DependentUpon>
-    </Compile>
-    <Compile Include="Consoles\Atari\7800\Atari7800.IInputPollable.cs">
-      <DependentUpon>Atari7800.cs</DependentUpon>
-    </Compile>
-    <Compile Include="Consoles\Atari\7800\Atari7800.IMemoryDomains.cs">
-      <DependentUpon>Atari7800.cs</DependentUpon>
-    </Compile>
-    <Compile Include="Consoles\Atari\7800\Atari7800.IStatable.cs">
-      <DependentUpon>Atari7800.cs</DependentUpon>
-    </Compile>
-    <Compile Include="Consoles\Atari\7800\Atari7800Control.cs" />
-    <Compile Include="Consoles\Atari\7800\Atari7800.ISaveRam.cs">
-      <DependentUpon>Atari7800.cs</DependentUpon>
-    </Compile>
-    <Compile Include="Consoles\Atari\lynx\LibLynx.cs" />
-    <Compile Include="Consoles\Atari\lynx\Lynx.cs" />
-    <Compile Include="Consoles\Atari\lynx\Lynx.IInputPollable.cs">
-      <DependentUpon>Lynx.cs</DependentUpon>
-    </Compile>
-    <Compile Include="Consoles\Atari\lynx\Lynx.IMemoryDomains.cs">
-      <DependentUpon>Lynx.cs</DependentUpon>
-    </Compile>
-    <Compile Include="Consoles\Atari\lynx\Lynx.ISaveRam.cs">
-      <DependentUpon>Lynx.cs</DependentUpon>
-    </Compile>
-    <Compile Include="Consoles\Atari\lynx\Lynx.ISoundProvider.cs">
-      <DependentUpon>Lynx.cs</DependentUpon>
-    </Compile>
-    <Compile Include="Consoles\Atari\lynx\Lynx.IStatable.cs">
-      <DependentUpon>Lynx.cs</DependentUpon>
-    </Compile>
-    <Compile Include="Consoles\Atari\lynx\Lynx.IVideoProvider.cs">
-      <DependentUpon>Lynx.cs</DependentUpon>
-    </Compile>
-    <Compile Include="Consoles\Coleco\ColecoVision.cs" />
-    <Compile Include="Consoles\Coleco\ColecoVision.IDebuggable.cs">
-      <DependentUpon>ColecoVision.cs</DependentUpon>
-    </Compile>
-    <Compile Include="Consoles\Coleco\ColecoVision.IEmulator.cs">
-      <DependentUpon>ColecoVision.cs</DependentUpon>
-    </Compile>
-    <Compile Include="Consoles\Coleco\ColecoVision.IInputPollable.cs">
-      <DependentUpon>ColecoVision.cs</DependentUpon>
-    </Compile>
-    <Compile Include="Consoles\Coleco\ColecoVision.IMemoryDomains.cs">
-      <DependentUpon>ColecoVision.cs</DependentUpon>
-    </Compile>
-    <Compile Include="Consoles\Coleco\ColecoVision.ISettable.cs">
-      <DependentUpon>ColecoVision.cs</DependentUpon>
-    </Compile>
-    <Compile Include="Consoles\Coleco\ColecoVision.IStatable.cs">
-      <DependentUpon>ColecoVision.cs</DependentUpon>
-    </Compile>
-    <Compile Include="Consoles\Coleco\ColecoVision.ISoundProvider.cs">
-      <DependentUpon>ColecoVision.cs</DependentUpon>
-    </Compile>
-    <Compile Include="Consoles\Coleco\TMS9918A.cs" />
-    <Compile Include="Consoles\Coleco\ColecoControllerDeck.cs" />
-    <Compile Include="Consoles\Coleco\ColecoControllers.cs" />
-    <Compile Include="Consoles\Intellivision\Cartridge.cs" />
-    <Compile Include="Consoles\Intellivision\Controllers\IntellivisionControllerDeck.cs" />
-    <Compile Include="Consoles\Intellivision\ICart.cs" />
-    <Compile Include="Consoles\Intellivision\Intellicart.cs" />
-    <Compile Include="Consoles\Intellivision\Intellivision.IDebuggable.cs">
-      <DependentUpon>Intellivision.cs</DependentUpon>
-    </Compile>
-    <Compile Include="Consoles\Intellivision\Intellivision.IDisassemblable.cs">
-      <DependentUpon>Intellivision.cs</DependentUpon>
-    </Compile>
-    <Compile Include="Consoles\Intellivision\Intellivision.IInputPollable.cs">
-      <DependentUpon>Intellivision.cs</DependentUpon>
-    </Compile>
-    <Compile Include="Consoles\Intellivision\Intellivision.ISettable.cs">
-      <DependentUpon>Intellivision.cs</DependentUpon>
-    </Compile>
-    <Compile Include="Consoles\Intellivision\Controllers\IntellivisionControllers.cs" />
-    <Compile Include="Consoles\Intellivision\Intellivision.cs" />
-    <Compile Include="Consoles\Intellivision\Intellivision.IEmulator.cs">
-      <DependentUpon>Intellivision.cs</DependentUpon>
-    </Compile>
-    <Compile Include="Consoles\Intellivision\Intellivision.IMemoryDomains.cs">
-      <DependentUpon>Intellivision.cs</DependentUpon>
-    </Compile>
-    <Compile Include="Consoles\Intellivision\Intellivision.IStatable.cs">
-      <DependentUpon>Intellivision.cs</DependentUpon>
-    </Compile>
-    <Compile Include="Consoles\Intellivision\Intellivision.MemoryMap.cs">
-      <DependentUpon>Intellivision.cs</DependentUpon>
-    </Compile>
-    <Compile Include="Consoles\Intellivision\PSG.cs" />
-    <Compile Include="Consoles\Intellivision\STIC.cs" />
-    <Compile Include="Consoles\Nintendo\Gameboy\Gambatte.cs" />
-    <Compile Include="Consoles\Nintendo\Gameboy\Gambatte.ICodeDataLog.cs">
-      <DependentUpon>Gambatte.cs</DependentUpon>
-    </Compile>
-    <Compile Include="Consoles\Nintendo\Gameboy\Gambatte.IDebuggable.cs">
-      <DependentUpon>Gambatte.cs</DependentUpon>
-    </Compile>
-    <Compile Include="Consoles\Nintendo\Gameboy\Gambatte.IEmulator.cs">
-      <DependentUpon>Gambatte.cs</DependentUpon>
-    </Compile>
-    <Compile Include="Consoles\Nintendo\Gameboy\Gambatte.IMemoryDomains.cs">
-      <DependentUpon>Gambatte.cs</DependentUpon>
-    </Compile>
-    <Compile Include="Consoles\Nintendo\Gameboy\Gambatte.ISaveRam.cs">
-      <DependentUpon>Gambatte.cs</DependentUpon>
-    </Compile>
-    <Compile Include="Consoles\Nintendo\Gameboy\Gambatte.ISettable.cs">
-      <DependentUpon>Gambatte.cs</DependentUpon>
-    </Compile>
-    <Compile Include="Consoles\Nintendo\Gameboy\Gambatte.ISoundProvider.cs">
-      <DependentUpon>Gambatte.cs</DependentUpon>
-    </Compile>
-    <Compile Include="Consoles\Nintendo\Gameboy\Gambatte.IStatable.cs">
-      <DependentUpon>Gambatte.cs</DependentUpon>
-    </Compile>
-    <Compile Include="Consoles\Nintendo\Gameboy\Gambatte.ITraceable.cs">
-      <DependentUpon>Gambatte.cs</DependentUpon>
-    </Compile>
-    <Compile Include="Consoles\Nintendo\Gameboy\Gambatte.IVideoProvider.cs">
-      <DependentUpon>Gambatte.cs</DependentUpon>
-    </Compile>
-    <Compile Include="Consoles\Nintendo\Gameboy\GambatteLink.cs" />
-    <Compile Include="Consoles\Nintendo\Gameboy\GambatteLink.ICodeDataLog.cs">
-      <DependentUpon>GambatteLink.cs</DependentUpon>
-    </Compile>
-    <Compile Include="Consoles\Nintendo\Gameboy\GambatteLink.IDebuggable.cs">
-      <DependentUpon>GambatteLink.cs</DependentUpon>
-    </Compile>
-    <Compile Include="Consoles\Nintendo\Gameboy\GambatteLink.IEmulator.cs">
-      <DependentUpon>GambatteLink.cs</DependentUpon>
-    </Compile>
-    <Compile Include="Consoles\Nintendo\Gameboy\GambatteLink.IInputPollable.cs">
-      <DependentUpon>GambatteLink.cs</DependentUpon>
-    </Compile>
-    <Compile Include="Consoles\Nintendo\Gameboy\GambatteLink.IMemoryDomains.cs">
-      <DependentUpon>GambatteLink.cs</DependentUpon>
-    </Compile>
-    <Compile Include="Consoles\Nintendo\Gameboy\GambatteLink.ISaveRam.cs">
-      <DependentUpon>GambatteLink.cs</DependentUpon>
-    </Compile>
-    <Compile Include="Consoles\Nintendo\Gameboy\GambatteLink.ISettable.cs">
-      <DependentUpon>GambatteLink.cs</DependentUpon>
-    </Compile>
-    <Compile Include="Consoles\Nintendo\Gameboy\GambatteLink.IStatable.cs">
-      <DependentUpon>GambatteLink.cs</DependentUpon>
-    </Compile>
-    <Compile Include="Consoles\Nintendo\Gameboy\GambatteLink.IVideoProvider.cs">
-      <DependentUpon>GambatteLink.cs</DependentUpon>
-    </Compile>
-    <Compile Include="Consoles\Nintendo\Gameboy\GamebatteLink.ISoundProvider.cs">
-      <DependentUpon>GambatteLink.cs</DependentUpon>
-    </Compile>
-    <Compile Include="Consoles\Nintendo\Gameboy\GBColors.cs" />
-    <Compile Include="Consoles\Nintendo\Gameboy\GBDisassembler.cs" />
-    <Compile Include="Consoles\Nintendo\Gameboy\LibGambatte.cs" />
-    <Compile Include="Consoles\Nintendo\GBA\ArmV4Disassembler.cs" />
-    <Compile Include="Consoles\Nintendo\GBA\GBA.cs" />
-    <Compile Include="Consoles\Nintendo\GBA\IGBAGPUViewable.cs" />
-    <Compile Include="Consoles\Nintendo\GBA\LibmGBA.cs" />
-    <Compile Include="Consoles\Nintendo\GBA\LibVBANext.cs" />
-    <Compile Include="Consoles\Nintendo\GBA\MGBAHawk.cs" />
-    <Compile Include="Consoles\Nintendo\GBA\MGBAHawk.IDebuggable.cs">
-      <DependentUpon>MGBAHawk.cs</DependentUpon>
-    </Compile>
-    <Compile Include="Consoles\Nintendo\GBA\MGBAHawk.IInputPollable.cs">
-      <DependentUpon>MGBAHawk.cs</DependentUpon>
-    </Compile>
-    <Compile Include="Consoles\Nintendo\GBA\MGBAHawk.IMemoryDomains.cs">
-      <DependentUpon>MGBAHawk.cs</DependentUpon>
-    </Compile>
-    <Compile Include="Consoles\Nintendo\GBA\MGBAHawk.ISaveRam.cs">
-      <DependentUpon>MGBAHawk.cs</DependentUpon>
-    </Compile>
-    <Compile Include="Consoles\Nintendo\GBA\MGBAHawk.ISettable.cs">
-      <DependentUpon>MGBAHawk.cs</DependentUpon>
-    </Compile>
-    <Compile Include="Consoles\Nintendo\GBA\MGBAHawk.ISoundProvider.cs">
-      <DependentUpon>MGBAHawk.cs</DependentUpon>
-    </Compile>
-    <Compile Include="Consoles\Nintendo\GBA\MGBAHawk.IStatable.cs">
-      <DependentUpon>MGBAHawk.cs</DependentUpon>
-    </Compile>
-    <Compile Include="Consoles\Nintendo\GBA\MGBAHawk.IVideoProvider.cs">
-      <DependentUpon>MGBAHawk.cs</DependentUpon>
-    </Compile>
-    <Compile Include="Consoles\Nintendo\GBA\VBANext.cs" />
-    <Compile Include="Consoles\Nintendo\GBA\VBANext.IDebuggable.cs">
-      <DependentUpon>VBANext.cs</DependentUpon>
-    </Compile>
-    <Compile Include="Consoles\Nintendo\GBA\VBANext.IGBAGPUViewable.cs">
-      <DependentUpon>VBANext.cs</DependentUpon>
-    </Compile>
-    <Compile Include="Consoles\Nintendo\GBA\VBANext.IMemoryDomains.cs">
-      <DependentUpon>VBANext.cs</DependentUpon>
-    </Compile>
-    <Compile Include="Consoles\Nintendo\GBA\VBANext.ISaveRam.cs">
-      <DependentUpon>VBANext.cs</DependentUpon>
-    </Compile>
-    <Compile Include="Consoles\Nintendo\GBA\VBANext.ISettings.cs">
-      <DependentUpon>VBANext.cs</DependentUpon>
-    </Compile>
-    <Compile Include="Consoles\Nintendo\GBA\VBANext.ISoundProvider.cs">
-      <DependentUpon>VBANext.cs</DependentUpon>
-    </Compile>
-    <Compile Include="Consoles\Nintendo\GBA\VBANext.IStatable.cs">
-      <DependentUpon>VBANext.cs</DependentUpon>
-    </Compile>
-    <Compile Include="Consoles\Nintendo\GBA\VBANext.IVideoProvider.cs">
-      <DependentUpon>VBANext.cs</DependentUpon>
-    </Compile>
-    <Compile Include="Consoles\Nintendo\GBA\VBARegisterHelper.cs" />
-    <Compile Include="Consoles\Nintendo\N64\N64SyncSettings.GLideN64.cs" />
-    <Compile Include="Consoles\Nintendo\N64\N64.IDebuggable.cs">
-      <DependentUpon>N64.cs</DependentUpon>
-    </Compile>
-    <Compile Include="Consoles\Nintendo\N64\N64.IDisassemblable.cs">
-      <DependentUpon>N64.cs</DependentUpon>
-    </Compile>
-    <Compile Include="Consoles\Nintendo\N64\N64.IInputPollable.cs">
-      <DependentUpon>N64.cs</DependentUpon>
-    </Compile>
-    <Compile Include="Consoles\Nintendo\N64\N64.IMemoryDomains.cs">
-      <DependentUpon>N64.cs</DependentUpon>
-    </Compile>
-    <Compile Include="Consoles\Nintendo\N64\N64.ISaveRam.cs">
-      <DependentUpon>N64.cs</DependentUpon>
-    </Compile>
-    <Compile Include="Consoles\Nintendo\N64\N64.ISettable.cs">
-      <DependentUpon>N64.cs</DependentUpon>
-    </Compile>
-    <Compile Include="Consoles\Nintendo\N64\N64.IStatable.cs">
-      <DependentUpon>N64.cs</DependentUpon>
-    </Compile>
-    <Compile Include="Consoles\Nintendo\N64\N64.ITraceable.cs">
-      <DependentUpon>N64.cs</DependentUpon>
-    </Compile>
-    <Compile Include="Consoles\Nintendo\N64\N64Input.cs" />
-    <Compile Include="Consoles\Nintendo\N64\N64Settings.cs" />
-    <Compile Include="Consoles\Nintendo\N64\N64SyncSettings.Controller.cs" />
-    <Compile Include="Consoles\Nintendo\N64\N64SyncSettings.Glide.cs" />
-    <Compile Include="Consoles\Nintendo\N64\N64SyncSettings.GlideMk2.cs" />
-    <Compile Include="Consoles\Nintendo\N64\N64SyncSettings.Jabo.cs" />
-    <Compile Include="Consoles\Nintendo\N64\N64SyncSettings.Rice.cs" />
-    <Compile Include="Consoles\Nintendo\N64\NativeApi\mupen64plusAudioApi.cs" />
-    <Compile Include="Consoles\Nintendo\N64\NativeApi\mupen64plusCoreApi.cs" />
-    <Compile Include="Consoles\Nintendo\N64\N64.cs" />
-    <Compile Include="Consoles\Nintendo\N64\N64Audio.cs" />
-    <Compile Include="Consoles\Nintendo\N64\N64SyncSettings.cs" />
-    <Compile Include="Consoles\Nintendo\N64\N64VideoProvider.cs" />
-    <Compile Include="Consoles\Nintendo\N64\NativeApi\mupen64plusInputApi.cs" />
-    <Compile Include="Consoles\Nintendo\N64\NativeApi\mupen64plusVideoApi.cs" />
-    <Compile Include="Consoles\Nintendo\NES\APU.cs" />
-    <Compile Include="Consoles\Nintendo\NES\Boards\AVE-NINA.cs" />
-    <Compile Include="Consoles\Nintendo\NES\Boards\AxROM.cs">
-      <SubType>Code</SubType>
-    </Compile>
-    <Compile Include="Consoles\Nintendo\NES\Boards\BANDAI-FCG-1.cs" />
-    <Compile Include="Consoles\Nintendo\NES\Boards\BANDAI_74_161_02_74.cs" />
-    <Compile Include="Consoles\Nintendo\NES\Boards\BANDAI_74_161_161_32.cs" />
-    <Compile Include="Consoles\Nintendo\NES\Boards\Bonza.cs" />
-    <Compile Include="Consoles\Nintendo\NES\Boards\BxROM.cs" />
-    <Compile Include="Consoles\Nintendo\NES\Boards\Camerica.cs" />
-    <Compile Include="Consoles\Nintendo\NES\Boards\CamericaGoldenFive.cs" />
-    <Compile Include="Consoles\Nintendo\NES\Boards\Cony.cs" />
-    <Compile Include="Consoles\Nintendo\NES\Boards\CoolBoy.cs" />
-    <Compile Include="Consoles\Nintendo\NES\Boards\DatachBarcode.cs" />
-    <Compile Include="Consoles\Nintendo\NES\Boards\Farid-UNROM-8-in-1.cs" />
-    <Compile Include="Consoles\Nintendo\NES\Boards\FFE\Mapper006.cs" />
-    <Compile Include="Consoles\Nintendo\NES\Boards\FFE\Mapper017.cs" />
-    <Compile Include="Consoles\Nintendo\NES\Boards\FS304.cs" />
-    <Compile Include="Consoles\Nintendo\NES\Boards\GameGenie.cs" />
-    <Compile Include="Consoles\Nintendo\NES\Boards\inlnsf.cs" />
-    <Compile Include="Consoles\Nintendo\NES\Boards\Mapper028.cs" />
-    <Compile Include="Consoles\Nintendo\NES\Boards\CNROM.cs" />
-    <Compile Include="Consoles\Nintendo\NES\Boards\CPROM.cs">
-      <SubType>Code</SubType>
-    </Compile>
-    <Compile Include="Consoles\Nintendo\NES\Boards\ExROM.cs" />
-    <Compile Include="Consoles\Nintendo\NES\Boards\GxROM.cs">
-      <SubType>Code</SubType>
-    </Compile>
-    <Compile Include="Consoles\Nintendo\NES\Boards\IC_74x377.cs">
-      <SubType>Code</SubType>
-    </Compile>
-    <Compile Include="Consoles\Nintendo\NES\Boards\IREM-74_161_161_21_138.cs" />
-    <Compile Include="Consoles\Nintendo\NES\Boards\Irem_G101.cs" />
-    <Compile Include="Consoles\Nintendo\NES\Boards\Irem_H3001.cs" />
-    <Compile Include="Consoles\Nintendo\NES\Boards\IREM_TAM_S1.cs" />
-    <Compile Include="Consoles\Nintendo\NES\Boards\Jaleco-JF_11_14.cs" />
-    <Compile Include="Consoles\Nintendo\NES\Boards\JALECO_JF_05_06_07.cs" />
-    <Compile Include="Consoles\Nintendo\NES\Boards\JALECO_JF_13.cs" />
-    <Compile Include="Consoles\Nintendo\NES\Boards\JALECO_JF_17.cs" />
-    <Compile Include="Consoles\Nintendo\NES\Boards\JALECO_JF_19.cs" />
-    <Compile Include="Consoles\Nintendo\NES\Boards\JALECO_SS8806.cs" />
-    <Compile Include="Consoles\Nintendo\NES\Boards\Mapper015.cs" />
-    <Compile Include="Consoles\Nintendo\NES\Boards\Mapper029.cs" />
-    <Compile Include="Consoles\Nintendo\NES\Boards\Mapper030.cs" />
-    <Compile Include="Consoles\Nintendo\NES\Boards\Mapper034.cs" />
-    <Compile Include="Consoles\Nintendo\NES\Boards\Mapper035.cs" />
-    <Compile Include="Consoles\Nintendo\NES\Boards\Mapper036.cs" />
-    <Compile Include="Consoles\Nintendo\NES\Boards\Mapper038.cs" />
-    <Compile Include="Consoles\Nintendo\NES\Boards\Mapper040.cs" />
-    <Compile Include="Consoles\Nintendo\NES\Boards\Mapper041.cs" />
-    <Compile Include="Consoles\Nintendo\NES\Boards\Mapper042.cs" />
-    <Compile Include="Consoles\Nintendo\NES\Boards\Mapper045.cs" />
-    <Compile Include="Consoles\Nintendo\NES\Boards\Mapper051.cs" />
-    <Compile Include="Consoles\Nintendo\NES\Boards\Mapper053.cs" />
-    <Compile Include="Consoles\Nintendo\NES\Boards\Mapper057.cs" />
-    <Compile Include="Consoles\Nintendo\NES\Boards\Mapper058.cs" />
-    <Compile Include="Consoles\Nintendo\NES\Boards\Mapper069.cs" />
-    <Compile Include="Consoles\Nintendo\NES\Boards\Mapper090.cs" />
-    <Compile Include="Consoles\Nintendo\NES\Boards\Mapper091.cs" />
-    <Compile Include="Consoles\Nintendo\NES\Boards\Mapper101.cs" />
-    <Compile Include="Consoles\Nintendo\NES\Boards\Mapper103.cs" />
-    <Compile Include="Consoles\Nintendo\NES\Boards\Mapper106.cs" />
-    <Compile Include="Consoles\Nintendo\NES\Boards\Mapper107.cs" />
-    <Compile Include="Consoles\Nintendo\NES\Boards\Mapper108.cs" />
-    <Compile Include="Consoles\Nintendo\NES\Boards\Mapper116.cs" />
-    <Compile Include="Consoles\Nintendo\NES\Boards\Mapper120.cs" />
-    <Compile Include="Consoles\Nintendo\NES\Boards\Mapper125.cs" />
-    <Compile Include="Consoles\Nintendo\NES\Boards\Mapper132.cs" />
-    <Compile Include="Consoles\Nintendo\NES\Boards\Mapper136.cs" />
-    <Compile Include="Consoles\Nintendo\NES\Boards\Mapper142.cs" />
-    <Compile Include="Consoles\Nintendo\NES\Boards\Mapper143.cs" />
-    <Compile Include="Consoles\Nintendo\NES\Boards\Mapper147.cs" />
-    <Compile Include="Consoles\Nintendo\NES\Boards\Mapper150.cs" />
-    <Compile Include="Consoles\Nintendo\NES\Boards\Mapper156.cs" />
-    <Compile Include="Consoles\Nintendo\NES\Boards\Mapper162.cs" />
-    <Compile Include="Consoles\Nintendo\NES\Boards\Mapper164.cs" />
-    <Compile Include="Consoles\Nintendo\NES\Boards\Mapper168.cs" />
-    <Compile Include="Consoles\Nintendo\NES\Boards\Mapper170.cs" />
-    <Compile Include="Consoles\Nintendo\NES\Boards\Mapper175.cs" />
-    <Compile Include="Consoles\Nintendo\NES\Boards\Mapper176.cs" />
-    <Compile Include="Consoles\Nintendo\NES\Boards\Mapper177.cs" />
-    <Compile Include="Consoles\Nintendo\NES\Boards\Mapper178.cs" />
-    <Compile Include="Consoles\Nintendo\NES\Boards\Mapper180.cs" />
-    <Compile Include="Consoles\Nintendo\NES\Boards\Mapper183.cs" />
-    <Compile Include="Consoles\Nintendo\NES\Boards\Mapper186.cs" />
-    <Compile Include="Consoles\Nintendo\NES\Boards\Mapper188.cs" />
-    <Compile Include="Consoles\Nintendo\NES\Boards\Mapper190.cs" />
-    <Compile Include="Consoles\Nintendo\NES\Boards\Mapper193.cs" />
-    <Compile Include="Consoles\Nintendo\NES\Boards\Mapper200.cs" />
-    <Compile Include="Consoles\Nintendo\NES\Boards\Mapper201.cs" />
-    <Compile Include="Consoles\Nintendo\NES\Boards\Mapper202.cs" />
-    <Compile Include="Consoles\Nintendo\NES\Boards\Mapper203.cs" />
-    <Compile Include="Consoles\Nintendo\NES\Boards\Mapper204.cs" />
-    <Compile Include="Consoles\Nintendo\NES\Boards\Mapper212.cs" />
-    <Compile Include="Consoles\Nintendo\NES\Boards\Mapper213.cs" />
-    <Compile Include="Consoles\Nintendo\NES\Boards\Mapper214.cs" />
-    <Compile Include="Consoles\Nintendo\NES\Boards\Mapper218.cs" />
-    <Compile Include="Consoles\Nintendo\NES\Boards\Mapper220.cs" />
-    <Compile Include="Consoles\Nintendo\NES\Boards\Mapper221.cs" />
-    <Compile Include="Consoles\Nintendo\NES\Boards\Mapper222.cs" />
-    <Compile Include="Consoles\Nintendo\NES\Boards\Mapper225.cs" />
-    <Compile Include="Consoles\Nintendo\NES\Boards\Mapper226.cs" />
-    <Compile Include="Consoles\Nintendo\NES\Boards\Mapper227.cs" />
-    <Compile Include="Consoles\Nintendo\NES\Boards\Mapper230.cs" />
-    <Compile Include="Consoles\Nintendo\NES\Boards\Mapper231.cs" />
-    <Compile Include="Consoles\Nintendo\NES\Boards\Mapper233.cs" />
-    <Compile Include="Consoles\Nintendo\NES\Boards\Mapper235.cs" />
-    <Compile Include="Consoles\Nintendo\NES\Boards\Mapper236.cs" />
-    <Compile Include="Consoles\Nintendo\NES\Boards\Mapper240.cs" />
-    <Compile Include="Consoles\Nintendo\NES\Boards\Mapper241.cs" />
-    <Compile Include="Consoles\Nintendo\NES\Boards\Mapper242.cs" />
-    <Compile Include="Consoles\Nintendo\NES\Boards\Mapper078.cs" />
-    <Compile Include="Consoles\Nintendo\NES\Boards\Mapper046.cs" />
-    <Compile Include="Consoles\Nintendo\NES\Boards\Mapper243.cs" />
-    <Compile Include="Consoles\Nintendo\NES\Boards\Mapper244.cs" />
-    <Compile Include="Consoles\Nintendo\NES\Boards\Mapper246.cs" />
-    <Compile Include="Consoles\Nintendo\NES\Boards\Mapper252.cs" />
-    <Compile Include="Consoles\Nintendo\NES\Boards\Mapper253.cs" />
-    <Compile Include="Consoles\Nintendo\NES\Boards\Mapper50.cs" />
-    <Compile Include="Consoles\Nintendo\NES\Boards\Mapper60.cs" />
-    <Compile Include="Consoles\Nintendo\NES\Boards\Mapper61.cs" />
-    <Compile Include="Consoles\Nintendo\NES\Boards\Mapper62.cs" />
-    <Compile Include="Consoles\Nintendo\NES\Boards\MLT-ACTION52.cs" />
-    <Compile Include="Consoles\Nintendo\NES\Boards\MLT-MAX15.cs" />
-    <Compile Include="Consoles\Nintendo\NES\Boards\MMC3_family\HKROM.cs" />
-    <Compile Include="Consoles\Nintendo\NES\Boards\MMC3_family\Mapper012.cs" />
-    <Compile Include="Consoles\Nintendo\NES\Boards\MMC3_family\Mapper037.cs" />
-    <Compile Include="Consoles\Nintendo\NES\Boards\MMC3_family\Mapper044.cs" />
-    <Compile Include="Consoles\Nintendo\NES\Boards\MMC3_family\Mapper049.cs" />
-    <Compile Include="Consoles\Nintendo\NES\Boards\MMC3_family\Mapper052.cs" />
-    <Compile Include="Consoles\Nintendo\NES\Boards\MMC3_family\Mapper074.cs" />
-    <Compile Include="Consoles\Nintendo\NES\Boards\MMC3_family\Mapper115.cs" />
-    <Compile Include="Consoles\Nintendo\NES\Boards\MMC3_family\Mapper121.cs" />
-    <Compile Include="Consoles\Nintendo\NES\Boards\MMC3_family\Mapper123.cs" />
-    <Compile Include="Consoles\Nintendo\NES\Boards\MMC3_family\Mapper134.cs" />
-    <Compile Include="Consoles\Nintendo\NES\Boards\MMC3_family\Mapper165.cs" />
-    <Compile Include="Consoles\Nintendo\NES\Boards\MMC3_family\Mapper182.cs" />
-    <Compile Include="Consoles\Nintendo\NES\Boards\MMC3_family\Mapper187.cs" />
-    <Compile Include="Consoles\Nintendo\NES\Boards\MMC3_family\Mapper189.cs" />
-    <Compile Include="Consoles\Nintendo\NES\Boards\MMC3_family\Mapper191.cs" />
-    <Compile Include="Consoles\Nintendo\NES\Boards\MMC3_family\Mapper192.cs" />
-    <Compile Include="Consoles\Nintendo\NES\Boards\MMC3_family\Mapper194.cs" />
-    <Compile Include="Consoles\Nintendo\NES\Boards\MMC3_family\Mapper195.cs" />
-    <Compile Include="Consoles\Nintendo\NES\Boards\MMC3_family\Mapper195_CW.cs" />
-    <Compile Include="Consoles\Nintendo\NES\Boards\MMC3_family\Mapper196.cs" />
-    <Compile Include="Consoles\Nintendo\NES\Boards\MMC3_family\Mapper197.cs" />
-    <Compile Include="Consoles\Nintendo\NES\Boards\MMC3_family\Mapper198.cs" />
-    <Compile Include="Consoles\Nintendo\NES\Boards\MMC3_family\Mapper199.cs" />
-    <Compile Include="Consoles\Nintendo\NES\Boards\MMC3_family\Mapper205.cs" />
-    <Compile Include="Consoles\Nintendo\NES\Boards\MMC3_family\Mapper208.cs" />
-    <Compile Include="Consoles\Nintendo\NES\Boards\MMC3_family\Mapper215.cs" />
-    <Compile Include="Consoles\Nintendo\NES\Boards\MMC3_family\Mapper217.cs" />
-    <Compile Include="Consoles\Nintendo\NES\Boards\MMC3_family\Mapper219.cs" />
-    <Compile Include="Consoles\Nintendo\NES\Boards\MMC3_family\Mapper223.cs" />
-    <Compile Include="Consoles\Nintendo\NES\Boards\MMC3_family\Mapper238.cs" />
-    <Compile Include="Consoles\Nintendo\NES\Boards\MMC3_family\Mapper245.cs" />
-    <Compile Include="Consoles\Nintendo\NES\Boards\MMC3_family\Mapper249.cs" />
-    <Compile Include="Consoles\Nintendo\NES\Boards\MMC3_family\Mapper250.cs" />
-    <Compile Include="Consoles\Nintendo\NES\Boards\MMC3_family\Mapper254.cs" />
-    <Compile Include="Consoles\Nintendo\NES\Boards\MMC3_family\MMC3.cs" />
-    <Compile Include="Consoles\Nintendo\NES\Boards\MMC3_family\NES-QJ.cs" />
-    <Compile Include="Consoles\Nintendo\NES\Boards\MMC3_family\Pocahontas.cs" />
-    <Compile Include="Consoles\Nintendo\NES\Boards\MMC3_family\RexSoftSL1632.cs" />
-    <Compile Include="Consoles\Nintendo\NES\Boards\MMC3_family\TQROM.cs" />
-    <Compile Include="Consoles\Nintendo\NES\Boards\MMC3_family\TLSROM.cs" />
-    <Compile Include="Consoles\Nintendo\NES\Boards\MMC3_family\TVROM.cs" />
-    <Compile Include="Consoles\Nintendo\NES\Boards\MMC3_family\TxROM.cs" />
-    <Compile Include="Consoles\Nintendo\NES\Boards\Namcot129_163.cs" />
-    <Compile Include="Consoles\Nintendo\NES\Boards\Namcot175_340.cs" />
-    <Compile Include="Consoles\Nintendo\NES\Boards\Namcot1xx\DRROM.cs" />
-    <Compile Include="Consoles\Nintendo\NES\Boards\Namcot1xx\Mapper076.cs" />
-    <Compile Include="Consoles\Nintendo\NES\Boards\Namcot1xx\Mapper088.cs" />
-    <Compile Include="Consoles\Nintendo\NES\Boards\Namcot1xx\Mapper095.cs" />
-    <Compile Include="Consoles\Nintendo\NES\Boards\Namcot1xx\Mapper112.cs" />
-    <Compile Include="Consoles\Nintendo\NES\Boards\Namcot1xx\Mapper154.cs" />
-    <Compile Include="Consoles\Nintendo\NES\Boards\Namcot1xx\Mapper206.cs" />
-    <Compile Include="Consoles\Nintendo\NES\Boards\Namcot1xx\Namco163Audio.cs" />
-    <Compile Include="Consoles\Nintendo\NES\Boards\Namcot1xx\Namcot1xx.cs" />
-    <Compile Include="Consoles\Nintendo\NES\Boards\NanJing.cs" />
-    <Compile Include="Consoles\Nintendo\NES\Boards\NES-EVENT.cs" />
-    <Compile Include="Consoles\Nintendo\NES\Boards\NovelDiamond.cs" />
-    <Compile Include="Consoles\Nintendo\NES\Boards\NROM.cs">
-      <SubType>Code</SubType>
-    </Compile>
-    <Compile Include="Consoles\Nintendo\NES\Boards\NSFBoard.cs" />
-    <Compile Include="Consoles\Nintendo\NES\Boards\PxROM_FxROM.cs" />
-    <Compile Include="Consoles\Nintendo\NES\Boards\Sachen8259.cs" />
-    <Compile Include="Consoles\Nintendo\NES\Boards\SachenSimple.cs" />
-    <Compile Include="Consoles\Nintendo\NES\Boards\SEEPROM.cs" />
-    <Compile Include="Consoles\Nintendo\NES\Boards\Subor.cs" />
-    <Compile Include="Consoles\Nintendo\NES\Boards\Sunsoft1.cs" />
-    <Compile Include="Consoles\Nintendo\NES\Boards\Sunsoft1_Alt.cs" />
-    <Compile Include="Consoles\Nintendo\NES\Boards\Sunsoft2_m89.cs" />
-    <Compile Include="Consoles\Nintendo\NES\Boards\Sunsoft2_m93.cs" />
-    <Compile Include="Consoles\Nintendo\NES\Boards\Sunsoft3.cs" />
-    <Compile Include="Consoles\Nintendo\NES\Boards\Sunsoft4.cs" />
-    <Compile Include="Consoles\Nintendo\NES\Boards\SxROM.cs">
-      <SubType>Code</SubType>
-    </Compile>
-    <Compile Include="Consoles\Nintendo\NES\Boards\TAITO_74_161_161_32.cs" />
-    <Compile Include="Consoles\Nintendo\NES\Boards\Taito_TC0190FMC.cs" />
-    <Compile Include="Consoles\Nintendo\NES\Boards\Taito_X1_005.cs" />
-    <Compile Include="Consoles\Nintendo\NES\Boards\Taito_X1_017.cs" />
-    <Compile Include="Consoles\Nintendo\NES\Boards\TENGEN-800032.cs" />
-    <Compile Include="Consoles\Nintendo\NES\Boards\TENGEN_800008.cs" />
-    <Compile Include="Consoles\Nintendo\NES\Boards\UNIF\UNIF-DREAMTECH01.cs" />
-    <Compile Include="Consoles\Nintendo\NES\Boards\UNIF\UNIF_BMC-12-IN-1.cs" />
-    <Compile Include="Consoles\Nintendo\NES\Boards\UNIF\UNIF_BMC-190in1.cs" />
-    <Compile Include="Consoles\Nintendo\NES\Boards\UNIF\UNIF_BMC-64in1-NR.cs" />
-    <Compile Include="Consoles\Nintendo\NES\Boards\UNIF\UNIF_BMC-810544-C-A1.cs" />
-    <Compile Include="Consoles\Nintendo\NES\Boards\UNIF\UNIF_BMC-8157.cs" />
-    <Compile Include="Consoles\Nintendo\NES\Boards\UNIF\UNIF_BMC-A65AS.cs" />
-    <Compile Include="Consoles\Nintendo\NES\Boards\UNIF\UNIF_BMC-BS-5.cs" />
-    <Compile Include="Consoles\Nintendo\NES\Boards\UNIF\UNIF_BMC-D1038.cs" />
-    <Compile Include="Consoles\Nintendo\NES\Boards\UNIF\UNIF_BMC-Ghostbusters63in1.cs" />
-    <Compile Include="Consoles\Nintendo\NES\Boards\UNIF\UNIF_BMC-GS-2004.cs" />
-    <Compile Include="Consoles\Nintendo\NES\Boards\UNIF\UNIF_BMC-GS-2013.cs" />
-    <Compile Include="Consoles\Nintendo\NES\Boards\UNIF\UNIF_BMC-NTD-03.cs" />
-    <Compile Include="Consoles\Nintendo\NES\Boards\UNIF\UNIF_BMC-T-262.cs" />
-    <Compile Include="Consoles\Nintendo\NES\Boards\UNIF\UNIF_BMC-WS.cs" />
-    <Compile Include="Consoles\Nintendo\NES\Boards\UNIF\UNIF_BMCFK23C.cs" />
-    <Compile Include="Consoles\Nintendo\NES\Boards\UNIF\UNIF_BTL-Mario1-MALEE2.cs" />
-    <Compile Include="Consoles\Nintendo\NES\Boards\UNIF\UNIF_UNL-43272.cs" />
-    <Compile Include="Consoles\Nintendo\NES\Boards\UNIF\UNIF_UNL-AC08.cs" />
-    <Compile Include="Consoles\Nintendo\NES\Boards\UNIF\UNIF_UNL-AX5705.cs" />
-    <Compile Include="Consoles\Nintendo\NES\Boards\UNIF\UNIF_UNL-BB.cs" />
-    <Compile Include="Consoles\Nintendo\NES\Boards\UNIF\UNIF_UNL-CC-21.cs" />
-    <Compile Include="Consoles\Nintendo\NES\Boards\UNIF\UNIF_UNL-EDU2000.cs" />
-    <Compile Include="Consoles\Nintendo\NES\Boards\UNIF\UNIF_UNL-KOF97.cs" />
-    <Compile Include="Consoles\Nintendo\NES\Boards\UNIF\UNIF_UNL-KS7012.cs" />
-    <Compile Include="Consoles\Nintendo\NES\Boards\UNIF\UNIF_UNL-KS7013B.cs" />
-    <Compile Include="Consoles\Nintendo\NES\Boards\UNIF\UNIF_UNL-LH10.cs" />
-    <Compile Include="Consoles\Nintendo\NES\Boards\UNIF\UNIF_UNL-SHERO.cs" />
-    <Compile Include="Consoles\Nintendo\NES\Boards\UNIF\UNIF_UNL-TF1201.cs" />
-    <Compile Include="Consoles\Nintendo\NES\Boards\UNIF\UNIF_UNL_DripGame.cs" />
-    <Compile Include="Consoles\Nintendo\NES\Boards\UNIF\UNIF_BMC_Super24in1SC03.cs" />
-    <Compile Include="Consoles\Nintendo\NES\Boards\UxROM.cs">
-      <SubType>Code</SubType>
-    </Compile>
-    <Compile Include="Consoles\Nintendo\NES\Boards\VRC1.cs" />
-    <Compile Include="Consoles\Nintendo\NES\Boards\VRC2_4.cs" />
-    <Compile Include="Consoles\Nintendo\NES\Boards\VRC3.cs" />
-    <Compile Include="Consoles\Nintendo\NES\Boards\VRC6.cs" />
-    <Compile Include="Consoles\Nintendo\NES\Boards\VRC7.cs" />
-    <Compile Include="Consoles\Nintendo\NES\Boards\VS_M99.cs" />
-    <Compile Include="Consoles\Nintendo\NES\FDS\FDS.cs" />
-    <Compile Include="Consoles\Nintendo\NES\FDS\FDSAudio.cs" />
-    <Compile Include="Consoles\Nintendo\NES\FDS\FDSInspector.cs" />
-    <Compile Include="Consoles\Nintendo\NES\FDS\RamAdapter.cs" />
-    <Compile Include="Consoles\Nintendo\NES\INESPPUViewable.cs" />
-    <Compile Include="Consoles\Nintendo\NES\NES.BoardSystem.cs" />
-    <Compile Include="Consoles\Nintendo\NES\NES.Core.cs" />
-    <Compile Include="Consoles\Nintendo\NES\NES.cs" />
-    <Compile Include="Consoles\Nintendo\NES\NES.IDebuggable.cs">
-      <DependentUpon>NES.cs</DependentUpon>
-    </Compile>
-    <Compile Include="Consoles\Nintendo\NES\NES.IDriveLight.cs">
-      <DependentUpon>NES.cs</DependentUpon>
-    </Compile>
-    <Compile Include="Consoles\Nintendo\NES\NES.IInputPollable.cs">
-      <DependentUpon>NES.cs</DependentUpon>
-    </Compile>
-    <Compile Include="Consoles\Nintendo\NES\NES.IMemoryDomains.cs">
-      <DependentUpon>NES.cs</DependentUpon>
-    </Compile>
-    <Compile Include="Consoles\Nintendo\NES\NES.iNES.cs" />
-    <Compile Include="Consoles\Nintendo\NES\NES.INESPPUViewable.cs">
-      <DependentUpon>NES.cs</DependentUpon>
-    </Compile>
-    <Compile Include="Consoles\Nintendo\NES\NES.ISaveRam.cs">
-      <DependentUpon>NES.cs</DependentUpon>
-    </Compile>
-    <Compile Include="Consoles\Nintendo\NES\NES.ISettable.cs">
-      <DependentUpon>NES.cs</DependentUpon>
-    </Compile>
-    <Compile Include="Consoles\Nintendo\NES\NES.IStatable.cs">
-      <DependentUpon>NES.cs</DependentUpon>
-    </Compile>
-    <Compile Include="Consoles\Nintendo\NES\NESControllers.cs" />
-    <Compile Include="Consoles\Nintendo\NES\NSFFormat.cs" />
-    <Compile Include="Consoles\Nintendo\NES\Palettes.cs" />
-    <Compile Include="Consoles\Nintendo\NES\PPU.cs" />
-    <Compile Include="Consoles\Nintendo\NES\PPU.regs.cs" />
-    <Compile Include="Consoles\Nintendo\NES\PPU.run.cs" />
-    <Compile Include="Consoles\Nintendo\NES\Unif.cs" />
-    <Compile Include="Consoles\Nintendo\QuickNES\LibQuickNES.cs" />
-    <Compile Include="Consoles\Nintendo\QuickNES\Nes_NTSC_Colors.cs" />
-    <Compile Include="Consoles\Nintendo\QuickNES\QuickNES.cs" />
-    <Compile Include="Consoles\Nintendo\QuickNES\QuickNES.IDebuggable.cs">
-      <DependentUpon>QuickNES.cs</DependentUpon>
-    </Compile>
-    <Compile Include="Consoles\Nintendo\QuickNES\QuickNES.IDisassembler.cs">
-      <DependentUpon>QuickNES.cs</DependentUpon>
-    </Compile>
-    <Compile Include="Consoles\Nintendo\QuickNES\QuickNES.IInputPollable.cs">
-      <DependentUpon>QuickNES.cs</DependentUpon>
-    </Compile>
-    <Compile Include="Consoles\Nintendo\QuickNES\QuickNES.IMemoryDomains.cs">
-      <DependentUpon>QuickNES.cs</DependentUpon>
-    </Compile>
-    <Compile Include="Consoles\Nintendo\QuickNES\QuickNES.INESPPUViewable.cs">
-      <DependentUpon>QuickNES.cs</DependentUpon>
-    </Compile>
-    <Compile Include="Consoles\Nintendo\QuickNES\QuickNES.ISaveRam.cs">
-      <DependentUpon>QuickNES.cs</DependentUpon>
-    </Compile>
-    <Compile Include="Consoles\Nintendo\QuickNES\QuickNES.ISettable.cs">
-      <DependentUpon>QuickNES.cs</DependentUpon>
-    </Compile>
-    <Compile Include="Consoles\Nintendo\QuickNES\QuickNES.ISoundProvider.cs">
-      <DependentUpon>QuickNES.cs</DependentUpon>
-    </Compile>
-    <Compile Include="Consoles\Nintendo\QuickNES\QuickNES.IStatable.cs">
-      <DependentUpon>QuickNES.cs</DependentUpon>
-    </Compile>
-    <Compile Include="Consoles\Nintendo\QuickNES\QuickNES.ITraceable.cs">
-      <DependentUpon>QuickNES.cs</DependentUpon>
-    </Compile>
-    <Compile Include="Consoles\Nintendo\QuickNES\QuickNES.IVideoProvider.cs">
-      <DependentUpon>QuickNES.cs</DependentUpon>
-    </Compile>
-    <Compile Include="Consoles\Nintendo\SNES9X\LibSnes9x.cs" />
-    <Compile Include="Consoles\Nintendo\SNES9X\Snes9x.cs" />
-    <Compile Include="Consoles\Nintendo\SNES\LibsnesApi.cs" />
-    <Compile Include="Consoles\Nintendo\SNES\LibsnesCore.ICodeDataLogger.cs">
-      <DependentUpon>LibsnesCore.cs</DependentUpon>
-    </Compile>
-    <Compile Include="Consoles\Nintendo\SNES\LibsnesCore.IDebuggable.cs">
-      <DependentUpon>LibsnesCore.cs</DependentUpon>
-    </Compile>
-    <Compile Include="Consoles\Nintendo\SNES\LibsnesCore.IEmulator.cs">
-      <DependentUpon>LibsnesCore.cs</DependentUpon>
-    </Compile>
-    <Compile Include="Consoles\Nintendo\SNES\LibsnesCore.IInputPollable.cs">
-      <DependentUpon>LibsnesCore.cs</DependentUpon>
-    </Compile>
-    <Compile Include="Consoles\Nintendo\SNES\LibsnesCore.IMemoryDomains.cs">
-      <DependentUpon>LibsnesCore.cs</DependentUpon>
-    </Compile>
-    <Compile Include="Consoles\Nintendo\SNES\LibsnesCore.IRegionable.cs">
-      <DependentUpon>LibsnesCore.cs</DependentUpon>
-    </Compile>
-    <Compile Include="Consoles\Nintendo\SNES\LibsnesCore.ISaveRam.cs">
-      <DependentUpon>LibsnesCore.cs</DependentUpon>
-    </Compile>
-    <Compile Include="Consoles\Nintendo\SNES\LibsnesCore.ISettable.cs">
-      <DependentUpon>LibsnesCore.cs</DependentUpon>
-    </Compile>
-    <Compile Include="Consoles\Nintendo\SNES\LibsnesApi_BRK.cs" />
-    <Compile Include="Consoles\Nintendo\SNES\LibsnesApi_CMD.cs" />
-    <Compile Include="Consoles\Nintendo\SNES\LibsnesApi_Enums.cs" />
-    <Compile Include="Consoles\Nintendo\SNES\LibsnesApi_QUERY.cs" />
-    <Compile Include="Consoles\Nintendo\SNES\LibsnesApi_SIG.cs" />
-    <Compile Include="Consoles\Nintendo\SNES\LibsnesControllerDeck.cs" />
-    <Compile Include="Consoles\Nintendo\SNES\LibsnesCore.cs" />
-    <Compile Include="Consoles\Nintendo\SNES\LibsnesCore.IStatable.cs">
-      <DependentUpon>LibsnesCore.cs</DependentUpon>
-    </Compile>
-    <Compile Include="Consoles\Nintendo\SNES\LibsnesCore.IVideoProvider.cs">
-      <DependentUpon>LibsnesCore.cs</DependentUpon>
-    </Compile>
-    <Compile Include="Consoles\Nintendo\SNES\ScanlineHookManager.cs" />
-    <Compile Include="Consoles\Nintendo\SNES\SnesColors.cs" />
-    <Compile Include="Consoles\Nintendo\SNES\SNESGraphicsDecoder.cs" />
-    <Compile Include="Consoles\PC Engine\ADPCM.cs" />
-    <Compile Include="Consoles\PC Engine\MemoryMap.TurboCD.cs" />
-    <Compile Include="Consoles\PC Engine\MemoryMap.Populous.cs" />
-    <Compile Include="Consoles\PC Engine\PCEngine.ArcadeCard.cs" />
-    <Compile Include="Consoles\PC Engine\PCEngine.ICodeDataLogger.cs">
-      <DependentUpon>PCEngine.cs</DependentUpon>
-    </Compile>
-    <Compile Include="Consoles\PC Engine\PCEngine.IDebuggable.cs">
-      <DependentUpon>PCEngine.cs</DependentUpon>
-    </Compile>
-    <Compile Include="Consoles\PC Engine\PCEngine.IDriveLight.cs">
-      <DependentUpon>PCEngine.cs</DependentUpon>
-    </Compile>
-    <Compile Include="Consoles\PC Engine\PCEngine.IEmulator.cs">
-      <DependentUpon>PCEngine.cs</DependentUpon>
-    </Compile>
-    <Compile Include="Consoles\PC Engine\PCEngine.IInputPollable.cs">
-      <DependentUpon>PCEngine.cs</DependentUpon>
-    </Compile>
-    <Compile Include="Consoles\PC Engine\PCEngine.IMemoryDomains.cs">
-      <DependentUpon>PCEngine.cs</DependentUpon>
-    </Compile>
-    <Compile Include="Consoles\PC Engine\PCEngine.Input.cs" />
-    <Compile Include="Consoles\PC Engine\PCEngine.ISaveRam.cs">
-      <DependentUpon>PCEngine.cs</DependentUpon>
-    </Compile>
-    <Compile Include="Consoles\PC Engine\PCEngine.ISettable.cs">
-      <DependentUpon>PCEngine.cs</DependentUpon>
-    </Compile>
-    <Compile Include="Consoles\PC Engine\PCEngine.IStatable.cs">
-      <DependentUpon>PCEngine.cs</DependentUpon>
-    </Compile>
-    <Compile Include="Consoles\PC Engine\PCEngine.TurboCD.cs" />
-    <Compile Include="Consoles\PC Engine\ScsiCDBus.cs" />
-    <Compile Include="Consoles\Sega\gpgx64\GPGX.ISoundProvider.cs">
-      <DependentUpon>GPGX.cs</DependentUpon>
-    </Compile>
-    <Compile Include="Consoles\Sega\gpgx\GenDbgHlp.cs" />
-    <Compile Include="Consoles\Sega\gpgx\GPGX.cs" />
-    <Compile Include="Consoles\Sega\gpgx\GPGX.ICodeDataLogger.cs">
-      <DependentUpon>GPGX.cs</DependentUpon>
-    </Compile>
-    <Compile Include="Consoles\Sega\gpgx\GPGX.IDebuggable.cs">
-      <DependentUpon>GPGX.cs</DependentUpon>
-    </Compile>
-    <Compile Include="Consoles\Sega\gpgx\GPGX.IDisassembler.cs">
-      <DependentUpon>GPGX.cs</DependentUpon>
-    </Compile>
-    <Compile Include="Consoles\Sega\gpgx\GPGX.IDriveLight.cs">
-      <DependentUpon>GPGX.cs</DependentUpon>
-    </Compile>
-    <Compile Include="Consoles\Sega\gpgx\GPGX.IEmulator.cs">
-      <DependentUpon>GPGX.cs</DependentUpon>
-    </Compile>
-    <Compile Include="Consoles\Sega\gpgx\GPGX.IInputPollable.cs">
-      <DependentUpon>GPGX.cs</DependentUpon>
-    </Compile>
-    <Compile Include="Consoles\Sega\gpgx\GPGX.IMemoryDomains.cs">
-      <DependentUpon>GPGX.cs</DependentUpon>
-    </Compile>
-    <Compile Include="Consoles\Sega\gpgx\GPGX.ISaveRam.cs">
-      <DependentUpon>GPGX.cs</DependentUpon>
-    </Compile>
-    <Compile Include="Consoles\Sega\gpgx\GPGX.ISettable.cs">
-      <DependentUpon>GPGX.cs</DependentUpon>
-    </Compile>
-    <Compile Include="Consoles\Sega\gpgx\GPGX.ISoundProvider.cs">
-      <DependentUpon>GPGX.cs</DependentUpon>
-    </Compile>
-    <Compile Include="Consoles\Sega\gpgx\GPGX.IStatable.cs">
-      <DependentUpon>GPGX.cs</DependentUpon>
-    </Compile>
-    <Compile Include="Consoles\Sega\gpgx\GPGX.ITraceable.cs">
-      <DependentUpon>GPGX.cs</DependentUpon>
-    </Compile>
-    <Compile Include="Consoles\Sega\gpgx\GPGX.IVideoProvider.cs">
-      <DependentUpon>GPGX.cs</DependentUpon>
-    </Compile>
-    <Compile Include="Consoles\Sega\gpgx\GPGXControlConverter.cs" />
-    <Compile Include="Consoles\Sega\gpgx\LibGPGX.cs" />
-    <Compile Include="Consoles\Sega\gpgx64\GenDbgHlp.cs" />
-    <Compile Include="Consoles\Sega\gpgx64\GPGX.cs" />
-    <Compile Include="Consoles\Sega\gpgx64\GPGX.ICodeDataLogger.cs">
-      <DependentUpon>GPGX.cs</DependentUpon>
-    </Compile>
-    <Compile Include="Consoles\Sega\gpgx64\GPGX.IDebuggable.cs">
-      <DependentUpon>GPGX.cs</DependentUpon>
-    </Compile>
-    <Compile Include="Consoles\Sega\gpgx64\GPGX.IDisassembler.cs">
-      <DependentUpon>GPGX.cs</DependentUpon>
-    </Compile>
-    <Compile Include="Consoles\Sega\gpgx64\GPGX.IDriveLight.cs">
-      <DependentUpon>GPGX.cs</DependentUpon>
-    </Compile>
-    <Compile Include="Consoles\Sega\gpgx64\GPGX.IEmulator.cs">
-      <DependentUpon>GPGX.cs</DependentUpon>
-    </Compile>
-    <Compile Include="Consoles\Sega\gpgx64\GPGX.IInputPollable.cs">
-      <DependentUpon>GPGX.cs</DependentUpon>
-    </Compile>
-    <Compile Include="Consoles\Sega\gpgx64\GPGX.IMemoryDomains.cs">
-      <DependentUpon>GPGX.cs</DependentUpon>
-    </Compile>
-    <Compile Include="Consoles\Sega\gpgx64\GPGX.ISaveRam.cs">
-      <DependentUpon>GPGX.cs</DependentUpon>
-    </Compile>
-    <Compile Include="Consoles\Sega\gpgx64\GPGX.ISettable.cs">
-      <DependentUpon>GPGX.cs</DependentUpon>
-    </Compile>
-    <Compile Include="Consoles\Sega\gpgx64\GPGX.IStatable.cs">
-      <DependentUpon>GPGX.cs</DependentUpon>
-    </Compile>
-    <Compile Include="Consoles\Sega\gpgx64\GPGX.ITraceable.cs">
-      <DependentUpon>GPGX.cs</DependentUpon>
-    </Compile>
-    <Compile Include="Consoles\Sega\gpgx64\GPGX.IVideoProvider.cs">
-      <DependentUpon>GPGX.cs</DependentUpon>
-    </Compile>
-    <Compile Include="Consoles\Sega\gpgx64\GPGXControlConverter.cs" />
-    <Compile Include="Consoles\Sega\gpgx64\LibGPGX.cs" />
-    <Compile Include="Consoles\Sega\Saturn\FilePiping.cs" />
-    <Compile Include="Consoles\Sega\Saturn\LibYabause.cs" />
-    <Compile Include="Consoles\Sega\Saturn\Yabause.cs" />
-    <Compile Include="Consoles\Sega\Saturn\Yabause.IDriveLight.cs">
-      <DependentUpon>Yabause.cs</DependentUpon>
-    </Compile>
-    <Compile Include="Consoles\Sega\Saturn\Yabause.IInputPollable.cs">
-      <DependentUpon>Yabause.cs</DependentUpon>
-    </Compile>
-    <Compile Include="Consoles\Sega\Saturn\Yabause.IMemoryDomains.cs">
-      <DependentUpon>Yabause.cs</DependentUpon>
-    </Compile>
-    <Compile Include="Consoles\Sega\Saturn\Yabause.ISaveram.cs">
-      <DependentUpon>Yabause.cs</DependentUpon>
-    </Compile>
-    <Compile Include="Consoles\Sega\Saturn\Yabause.ISettable.cs">
-      <DependentUpon>Yabause.cs</DependentUpon>
-    </Compile>
-    <Compile Include="Consoles\Sega\Saturn\Yabause.IStatable.cs">
-      <DependentUpon>Yabause.cs</DependentUpon>
-    </Compile>
-    <Compile Include="Consoles\Sega\Saturn\Yabause.ITraceable.cs">
-      <DependentUpon>Yabause.cs</DependentUpon>
-    </Compile>
-    <Compile Include="Consoles\Sega\SMS\SMS.cs" />
-    <Compile Include="Consoles\Sega\SMS\SMS.ICodeDataLogger.cs">
-      <DependentUpon>SMS.cs</DependentUpon>
-    </Compile>
-    <Compile Include="Consoles\Sega\SMS\SMS.IDebuggable.cs">
-      <DependentUpon>SMS.cs</DependentUpon>
-    </Compile>
-    <Compile Include="Consoles\Sega\SMS\SMS.IEmulator.cs">
-      <DependentUpon>SMS.cs</DependentUpon>
-    </Compile>
-    <Compile Include="Consoles\Sega\SMS\SMS.IInputPollable.cs">
-      <DependentUpon>SMS.cs</DependentUpon>
-    </Compile>
-    <Compile Include="Consoles\Sega\SMS\SMS.IMemoryDomains.cs">
-      <DependentUpon>SMS.cs</DependentUpon>
-    </Compile>
-    <Compile Include="Consoles\Sega\SMS\SMS.Input.cs">
-      <DependentUpon>SMS.cs</DependentUpon>
-    </Compile>
-    <Compile Include="Consoles\Sega\SMS\SMS.ISaveRam.cs">
-      <DependentUpon>SMS.cs</DependentUpon>
-    </Compile>
-    <Compile Include="Consoles\Sega\SMS\SMS.ISettable.cs">
-      <DependentUpon>SMS.cs</DependentUpon>
-    </Compile>
-    <Compile Include="Consoles\Sega\SMS\SMS.ISoundProvider.cs">
-      <DependentUpon>SMS.cs</DependentUpon>
-    </Compile>
-    <Compile Include="Consoles\Sega\SMS\SMS.IStatable.cs">
-      <DependentUpon>SMS.cs</DependentUpon>
-    </Compile>
-    <Compile Include="Consoles\Sega\SMS\VDP.cs" />
-    <Compile Include="Consoles\Sega\SMS\TerebiOekaki.cs" />
-    <Compile Include="Consoles\Sega\SMS\MemoryMap.Korea.cs" />
-    <Compile Include="Consoles\Sega\SMS\MemoryMap.ExtRam.cs" />
-    <Compile Include="Consoles\Sega\SMS\MemoryMap.CodeMasters.cs" />
-    <Compile Include="Consoles\Sega\SMS\MemoryMap.Sega.cs" />
-    <Compile Include="Consoles\Sega\SMS\VDP.ModeTMS.cs" />
-    <Compile Include="Consoles\Sega\SMS\VDP.Mode4.cs" />
-    <Compile Include="Consoles\Sega\SMS\VDP.Tables.cs" />
-    <Compile Include="Consoles\Sony\PSP\PPSSPPDll.cs" />
-    <Compile Include="Consoles\Sony\PSP\PSP.cs" />
-    <Compile Include="Consoles\Sony\PSX\Octoshock.cs">
-      <SubType>Code</SubType>
-    </Compile>
-    <Compile Include="Consoles\Sony\PSX\Octoshock.IDebuggable.cs">
-      <DependentUpon>Octoshock.cs</DependentUpon>
-    </Compile>
-    <Compile Include="Consoles\Sony\PSX\Octoshock.IDisassemblable.cs">
-      <DependentUpon>Octoshock.cs</DependentUpon>
-    </Compile>
-    <Compile Include="Consoles\Sony\PSX\Octoshock.ITraceable.cs">
-      <DependentUpon>Octoshock.cs</DependentUpon>
-    </Compile>
-    <Compile Include="Consoles\Sony\PSX\OctoshockDll.cs" />
-    <Compile Include="Consoles\Sony\PSX\OctoshockFIOConfig.cs" />
-    <Compile Include="Consoles\Sony\PSX\PSF.cs" />
-    <Compile Include="Consoles\WonderSwan\BizSwan.cs" />
-    <Compile Include="Consoles\WonderSwan\WonderSwan.cs" />
-    <Compile Include="Consoles\WonderSwan\WonderSwan.Controller.cs">
-      <DependentUpon>WonderSwan.cs</DependentUpon>
-    </Compile>
-    <Compile Include="Consoles\WonderSwan\WonderSwan.IMemoryDomains.cs">
-      <DependentUpon>WonderSwan.cs</DependentUpon>
-    </Compile>
-    <Compile Include="Consoles\WonderSwan\WonderSwan.ISaveRam.cs">
-      <DependentUpon>WonderSwan.cs</DependentUpon>
-    </Compile>
-    <Compile Include="Consoles\WonderSwan\WonderSwan.ISettable.cs">
-      <DependentUpon>WonderSwan.cs</DependentUpon>
-    </Compile>
-    <Compile Include="Consoles\WonderSwan\WonderSwan.ISoundProvider.cs">
-      <DependentUpon>WonderSwan.cs</DependentUpon>
-    </Compile>
-    <Compile Include="Consoles\WonderSwan\WonderSwan.IStatable.cs">
-      <DependentUpon>WonderSwan.cs</DependentUpon>
-    </Compile>
-    <Compile Include="CoreInventory.cs" />
-    <Compile Include="CPUs\CP1610\CP1610.Disassembler.cs" />
-    <Compile Include="CPUs\CP1610\CP1610.Execute.cs" />
-    <Compile Include="CPUs\HuC6280\HuC6280_CDL.cs" />
-    <Compile Include="CPUs\W65816\Disassembler.cs" />
-    <Compile Include="CPUs\68000\Diassembler.cs" />
-    <Compile Include="CPUs\68000\Instructions\BitArithemetic.cs" />
-    <Compile Include="CPUs\68000\Instructions\DataMovement.cs" />
-    <Compile Include="CPUs\68000\Instructions\IntegerMath.cs" />
-    <Compile Include="CPUs\68000\Instructions\ProgramFlow.cs" />
-    <Compile Include="CPUs\68000\Instructions\Supervisor.cs" />
-    <Compile Include="CPUs\68000\MC68000.cs" />
-    <Compile Include="CPUs\68000\Memory.cs" />
-    <Compile Include="CPUs\68000\OpcodeTable.cs" />
-    <Compile Include="CPUs\68000\Tables.cs" />
-    <Compile Include="CPUs\ARM\Darm.cs" />
-    <Compile Include="CPUs\CP1610\CP1610.cs" />
-    <Compile Include="CPUs\HuC6280\CDLOpcodes.cs" />
-    <Compile Include="CPUs\HuC6280\Disassembler.cs" />
-    <Compile Include="CPUs\HuC6280\Execute.cs" />
-    <Compile Include="CPUs\HuC6280\HuC6280.cs" />
-    <Compile Include="CPUs\HuC6280\IDisassemblable.cs" />
-    <Compile Include="CPUs\MOS 6502X\Disassembler.cs" />
-    <Compile Include="CPUs\MOS 6502X\Execute.cs" />
-    <Compile Include="CPUs\MOS 6502X\MOS6502X.cs" />
-    <Compile Include="CPUs\x86\Disassembler.cs" />
-    <Compile Include="CPUs\x86\Execute.cs" />
-    <Compile Include="CPUs\x86\Timing.cs" />
-    <Compile Include="CPUs\x86\x86.cs" />
-    <Compile Include="CPUs\Z80-GB\Execute.cs" />
-    <Compile Include="CPUs\Z80-GB\Interrupts.cs" />
-    <Compile Include="CPUs\Z80-GB\NewDisassembler.cs" />
-    <Compile Include="CPUs\Z80-GB\Registers.cs" />
-    <Compile Include="CPUs\Z80-GB\Tables.cs" />
-    <Compile Include="CPUs\Z80-GB\Z80.cs" />
-    <Compile Include="CPUs\Z80\Disassembler.cs" />
-    <Compile Include="CPUs\Z80\Execute.cs" />
-    <Compile Include="CPUs\Z80\Interrupts.cs" />
-    <Compile Include="CPUs\Z80\Registers.cs" />
-    <Compile Include="CPUs\Z80\Tables.cs" />
-    <Compile Include="CPUs\Z80\Z80A.cs" />
-    <Compile Include="ElfRunner.cs" />
-    <Compile Include="FileID.cs" />
-    <Compile Include="Consoles\PC Engine\MemoryMap.cs" />
-    <Compile Include="Consoles\PC Engine\MemoryMap.SF2.cs" />
-    <Compile Include="Consoles\PC Engine\MemoryMap.SuperGrafx.cs" />
-    <Compile Include="Consoles\PC Engine\PCEngine.cs" />
-    <Compile Include="Consoles\PC Engine\VCE.cs" />
-    <Compile Include="Consoles\PC Engine\VDC.cs" />
-    <Compile Include="Consoles\PC Engine\VDC.Render.cs" />
-    <Compile Include="Consoles\PC Engine\VPC.cs" />
-    <Compile Include="Libretro\LibretroApi_CMD.cs" />
-    <Compile Include="Libretro\LibretroApi.cs" />
-    <Compile Include="Libretro\LibretroApi_BRK.cs" />
-    <Compile Include="Libretro\LibretroApi_Delegates.cs" />
-    <Compile Include="Libretro\LibretroApi_Enums.cs" />
-    <Compile Include="Libretro\LibretroApi_QUERY.cs" />
-    <Compile Include="Libretro\LibretroApi_SIG.cs" />
-    <Compile Include="Libretro\LibretroApi_Structs.cs" />
-    <Compile Include="Libretro\LibretroCore.cs" />
-    <Compile Include="Libretro\LibretroCoreSettings.cs" />
-    <Compile Include="Libretro\LibretroCore_Description.cs" />
-    <Compile Include="Libretro\LibretroCore_InputCallbacks.cs" />
-    <Compile Include="MemoryBlock.cs" />
-    <Compile Include="Properties\AssemblyInfo.cs" />
-    <Compile Include="Sound\CDAudio.cs" />
-    <Compile Include="Sound\HuC6280PSG.cs" />
-    <Compile Include="Sound\IAsyncSoundProvider.cs" />
-    <Compile Include="Sound\MMC5Audio.cs" />
-    <Compile Include="Sound\SN76489.cs" />
-    <Compile Include="Sound\SoundMixer.cs" />
-    <Compile Include="Sound\Sunsoft5BAudio.cs" />
-    <Compile Include="Sound\VRC6Alt.cs" />
-    <Compile Include="Sound\YM2413.cs" />
-    <Compile Include="Sound\YM2612.cs" />
-  </ItemGroup>
-  <ItemGroup>
-    <Content Include="Consoles\Coleco\docs\CV-Sound.txt" />
-    <Content Include="Consoles\Coleco\docs\CV-Tech.txt" />
-    <Content Include="Consoles\Nintendo\NES\Docs\sunsoft.txt" />
-    <Content Include="Consoles\Nintendo\NES\Docs\sxrom_notes.txt" />
-    <Content Include="Consoles\PC Engine\Compat.txt" />
-    <Content Include="Consoles\Sega\SMS\Compat.txt" />
-    <Content Include="Notes.txt" />
-  </ItemGroup>
-  <ItemGroup>
-    <BootstrapperPackage Include="Microsoft.Net.Client.3.5">
-      <Visible>False</Visible>
-      <ProductName>.NET Framework 3.5 SP1 Client Profile</ProductName>
-      <Install>false</Install>
-    </BootstrapperPackage>
-    <BootstrapperPackage Include="Microsoft.Net.Framework.3.5.SP1">
-      <Visible>False</Visible>
-      <ProductName>.NET Framework 3.5 SP1</ProductName>
-      <Install>true</Install>
-    </BootstrapperPackage>
-    <BootstrapperPackage Include="Microsoft.Windows.Installer.3.1">
-      <Visible>False</Visible>
-      <ProductName>Windows Installer 3.1</ProductName>
-      <Install>true</Install>
-    </BootstrapperPackage>
-  </ItemGroup>
-  <ItemGroup />
-  <ItemGroup>
-    <ProjectReference Include="..\BizHawk.Common\BizHawk.Common.csproj">
-      <Project>{866F8D13-0678-4FF9-80A4-A3993FD4D8A3}</Project>
-      <Name>BizHawk.Common</Name>
-    </ProjectReference>
-    <ProjectReference Include="..\BizHawk.Emulation.Common\BizHawk.Emulation.Common.csproj">
-      <Project>{e1a23168-b571-411c-b360-2229e7225e0e}</Project>
-      <Name>BizHawk.Emulation.Common</Name>
-    </ProjectReference>
-    <ProjectReference Include="..\BizHawk.Emulation.DiscSystem\BizHawk.Emulation.DiscSystem.csproj">
-      <Project>{f51946ea-827f-4d82-b841-1f2f6d060312}</Project>
-      <Name>BizHawk.Emulation.DiscSystem</Name>
-    </ProjectReference>
-  </ItemGroup>
-  <ItemGroup>
-    <None Include="Consoles\Atari\docs\stella.pdf" />
-    <None Include="Consoles\Coleco\docs\colecovision tech1.pdf" />
-    <None Include="Consoles\Coleco\docs\colecovision tech2.pdf" />
-    <None Include="Consoles\Nintendo\NES\Docs\BoardTable.xlsx" />
-    <None Include="Consoles\Nintendo\NES\Docs\MapperCompatibilityList.url" />
-    <None Include="Consoles\Nintendo\NES\Docs\nesasm.pdf" />
-  </ItemGroup>
-  <Import Project="$(MSBuildBinPath)\Microsoft.CSharp.targets" />
-  <PropertyGroup>
-    <PreBuildEvent />
-  </PropertyGroup>
-  <!-- To modify your build process, add your task inside one of the targets below and uncomment it. 
-       Other similar extension points exist, see Microsoft.Common.targets.
-  <Target Name="BeforeBuild">
-  </Target>
-  <Target Name="AfterBuild">
-  </Target>
-  -->
-<<<<<<< HEAD
-  </Project>
-=======
-</Project>
->>>>>>> 93fc9245
+﻿<?xml version="1.0" encoding="utf-8"?>
+<Project ToolsVersion="4.0" DefaultTargets="Build" xmlns="http://schemas.microsoft.com/developer/msbuild/2003">
+  <PropertyGroup>
+    <Configuration Condition=" '$(Configuration)' == '' ">Debug</Configuration>
+    <Platform Condition=" '$(Platform)' == '' ">x86</Platform>
+    <ProductVersion>9.0.30729</ProductVersion>
+    <SchemaVersion>2.0</SchemaVersion>
+    <ProjectGuid>{197D4314-8A9F-49BA-977D-54ACEFAEB6BA}</ProjectGuid>
+    <OutputType>Library</OutputType>
+    <AppDesignerFolder>Properties</AppDesignerFolder>
+    <RootNamespace>BizHawk.Emulation.Cores</RootNamespace>
+    <AssemblyName>BizHawk.Emulation.Cores</AssemblyName>
+    <TargetFrameworkVersion>v4.0</TargetFrameworkVersion>
+    <FileAlignment>512</FileAlignment>
+    <FileUpgradeFlags>
+    </FileUpgradeFlags>
+    <OldToolsVersion>3.5</OldToolsVersion>
+    <UpgradeBackupLocation />
+    <PublishUrl>publish\</PublishUrl>
+    <Install>true</Install>
+    <InstallFrom>Disk</InstallFrom>
+    <UpdateEnabled>false</UpdateEnabled>
+    <UpdateMode>Foreground</UpdateMode>
+    <UpdateInterval>7</UpdateInterval>
+    <UpdateIntervalUnits>Days</UpdateIntervalUnits>
+    <UpdatePeriodically>false</UpdatePeriodically>
+    <UpdateRequired>false</UpdateRequired>
+    <MapFileExtensions>true</MapFileExtensions>
+    <ApplicationRevision>0</ApplicationRevision>
+    <ApplicationVersion>1.0.0.%2a</ApplicationVersion>
+    <IsWebBootstrapper>false</IsWebBootstrapper>
+    <UseApplicationTrust>false</UseApplicationTrust>
+    <BootstrapperEnabled>true</BootstrapperEnabled>
+    <TargetFrameworkProfile />
+  </PropertyGroup>
+  <PropertyGroup Condition=" '$(Configuration)|$(Platform)' == 'Debug|x86' ">
+    <DebugSymbols>true</DebugSymbols>
+    <DebugType>full</DebugType>
+    <Optimize>false</Optimize>
+    <OutputPath>..\output\dll\</OutputPath>
+    <DefineConstants>DEBUG;TRACE</DefineConstants>
+    <ErrorReport>prompt</ErrorReport>
+    <WarningLevel>4</WarningLevel>
+    <PlatformTarget>x86</PlatformTarget>
+    <AllowUnsafeBlocks>true</AllowUnsafeBlocks>
+    <UseVSHostingProcess>false</UseVSHostingProcess>
+    <CodeAnalysisRuleSet>AllRules.ruleset</CodeAnalysisRuleSet>
+  </PropertyGroup>
+  <PropertyGroup Condition=" '$(Configuration)|$(Platform)' == 'Release|x86' ">
+    <DebugType>pdbonly</DebugType>
+    <Optimize>true</Optimize>
+    <OutputPath>..\output\dll\</OutputPath>
+    <DefineConstants>TRACE;VS2010</DefineConstants>
+    <ErrorReport>prompt</ErrorReport>
+    <WarningLevel>4</WarningLevel>
+    <PlatformTarget>x86</PlatformTarget>
+    <AllowUnsafeBlocks>true</AllowUnsafeBlocks>
+    <CodeAnalysisRuleSet>AllRules.ruleset</CodeAnalysisRuleSet>
+    <UseVSHostingProcess>false</UseVSHostingProcess>
+  </PropertyGroup>
+  <PropertyGroup Condition="'$(Configuration)|$(Platform)' == 'Debug|x64'">
+    <DebugSymbols>true</DebugSymbols>
+    <OutputPath>..\output64\dll\</OutputPath>
+    <DefineConstants>DEBUG;TRACE</DefineConstants>
+    <AllowUnsafeBlocks>true</AllowUnsafeBlocks>
+    <DebugType>full</DebugType>
+    <PlatformTarget>x64</PlatformTarget>
+    <CodeAnalysisLogFile>..\output\dll\BizHawk.Emulation.Cores.dll.CodeAnalysisLog.xml</CodeAnalysisLogFile>
+    <CodeAnalysisUseTypeNameInSuppression>true</CodeAnalysisUseTypeNameInSuppression>
+    <CodeAnalysisModuleSuppressionsFile>GlobalSuppressions.cs</CodeAnalysisModuleSuppressionsFile>
+    <UseVSHostingProcess>false</UseVSHostingProcess>
+    <ErrorReport>prompt</ErrorReport>
+    <CodeAnalysisRuleSet>AllRules.ruleset</CodeAnalysisRuleSet>
+    <CodeAnalysisRuleSetDirectories>;C:\Program Files (x86)\Microsoft Visual Studio 10.0\Team Tools\Static Analysis Tools\\Rule Sets</CodeAnalysisRuleSetDirectories>
+    <CodeAnalysisIgnoreBuiltInRuleSets>false</CodeAnalysisIgnoreBuiltInRuleSets>
+    <CodeAnalysisRuleDirectories>;C:\Program Files (x86)\Microsoft Visual Studio 10.0\Team Tools\Static Analysis Tools\FxCop\\Rules</CodeAnalysisRuleDirectories>
+    <CodeAnalysisIgnoreBuiltInRules>false</CodeAnalysisIgnoreBuiltInRules>
+    <CodeAnalysisFailOnMissingRules>false</CodeAnalysisFailOnMissingRules>
+  </PropertyGroup>
+  <PropertyGroup Condition="'$(Configuration)|$(Platform)' == 'Release|x64'">
+    <OutputPath>..\output64\dll\</OutputPath>
+    <DefineConstants>TRACE;VS2010</DefineConstants>
+    <AllowUnsafeBlocks>true</AllowUnsafeBlocks>
+    <Optimize>true</Optimize>
+    <DebugType>pdbonly</DebugType>
+    <PlatformTarget>x64</PlatformTarget>
+    <CodeAnalysisLogFile>bin\Release\BizHawk.Emulation.Cores.dll.CodeAnalysisLog.xml</CodeAnalysisLogFile>
+    <CodeAnalysisUseTypeNameInSuppression>true</CodeAnalysisUseTypeNameInSuppression>
+    <CodeAnalysisModuleSuppressionsFile>GlobalSuppressions.cs</CodeAnalysisModuleSuppressionsFile>
+    <UseVSHostingProcess>false</UseVSHostingProcess>
+    <ErrorReport>prompt</ErrorReport>
+    <CodeAnalysisRuleSet>AllRules.ruleset</CodeAnalysisRuleSet>
+    <CodeAnalysisRuleSetDirectories>;C:\Program Files (x86)\Microsoft Visual Studio 10.0\Team Tools\Static Analysis Tools\\Rule Sets</CodeAnalysisRuleSetDirectories>
+    <CodeAnalysisIgnoreBuiltInRuleSets>false</CodeAnalysisIgnoreBuiltInRuleSets>
+    <CodeAnalysisRuleDirectories>;C:\Program Files (x86)\Microsoft Visual Studio 10.0\Team Tools\Static Analysis Tools\FxCop\\Rules</CodeAnalysisRuleDirectories>
+    <CodeAnalysisIgnoreBuiltInRules>false</CodeAnalysisIgnoreBuiltInRules>
+    <CodeAnalysisFailOnMissingRules>false</CodeAnalysisFailOnMissingRules>
+  </PropertyGroup>
+  <ItemGroup>
+    <Reference Include="ELFSharp">
+      <HintPath>..\References\ELFSharp.dll</HintPath>
+    </Reference>
+    <Reference Include="EMU7800">
+      <HintPath>..\References\EMU7800.dll</HintPath>
+    </Reference>
+    <Reference Include="Newtonsoft.Json">
+      <HintPath>..\References\Newtonsoft.Json.dll</HintPath>
+    </Reference>
+    <Reference Include="OpenTK, Version=1.1.0.0, Culture=neutral, PublicKeyToken=bad199fe84eb3df4, processorArchitecture=MSIL">
+      <SpecificVersion>False</SpecificVersion>
+      <HintPath>..\References\OpenTK.dll</HintPath>
+    </Reference>
+    <Reference Include="System" />
+    <Reference Include="System.Core">
+      <RequiredTargetFramework>3.5</RequiredTargetFramework>
+    </Reference>
+    <Reference Include="System.Drawing" />
+    <Reference Include="System.Numerics" />
+    <Reference Include="System.Windows.Forms" />
+    <Reference Include="System.Xml.Linq">
+      <RequiredTargetFramework>3.5</RequiredTargetFramework>
+    </Reference>
+    <Reference Include="System.Data.DataSetExtensions">
+      <RequiredTargetFramework>3.5</RequiredTargetFramework>
+    </Reference>
+    <Reference Include="System.Data" />
+    <Reference Include="System.Xml" />
+    <Reference Include="Virtu">
+      <HintPath>..\References\Virtu.dll</HintPath>
+    </Reference>
+  </ItemGroup>
+  <ItemGroup>
+    <Compile Include="..\Version\svnrev.cs">
+      <Link>svnrev.cs</Link>
+    </Compile>
+    <Compile Include="..\Version\VersionInfo.cs">
+      <Link>VersionInfo.cs</Link>
+    </Compile>
+    <Compile Include="Calculator\TI83.IEmulator.cs">
+      <DependentUpon>TI83.cs</DependentUpon>
+    </Compile>
+    <Compile Include="Calculator\TI83.IInputPollable.cs">
+      <DependentUpon>TI83.cs</DependentUpon>
+    </Compile>
+    <Compile Include="Calculator\TI83.IMemoryDomains.cs">
+      <DependentUpon>TI83.cs</DependentUpon>
+    </Compile>
+    <Compile Include="Calculator\TI83.ISettable.cs">
+      <DependentUpon>TI83.cs</DependentUpon>
+    </Compile>
+    <Compile Include="Calculator\TI83.cs" />
+    <Compile Include="Calculator\TI83.IDebuggable.cs">
+      <DependentUpon>TI83.cs</DependentUpon>
+    </Compile>
+    <Compile Include="Calculator\TI83.IStatable.cs">
+      <DependentUpon>TI83.cs</DependentUpon>
+    </Compile>
+    <Compile Include="Calculator\TI83.IVideoProvider.cs">
+      <DependentUpon>TI83.cs</DependentUpon>
+    </Compile>
+    <Compile Include="Calculator\TI83LinkPort.cs" />
+    <Compile Include="Computers\AppleII\AppleII.cs" />
+    <Compile Include="Computers\AppleII\AppleII.IDebuggable.cs">
+      <DependentUpon>AppleII.cs</DependentUpon>
+    </Compile>
+    <Compile Include="Computers\AppleII\AppleII.IDisassembler.cs">
+      <DependentUpon>AppleII.cs</DependentUpon>
+    </Compile>
+    <Compile Include="Computers\AppleII\AppleII.IEmulator.cs">
+      <DependentUpon>AppleII.cs</DependentUpon>
+    </Compile>
+    <Compile Include="Computers\AppleII\AppleII.IInputPollable.cs">
+      <DependentUpon>AppleII.cs</DependentUpon>
+    </Compile>
+    <Compile Include="Computers\AppleII\AppleII.IMemoryDomains.cs">
+      <DependentUpon>AppleII.cs</DependentUpon>
+    </Compile>
+    <Compile Include="Computers\AppleII\AppleII.ISettable.cs">
+      <DependentUpon>AppleII.cs</DependentUpon>
+    </Compile>
+    <Compile Include="Computers\AppleII\AppleII.ISoundProvider.cs">
+      <DependentUpon>AppleII.cs</DependentUpon>
+    </Compile>
+    <Compile Include="Computers\AppleII\AppleII.IStatable.cs">
+      <DependentUpon>AppleII.cs</DependentUpon>
+    </Compile>
+    <Compile Include="Computers\AppleII\AppleII.IVideoProvider.cs">
+      <DependentUpon>AppleII.cs</DependentUpon>
+    </Compile>
+    <Compile Include="Computers\AppleII\LBSON.cs" />
+    <Compile Include="Computers\Commodore64\C64.cs" />
+    <Compile Include="Computers\Commodore64\C64.IDebuggable.cs">
+      <DependentUpon>C64.cs</DependentUpon>
+    </Compile>
+    <Compile Include="Computers\Commodore64\C64.IDisassemblable.cs">
+      <DependentUpon>C64.cs</DependentUpon>
+    </Compile>
+    <Compile Include="Computers\Commodore64\C64.IDriveLight.cs">
+      <DependentUpon>C64.cs</DependentUpon>
+    </Compile>
+    <Compile Include="Computers\Commodore64\C64.IEmulator.cs">
+      <DependentUpon>C64.cs</DependentUpon>
+    </Compile>
+    <Compile Include="Computers\Commodore64\C64.IInputPollable.cs">
+      <DependentUpon>C64.cs</DependentUpon>
+    </Compile>
+    <Compile Include="Computers\Commodore64\C64.IMemoryDomains.cs">
+      <DependentUpon>C64.cs</DependentUpon>
+    </Compile>
+    <Compile Include="Computers\Commodore64\C64.ISettable.cs">
+      <DependentUpon>C64.cs</DependentUpon>
+    </Compile>
+    <Compile Include="Computers\Commodore64\C64.IStatable.cs">
+      <DependentUpon>C64.cs</DependentUpon>
+    </Compile>
+    <Compile Include="Computers\Commodore64\FFT.cs" />
+    <Compile Include="Computers\Commodore64\C64.Motherboard.cs" />
+    <Compile Include="Computers\Commodore64\C64.MotherboardInterface.cs" />
+    <Compile Include="Computers\Commodore64\C64Format.cs" />
+    <Compile Include="Computers\Commodore64\Cartridge\Mapper0000.cs" />
+    <Compile Include="Computers\Commodore64\C64.MotherboardInput.cs" />
+    <Compile Include="Computers\Commodore64\Cartridge\Mapper0001.cs" />
+    <Compile Include="Computers\Commodore64\Cartridge\Mapper0005.cs" />
+    <Compile Include="Computers\Commodore64\Cartridge\Mapper0007.cs" />
+    <Compile Include="Computers\Commodore64\Cartridge\Mapper0008.cs" />
+    <Compile Include="Computers\Commodore64\Cartridge\Mapper000A.cs" />
+    <Compile Include="Computers\Commodore64\Cartridge\Mapper000B.cs" />
+    <Compile Include="Computers\Commodore64\Cartridge\Mapper000F.cs" />
+    <Compile Include="Computers\Commodore64\Cartridge\Mapper0011.cs" />
+    <Compile Include="Computers\Commodore64\Cartridge\Mapper0012.cs" />
+    <Compile Include="Computers\Commodore64\Cartridge\Mapper0013.cs" />
+    <Compile Include="Computers\Commodore64\Cartridge\Mapper0020.cs" />
+    <Compile Include="Computers\Commodore64\Cartridge\Mapper002B.cs" />
+    <Compile Include="Computers\Commodore64\Cassette\CassettePortDevice.cs" />
+    <Compile Include="Computers\Commodore64\Cassette\TapeDrive.cs" />
+    <Compile Include="Computers\Commodore64\C64FormatFinder.cs" />
+    <Compile Include="Computers\Commodore64\Media\DiskBuilder.cs" />
+    <Compile Include="Computers\Commodore64\Media\Tape.cs" />
+    <Compile Include="Computers\Commodore64\Media\PRG.cs" />
+    <Compile Include="Computers\Commodore64\Cartridge\CartridgeDevice.cs" />
+    <Compile Include="Computers\Commodore64\Cartridge\CartridgePort.cs" />
+    <Compile Include="Computers\Commodore64\Cassette\CassettePort.cs" />
+    <Compile Include="Computers\Commodore64\MOS\Chip2114.cs" />
+    <Compile Include="Computers\Commodore64\MOS\Chip23128.cs" />
+    <Compile Include="Computers\Commodore64\MOS\Chip4864.cs" />
+    <Compile Include="Computers\Commodore64\MOS\Chip6510.IDebuggable.cs" />
+    <Compile Include="Computers\Commodore64\MOS\Chip6510.IDisassemblable.cs" />
+    <Compile Include="Computers\Commodore64\MOS\Chip6522.cs" />
+    <Compile Include="Computers\Commodore64\MOS\Chip6581R3.cs" />
+    <Compile Include="Computers\Commodore64\MOS\Chip6581R4AR.cs" />
+    <Compile Include="Computers\Commodore64\MOS\Chip8580R5.cs" />
+    <Compile Include="Computers\Commodore64\MOS\Cia.cs" />
+    <Compile Include="Computers\Commodore64\MOS\Cia.Port.cs" />
+    <Compile Include="Computers\Commodore64\MOS\Cia.Registers.cs" />
+    <Compile Include="Computers\Commodore64\MOS\Chip6567R56A.cs" />
+    <Compile Include="Computers\Commodore64\MOS\Chip6510.cs" />
+    <Compile Include="Computers\Commodore64\Media\D64.cs" />
+    <Compile Include="Computers\Commodore64\Media\Disk.cs" />
+    <Compile Include="Computers\Commodore64\Media\G64.cs" />
+    <Compile Include="Computers\Commodore64\MOS\Chip6526.cs" />
+    <Compile Include="Computers\Commodore64\MOS\Chip6567R8.cs" />
+    <Compile Include="Computers\Commodore64\MOS\Chip6572.cs" />
+    <Compile Include="Computers\Commodore64\MOS\Chip6581R2.cs" />
+    <Compile Include="Computers\Commodore64\MOS\Chip6569.cs" />
+    <Compile Include="Computers\Commodore64\MOS\Chip90611401.cs" />
+    <Compile Include="Computers\Commodore64\MOS\Cia.Tod.cs" />
+    <Compile Include="Computers\Commodore64\MOS\LatchedPort.cs" />
+    <Compile Include="Computers\Commodore64\MOS\Sid.cs" />
+    <Compile Include="Computers\Commodore64\MOS\Sid.Envelope.cs" />
+    <Compile Include="Computers\Commodore64\MOS\Sid.Registers.cs" />
+    <Compile Include="Computers\Commodore64\MOS\Sid.SoundProvider.cs" />
+    <Compile Include="Computers\Commodore64\MOS\Sid.Voice.cs" />
+    <Compile Include="Computers\Commodore64\MOS\Via.cs" />
+    <Compile Include="Computers\Commodore64\MOS\Via.Port.cs" />
+    <Compile Include="Computers\Commodore64\MOS\Via.Registers.cs" />
+    <Compile Include="Computers\Commodore64\Serial\Drive1541.cs" />
+    <Compile Include="Computers\Commodore64\Serial\Drive1541.FluxTransitions.cs" />
+    <Compile Include="Computers\Commodore64\Serial\Drive1541.IDebuggable.cs" />
+    <Compile Include="Computers\Commodore64\Serial\Drive1541.IDisassemblable.cs" />
+    <Compile Include="Computers\Commodore64\Serial\Drive1541.Motor.cs" />
+    <Compile Include="Computers\Commodore64\Serial\Drive1541.Registers.cs" />
+    <Compile Include="Computers\Commodore64\Serial\SerialPort.cs" />
+    <Compile Include="Computers\Commodore64\Serial\SerialPortDevice.cs" />
+    <Compile Include="Computers\Commodore64\User\UserPort.cs" />
+    <Compile Include="Computers\Commodore64\MOS\Vic.cs" />
+    <Compile Include="Computers\Commodore64\MOS\Vic.Parse.cs" />
+    <Compile Include="Computers\Commodore64\MOS\Vic.Registers.cs" />
+    <Compile Include="Computers\Commodore64\MOS\Vic.Render.cs" />
+    <Compile Include="Computers\Commodore64\MOS\Vic.Sprite.cs" />
+    <Compile Include="Computers\Commodore64\MOS\Vic.State.cs" />
+    <Compile Include="Computers\Commodore64\MOS\Vic.TimingBuilder.cs" />
+    <Compile Include="Computers\Commodore64\MOS\Vic.VideoProvider.cs" />
+    <Compile Include="Computers\Commodore64\SaveState.cs" />
+    <Compile Include="Computers\Commodore64\User\UserPortDevice.cs" />
+    <Compile Include="Consoles\Atari\2600\Atari2600.cs" />
+    <Compile Include="Consoles\Atari\2600\Atari2600.Core.cs">
+      <DependentUpon>Atari2600.cs</DependentUpon>
+    </Compile>
+    <Compile Include="Consoles\Atari\2600\Atari2600.IDebuggable.cs">
+      <DependentUpon>Atari2600.cs</DependentUpon>
+    </Compile>
+    <Compile Include="Consoles\Atari\2600\Atari2600.IEmulator.cs">
+      <DependentUpon>Atari2600.cs</DependentUpon>
+    </Compile>
+    <Compile Include="Consoles\Atari\2600\Atari2600.IInputPollable.cs">
+      <DependentUpon>Atari2600.cs</DependentUpon>
+    </Compile>
+    <Compile Include="Consoles\Atari\2600\Atari2600.IMemoryDomains.cs">
+      <DependentUpon>Atari2600.cs</DependentUpon>
+    </Compile>
+    <Compile Include="Consoles\Atari\2600\Atari2600.ISettable.cs">
+      <DependentUpon>Atari2600.cs</DependentUpon>
+    </Compile>
+    <Compile Include="Consoles\Atari\2600\Atari2600.IStatable.cs">
+      <DependentUpon>Atari2600.cs</DependentUpon>
+    </Compile>
+    <Compile Include="Consoles\Atari\2600\Atari2600.RomHeuristics.cs">
+      <DependentUpon>Atari2600.cs</DependentUpon>
+    </Compile>
+    <Compile Include="Consoles\Atari\2600\Mappers\m0840.cs" />
+    <Compile Include="Consoles\Atari\2600\Mappers\m3E.cs" />
+    <Compile Include="Consoles\Atari\2600\Mappers\m3F.cs" />
+    <Compile Include="Consoles\Atari\2600\Mappers\m4A50.cs" />
+    <Compile Include="Consoles\Atari\2600\Mappers\MapperBase.cs" />
+    <Compile Include="Consoles\Atari\2600\Mappers\mAR.cs" />
+    <Compile Include="Consoles\Atari\2600\Mappers\mCM.cs" />
+    <Compile Include="Consoles\Atari\2600\Mappers\mDPC.cs" />
+    <Compile Include="Consoles\Atari\2600\Mappers\mDPCPlus.cs" />
+    <Compile Include="Consoles\Atari\2600\Mappers\mE0.cs" />
+    <Compile Include="Consoles\Atari\2600\Mappers\mE7.cs" />
+    <Compile Include="Consoles\Atari\2600\Mappers\mEF.cs" />
+    <Compile Include="Consoles\Atari\2600\Mappers\mEFSC.cs" />
+    <Compile Include="Consoles\Atari\2600\Mappers\mF0.cs" />
+    <Compile Include="Consoles\Atari\2600\Mappers\mF4.cs" />
+    <Compile Include="Consoles\Atari\2600\Mappers\mCV.cs" />
+    <Compile Include="Consoles\Atari\2600\Mappers\m2K.cs" />
+    <Compile Include="Consoles\Atari\2600\Mappers\m4K.cs" />
+    <Compile Include="Consoles\Atari\2600\Mappers\mF4SC.cs" />
+    <Compile Include="Consoles\Atari\2600\Mappers\mF6.cs" />
+    <Compile Include="Consoles\Atari\2600\Mappers\mF6SC.cs" />
+    <Compile Include="Consoles\Atari\2600\Mappers\mF8.cs" />
+    <Compile Include="Consoles\Atari\2600\Mappers\mF8SC.cs" />
+    <Compile Include="Consoles\Atari\2600\Mappers\mF8_sega.cs" />
+    <Compile Include="Consoles\Atari\2600\Mappers\mFA.cs" />
+    <Compile Include="Consoles\Atari\2600\Mappers\mFA2.cs" />
+    <Compile Include="Consoles\Atari\2600\Mappers\mFE.cs" />
+    <Compile Include="Consoles\Atari\2600\Mappers\mMC.cs" />
+    <Compile Include="Consoles\Atari\2600\Mappers\mSB.cs" />
+    <Compile Include="Consoles\Atari\2600\Mappers\mUA.cs" />
+    <Compile Include="Consoles\Atari\2600\Mappers\Multicart2K.cs" />
+    <Compile Include="Consoles\Atari\2600\Mappers\Multicart4K.cs" />
+    <Compile Include="Consoles\Atari\2600\Mappers\Multicart8K.cs" />
+    <Compile Include="Consoles\Atari\2600\Mappers\mX07.cs" />
+    <Compile Include="Consoles\Atari\2600\M6532.cs" />
+    <Compile Include="Consoles\Atari\2600\Tia\Tia.Audio.cs" />
+    <Compile Include="Consoles\Atari\2600\Tia\Tia.BallData.cs" />
+    <Compile Include="Consoles\Atari\2600\Tia\TIA.cs" />
+    <Compile Include="Consoles\Atari\2600\Tia\Tia.HMoveData.cs" />
+    <Compile Include="Consoles\Atari\2600\Tia\Tia.ISoundProvider.cs" />
+    <Compile Include="Consoles\Atari\2600\Tia\Tia.IVideoProvider.cs" />
+    <Compile Include="Consoles\Atari\2600\Tia\Tia.MissleData.cs" />
+    <Compile Include="Consoles\Atari\2600\Tia\Tia.Palette.cs" />
+    <Compile Include="Consoles\Atari\2600\Tia\Tia.PlayerData.cs" />
+    <Compile Include="Consoles\Atari\2600\Tia\Tia.PlayfieldData.cs" />
+    <Compile Include="Consoles\Atari\2600\Tia\Tia.SyncState.cs" />
+    <Compile Include="Consoles\Atari\A7800Hawk\A7800Hawk.cs" />
+    <Compile Include="Consoles\Atari\A7800Hawk\A7800Hawk.IDebuggable.cs">
+      <DependentUpon>A7800Hawk.cs</DependentUpon>
+    </Compile>
+    <Compile Include="Consoles\Atari\A7800Hawk\A7800Hawk.IEmulator.cs">
+      <DependentUpon>A7800Hawk.cs</DependentUpon>
+    </Compile>
+    <Compile Include="Consoles\Atari\A7800Hawk\A7800Hawk.IInputPollable.cs">
+      <DependentUpon>A7800Hawk.cs</DependentUpon>
+    </Compile>
+    <Compile Include="Consoles\Atari\A7800Hawk\A7800Hawk.IMemoryDomains.cs">
+      <DependentUpon>A7800Hawk.cs</DependentUpon>
+    </Compile>
+    <Compile Include="Consoles\Atari\A7800Hawk\A7800Hawk.IStatable.cs">
+      <DependentUpon>A7800Hawk.cs</DependentUpon>
+    </Compile>
+    <Compile Include="Consoles\Atari\A7800Hawk\A7800Hawk.ISaveRam.cs">
+      <DependentUpon>A7800Hawk.cs</DependentUpon>
+    </Compile>
+	<Compile Include="Consoles\Atari\A7800Hawk\A7800Hawk.ISettable.cs">
+      <DependentUpon>A7800Hawk.cs</DependentUpon>
+    </Compile>
+    <Compile Include="Consoles\Atari\A7800Hawk\A7800HawkControllerDeck.cs" />
+    <Compile Include="Consoles\Atari\A7800Hawk\A7800HawkControllers.cs" />
+    <Compile Include="Consoles\Atari\A7800Hawk\Mappers\MapperDefault.cs" />
+    <Compile Include="Consoles\Atari\A7800Hawk\Mappers\MapperBase.cs" />
+    <Compile Include="Consoles\Atari\A7800Hawk\MemoryMap.cs">
+      <DependentUpon>A7800Hawk.cs</DependentUpon>
+    </Compile>
+    <Compile Include="Consoles\Atari\A7800Hawk\M6532.cs" />
+    <Compile Include="Consoles\Atari\A7800Hawk\Maria.cs" />
+    <Compile Include="Consoles\Atari\A7800Hawk\TIA_Sound\Tia.Audio.cs" />
+    <Compile Include="Consoles\Atari\A7800Hawk\TIA_Sound\TIA.cs" />
+    <Compile Include="Consoles\Atari\A7800Hawk\TIA_Sound\Tia.ISoundProvider.cs" />
+    <Compile Include="Consoles\Atari\A7800Hawk\TIA_Sound\Tia.SyncState.cs" />
+    <Compile Include="Consoles\Atari\7800\Atari7800.cs" />
+    <Compile Include="Consoles\Atari\7800\Atari7800.IDebuggable.cs">
+      <DependentUpon>Atari7800.cs</DependentUpon>
+    </Compile>
+    <Compile Include="Consoles\Atari\7800\Atari7800.IEmulator.cs">
+      <DependentUpon>Atari7800.cs</DependentUpon>
+    </Compile>
+    <Compile Include="Consoles\Atari\7800\Atari7800.IInputPollable.cs">
+      <DependentUpon>Atari7800.cs</DependentUpon>
+    </Compile>
+    <Compile Include="Consoles\Atari\7800\Atari7800.IMemoryDomains.cs">
+      <DependentUpon>Atari7800.cs</DependentUpon>
+    </Compile>
+    <Compile Include="Consoles\Atari\7800\Atari7800.IStatable.cs">
+      <DependentUpon>Atari7800.cs</DependentUpon>
+    </Compile>
+    <Compile Include="Consoles\Atari\7800\Atari7800Control.cs" />
+    <Compile Include="Consoles\Atari\7800\Atari7800.ISaveRam.cs">
+      <DependentUpon>Atari7800.cs</DependentUpon>
+    </Compile>
+    <Compile Include="Consoles\Atari\lynx\LibLynx.cs" />
+    <Compile Include="Consoles\Atari\lynx\Lynx.cs" />
+    <Compile Include="Consoles\Atari\lynx\Lynx.IInputPollable.cs">
+      <DependentUpon>Lynx.cs</DependentUpon>
+    </Compile>
+    <Compile Include="Consoles\Atari\lynx\Lynx.IMemoryDomains.cs">
+      <DependentUpon>Lynx.cs</DependentUpon>
+    </Compile>
+    <Compile Include="Consoles\Atari\lynx\Lynx.ISaveRam.cs">
+      <DependentUpon>Lynx.cs</DependentUpon>
+    </Compile>
+    <Compile Include="Consoles\Atari\lynx\Lynx.ISoundProvider.cs">
+      <DependentUpon>Lynx.cs</DependentUpon>
+    </Compile>
+    <Compile Include="Consoles\Atari\lynx\Lynx.IStatable.cs">
+      <DependentUpon>Lynx.cs</DependentUpon>
+    </Compile>
+    <Compile Include="Consoles\Atari\lynx\Lynx.IVideoProvider.cs">
+      <DependentUpon>Lynx.cs</DependentUpon>
+    </Compile>
+    <Compile Include="Consoles\Coleco\ColecoVision.cs" />
+    <Compile Include="Consoles\Coleco\ColecoVision.IDebuggable.cs">
+      <DependentUpon>ColecoVision.cs</DependentUpon>
+    </Compile>
+    <Compile Include="Consoles\Coleco\ColecoVision.IEmulator.cs">
+      <DependentUpon>ColecoVision.cs</DependentUpon>
+    </Compile>
+    <Compile Include="Consoles\Coleco\ColecoVision.IInputPollable.cs">
+      <DependentUpon>ColecoVision.cs</DependentUpon>
+    </Compile>
+    <Compile Include="Consoles\Coleco\ColecoVision.IMemoryDomains.cs">
+      <DependentUpon>ColecoVision.cs</DependentUpon>
+    </Compile>
+    <Compile Include="Consoles\Coleco\ColecoVision.ISettable.cs">
+      <DependentUpon>ColecoVision.cs</DependentUpon>
+    </Compile>
+    <Compile Include="Consoles\Coleco\ColecoVision.IStatable.cs">
+      <DependentUpon>ColecoVision.cs</DependentUpon>
+    </Compile>
+    <Compile Include="Consoles\Coleco\ColecoVision.ISoundProvider.cs">
+      <DependentUpon>ColecoVision.cs</DependentUpon>
+    </Compile>
+    <Compile Include="Consoles\Coleco\TMS9918A.cs" />
+    <Compile Include="Consoles\Coleco\ColecoControllerDeck.cs" />
+    <Compile Include="Consoles\Coleco\ColecoControllers.cs" />
+    <Compile Include="Consoles\Intellivision\Cartridge.cs" />
+    <Compile Include="Consoles\Intellivision\Controllers\IntellivisionControllerDeck.cs" />
+    <Compile Include="Consoles\Intellivision\ICart.cs" />
+    <Compile Include="Consoles\Intellivision\Intellicart.cs" />
+    <Compile Include="Consoles\Intellivision\Intellivision.IDebuggable.cs">
+      <DependentUpon>Intellivision.cs</DependentUpon>
+    </Compile>
+    <Compile Include="Consoles\Intellivision\Intellivision.IDisassemblable.cs">
+      <DependentUpon>Intellivision.cs</DependentUpon>
+    </Compile>
+    <Compile Include="Consoles\Intellivision\Intellivision.IInputPollable.cs">
+      <DependentUpon>Intellivision.cs</DependentUpon>
+    </Compile>
+    <Compile Include="Consoles\Intellivision\Intellivision.ISettable.cs">
+      <DependentUpon>Intellivision.cs</DependentUpon>
+    </Compile>
+    <Compile Include="Consoles\Intellivision\Controllers\IntellivisionControllers.cs" />
+    <Compile Include="Consoles\Intellivision\Intellivision.cs" />
+    <Compile Include="Consoles\Intellivision\Intellivision.IEmulator.cs">
+      <DependentUpon>Intellivision.cs</DependentUpon>
+    </Compile>
+    <Compile Include="Consoles\Intellivision\Intellivision.IMemoryDomains.cs">
+      <DependentUpon>Intellivision.cs</DependentUpon>
+    </Compile>
+    <Compile Include="Consoles\Intellivision\Intellivision.IStatable.cs">
+      <DependentUpon>Intellivision.cs</DependentUpon>
+    </Compile>
+    <Compile Include="Consoles\Intellivision\Intellivision.MemoryMap.cs">
+      <DependentUpon>Intellivision.cs</DependentUpon>
+    </Compile>
+    <Compile Include="Consoles\Intellivision\PSG.cs" />
+    <Compile Include="Consoles\Intellivision\STIC.cs" />
+    <Compile Include="Consoles\Nintendo\Gameboy\Gambatte.cs" />
+    <Compile Include="Consoles\Nintendo\Gameboy\Gambatte.ICodeDataLog.cs">
+      <DependentUpon>Gambatte.cs</DependentUpon>
+    </Compile>
+    <Compile Include="Consoles\Nintendo\Gameboy\Gambatte.IDebuggable.cs">
+      <DependentUpon>Gambatte.cs</DependentUpon>
+    </Compile>
+    <Compile Include="Consoles\Nintendo\Gameboy\Gambatte.IEmulator.cs">
+      <DependentUpon>Gambatte.cs</DependentUpon>
+    </Compile>
+    <Compile Include="Consoles\Nintendo\Gameboy\Gambatte.IMemoryDomains.cs">
+      <DependentUpon>Gambatte.cs</DependentUpon>
+    </Compile>
+    <Compile Include="Consoles\Nintendo\Gameboy\Gambatte.ISaveRam.cs">
+      <DependentUpon>Gambatte.cs</DependentUpon>
+    </Compile>
+    <Compile Include="Consoles\Nintendo\Gameboy\Gambatte.ISettable.cs">
+      <DependentUpon>Gambatte.cs</DependentUpon>
+    </Compile>
+    <Compile Include="Consoles\Nintendo\Gameboy\Gambatte.ISoundProvider.cs">
+      <DependentUpon>Gambatte.cs</DependentUpon>
+    </Compile>
+    <Compile Include="Consoles\Nintendo\Gameboy\Gambatte.IStatable.cs">
+      <DependentUpon>Gambatte.cs</DependentUpon>
+    </Compile>
+    <Compile Include="Consoles\Nintendo\Gameboy\Gambatte.ITraceable.cs">
+      <DependentUpon>Gambatte.cs</DependentUpon>
+    </Compile>
+    <Compile Include="Consoles\Nintendo\Gameboy\Gambatte.IVideoProvider.cs">
+      <DependentUpon>Gambatte.cs</DependentUpon>
+    </Compile>
+    <Compile Include="Consoles\Nintendo\Gameboy\GambatteLink.cs" />
+    <Compile Include="Consoles\Nintendo\Gameboy\GambatteLink.ICodeDataLog.cs">
+      <DependentUpon>GambatteLink.cs</DependentUpon>
+    </Compile>
+    <Compile Include="Consoles\Nintendo\Gameboy\GambatteLink.IDebuggable.cs">
+      <DependentUpon>GambatteLink.cs</DependentUpon>
+    </Compile>
+    <Compile Include="Consoles\Nintendo\Gameboy\GambatteLink.IEmulator.cs">
+      <DependentUpon>GambatteLink.cs</DependentUpon>
+    </Compile>
+    <Compile Include="Consoles\Nintendo\Gameboy\GambatteLink.IInputPollable.cs">
+      <DependentUpon>GambatteLink.cs</DependentUpon>
+    </Compile>
+    <Compile Include="Consoles\Nintendo\Gameboy\GambatteLink.IMemoryDomains.cs">
+      <DependentUpon>GambatteLink.cs</DependentUpon>
+    </Compile>
+    <Compile Include="Consoles\Nintendo\Gameboy\GambatteLink.ISaveRam.cs">
+      <DependentUpon>GambatteLink.cs</DependentUpon>
+    </Compile>
+    <Compile Include="Consoles\Nintendo\Gameboy\GambatteLink.ISettable.cs">
+      <DependentUpon>GambatteLink.cs</DependentUpon>
+    </Compile>
+    <Compile Include="Consoles\Nintendo\Gameboy\GambatteLink.IStatable.cs">
+      <DependentUpon>GambatteLink.cs</DependentUpon>
+    </Compile>
+    <Compile Include="Consoles\Nintendo\Gameboy\GambatteLink.IVideoProvider.cs">
+      <DependentUpon>GambatteLink.cs</DependentUpon>
+    </Compile>
+    <Compile Include="Consoles\Nintendo\Gameboy\GamebatteLink.ISoundProvider.cs">
+      <DependentUpon>GambatteLink.cs</DependentUpon>
+    </Compile>
+    <Compile Include="Consoles\Nintendo\Gameboy\GBColors.cs" />
+    <Compile Include="Consoles\Nintendo\Gameboy\GBDisassembler.cs" />
+    <Compile Include="Consoles\Nintendo\Gameboy\LibGambatte.cs" />
+    <Compile Include="Consoles\Nintendo\GBA\ArmV4Disassembler.cs" />
+    <Compile Include="Consoles\Nintendo\GBA\GBA.cs" />
+    <Compile Include="Consoles\Nintendo\GBA\IGBAGPUViewable.cs" />
+    <Compile Include="Consoles\Nintendo\GBA\LibmGBA.cs" />
+    <Compile Include="Consoles\Nintendo\GBA\LibVBANext.cs" />
+    <Compile Include="Consoles\Nintendo\GBA\MGBAHawk.cs" />
+    <Compile Include="Consoles\Nintendo\GBA\MGBAHawk.IDebuggable.cs">
+      <DependentUpon>MGBAHawk.cs</DependentUpon>
+    </Compile>
+    <Compile Include="Consoles\Nintendo\GBA\MGBAHawk.IInputPollable.cs">
+      <DependentUpon>MGBAHawk.cs</DependentUpon>
+    </Compile>
+    <Compile Include="Consoles\Nintendo\GBA\MGBAHawk.IMemoryDomains.cs">
+      <DependentUpon>MGBAHawk.cs</DependentUpon>
+    </Compile>
+    <Compile Include="Consoles\Nintendo\GBA\MGBAHawk.ISaveRam.cs">
+      <DependentUpon>MGBAHawk.cs</DependentUpon>
+    </Compile>
+    <Compile Include="Consoles\Nintendo\GBA\MGBAHawk.ISettable.cs">
+      <DependentUpon>MGBAHawk.cs</DependentUpon>
+    </Compile>
+    <Compile Include="Consoles\Nintendo\GBA\MGBAHawk.ISoundProvider.cs">
+      <DependentUpon>MGBAHawk.cs</DependentUpon>
+    </Compile>
+    <Compile Include="Consoles\Nintendo\GBA\MGBAHawk.IStatable.cs">
+      <DependentUpon>MGBAHawk.cs</DependentUpon>
+    </Compile>
+    <Compile Include="Consoles\Nintendo\GBA\MGBAHawk.IVideoProvider.cs">
+      <DependentUpon>MGBAHawk.cs</DependentUpon>
+    </Compile>
+    <Compile Include="Consoles\Nintendo\GBA\VBANext.cs" />
+    <Compile Include="Consoles\Nintendo\GBA\VBANext.IDebuggable.cs">
+      <DependentUpon>VBANext.cs</DependentUpon>
+    </Compile>
+    <Compile Include="Consoles\Nintendo\GBA\VBANext.IGBAGPUViewable.cs">
+      <DependentUpon>VBANext.cs</DependentUpon>
+    </Compile>
+    <Compile Include="Consoles\Nintendo\GBA\VBANext.IMemoryDomains.cs">
+      <DependentUpon>VBANext.cs</DependentUpon>
+    </Compile>
+    <Compile Include="Consoles\Nintendo\GBA\VBANext.ISaveRam.cs">
+      <DependentUpon>VBANext.cs</DependentUpon>
+    </Compile>
+    <Compile Include="Consoles\Nintendo\GBA\VBANext.ISettings.cs">
+      <DependentUpon>VBANext.cs</DependentUpon>
+    </Compile>
+    <Compile Include="Consoles\Nintendo\GBA\VBANext.ISoundProvider.cs">
+      <DependentUpon>VBANext.cs</DependentUpon>
+    </Compile>
+    <Compile Include="Consoles\Nintendo\GBA\VBANext.IStatable.cs">
+      <DependentUpon>VBANext.cs</DependentUpon>
+    </Compile>
+    <Compile Include="Consoles\Nintendo\GBA\VBANext.IVideoProvider.cs">
+      <DependentUpon>VBANext.cs</DependentUpon>
+    </Compile>
+    <Compile Include="Consoles\Nintendo\GBA\VBARegisterHelper.cs" />
+    <Compile Include="Consoles\Nintendo\N64\N64SyncSettings.GLideN64.cs" />
+    <Compile Include="Consoles\Nintendo\N64\N64.IDebuggable.cs">
+      <DependentUpon>N64.cs</DependentUpon>
+    </Compile>
+    <Compile Include="Consoles\Nintendo\N64\N64.IDisassemblable.cs">
+      <DependentUpon>N64.cs</DependentUpon>
+    </Compile>
+    <Compile Include="Consoles\Nintendo\N64\N64.IInputPollable.cs">
+      <DependentUpon>N64.cs</DependentUpon>
+    </Compile>
+    <Compile Include="Consoles\Nintendo\N64\N64.IMemoryDomains.cs">
+      <DependentUpon>N64.cs</DependentUpon>
+    </Compile>
+    <Compile Include="Consoles\Nintendo\N64\N64.ISaveRam.cs">
+      <DependentUpon>N64.cs</DependentUpon>
+    </Compile>
+    <Compile Include="Consoles\Nintendo\N64\N64.ISettable.cs">
+      <DependentUpon>N64.cs</DependentUpon>
+    </Compile>
+    <Compile Include="Consoles\Nintendo\N64\N64.IStatable.cs">
+      <DependentUpon>N64.cs</DependentUpon>
+    </Compile>
+    <Compile Include="Consoles\Nintendo\N64\N64.ITraceable.cs">
+      <DependentUpon>N64.cs</DependentUpon>
+    </Compile>
+    <Compile Include="Consoles\Nintendo\N64\N64Input.cs" />
+    <Compile Include="Consoles\Nintendo\N64\N64Settings.cs" />
+    <Compile Include="Consoles\Nintendo\N64\N64SyncSettings.Controller.cs" />
+    <Compile Include="Consoles\Nintendo\N64\N64SyncSettings.Glide.cs" />
+    <Compile Include="Consoles\Nintendo\N64\N64SyncSettings.GlideMk2.cs" />
+    <Compile Include="Consoles\Nintendo\N64\N64SyncSettings.Jabo.cs" />
+    <Compile Include="Consoles\Nintendo\N64\N64SyncSettings.Rice.cs" />
+    <Compile Include="Consoles\Nintendo\N64\NativeApi\mupen64plusAudioApi.cs" />
+    <Compile Include="Consoles\Nintendo\N64\NativeApi\mupen64plusCoreApi.cs" />
+    <Compile Include="Consoles\Nintendo\N64\N64.cs" />
+    <Compile Include="Consoles\Nintendo\N64\N64Audio.cs" />
+    <Compile Include="Consoles\Nintendo\N64\N64SyncSettings.cs" />
+    <Compile Include="Consoles\Nintendo\N64\N64VideoProvider.cs" />
+    <Compile Include="Consoles\Nintendo\N64\NativeApi\mupen64plusInputApi.cs" />
+    <Compile Include="Consoles\Nintendo\N64\NativeApi\mupen64plusVideoApi.cs" />
+    <Compile Include="Consoles\Nintendo\NES\APU.cs" />
+    <Compile Include="Consoles\Nintendo\NES\Boards\AVE-NINA.cs" />
+    <Compile Include="Consoles\Nintendo\NES\Boards\AxROM.cs">
+      <SubType>Code</SubType>
+    </Compile>
+    <Compile Include="Consoles\Nintendo\NES\Boards\BANDAI-FCG-1.cs" />
+    <Compile Include="Consoles\Nintendo\NES\Boards\BANDAI_74_161_02_74.cs" />
+    <Compile Include="Consoles\Nintendo\NES\Boards\BANDAI_74_161_161_32.cs" />
+    <Compile Include="Consoles\Nintendo\NES\Boards\Bonza.cs" />
+    <Compile Include="Consoles\Nintendo\NES\Boards\BxROM.cs" />
+    <Compile Include="Consoles\Nintendo\NES\Boards\Camerica.cs" />
+    <Compile Include="Consoles\Nintendo\NES\Boards\CamericaGoldenFive.cs" />
+    <Compile Include="Consoles\Nintendo\NES\Boards\Cony.cs" />
+    <Compile Include="Consoles\Nintendo\NES\Boards\CoolBoy.cs" />
+    <Compile Include="Consoles\Nintendo\NES\Boards\DatachBarcode.cs" />
+    <Compile Include="Consoles\Nintendo\NES\Boards\Farid-UNROM-8-in-1.cs" />
+    <Compile Include="Consoles\Nintendo\NES\Boards\FFE\Mapper006.cs" />
+    <Compile Include="Consoles\Nintendo\NES\Boards\FFE\Mapper017.cs" />
+    <Compile Include="Consoles\Nintendo\NES\Boards\FS304.cs" />
+    <Compile Include="Consoles\Nintendo\NES\Boards\GameGenie.cs" />
+    <Compile Include="Consoles\Nintendo\NES\Boards\inlnsf.cs" />
+    <Compile Include="Consoles\Nintendo\NES\Boards\Mapper028.cs" />
+    <Compile Include="Consoles\Nintendo\NES\Boards\CNROM.cs" />
+    <Compile Include="Consoles\Nintendo\NES\Boards\CPROM.cs">
+      <SubType>Code</SubType>
+    </Compile>
+    <Compile Include="Consoles\Nintendo\NES\Boards\ExROM.cs" />
+    <Compile Include="Consoles\Nintendo\NES\Boards\GxROM.cs">
+      <SubType>Code</SubType>
+    </Compile>
+    <Compile Include="Consoles\Nintendo\NES\Boards\IC_74x377.cs">
+      <SubType>Code</SubType>
+    </Compile>
+    <Compile Include="Consoles\Nintendo\NES\Boards\IREM-74_161_161_21_138.cs" />
+    <Compile Include="Consoles\Nintendo\NES\Boards\Irem_G101.cs" />
+    <Compile Include="Consoles\Nintendo\NES\Boards\Irem_H3001.cs" />
+    <Compile Include="Consoles\Nintendo\NES\Boards\IREM_TAM_S1.cs" />
+    <Compile Include="Consoles\Nintendo\NES\Boards\Jaleco-JF_11_14.cs" />
+    <Compile Include="Consoles\Nintendo\NES\Boards\JALECO_JF_05_06_07.cs" />
+    <Compile Include="Consoles\Nintendo\NES\Boards\JALECO_JF_13.cs" />
+    <Compile Include="Consoles\Nintendo\NES\Boards\JALECO_JF_17.cs" />
+    <Compile Include="Consoles\Nintendo\NES\Boards\JALECO_JF_19.cs" />
+    <Compile Include="Consoles\Nintendo\NES\Boards\JALECO_SS8806.cs" />
+    <Compile Include="Consoles\Nintendo\NES\Boards\Mapper015.cs" />
+    <Compile Include="Consoles\Nintendo\NES\Boards\Mapper029.cs" />
+    <Compile Include="Consoles\Nintendo\NES\Boards\Mapper030.cs" />
+    <Compile Include="Consoles\Nintendo\NES\Boards\Mapper034.cs" />
+    <Compile Include="Consoles\Nintendo\NES\Boards\Mapper035.cs" />
+    <Compile Include="Consoles\Nintendo\NES\Boards\Mapper036.cs" />
+    <Compile Include="Consoles\Nintendo\NES\Boards\Mapper038.cs" />
+    <Compile Include="Consoles\Nintendo\NES\Boards\Mapper040.cs" />
+    <Compile Include="Consoles\Nintendo\NES\Boards\Mapper041.cs" />
+    <Compile Include="Consoles\Nintendo\NES\Boards\Mapper042.cs" />
+    <Compile Include="Consoles\Nintendo\NES\Boards\Mapper045.cs" />
+    <Compile Include="Consoles\Nintendo\NES\Boards\Mapper051.cs" />
+    <Compile Include="Consoles\Nintendo\NES\Boards\Mapper053.cs" />
+    <Compile Include="Consoles\Nintendo\NES\Boards\Mapper057.cs" />
+    <Compile Include="Consoles\Nintendo\NES\Boards\Mapper058.cs" />
+    <Compile Include="Consoles\Nintendo\NES\Boards\Mapper069.cs" />
+    <Compile Include="Consoles\Nintendo\NES\Boards\Mapper090.cs" />
+    <Compile Include="Consoles\Nintendo\NES\Boards\Mapper091.cs" />
+    <Compile Include="Consoles\Nintendo\NES\Boards\Mapper101.cs" />
+    <Compile Include="Consoles\Nintendo\NES\Boards\Mapper103.cs" />
+    <Compile Include="Consoles\Nintendo\NES\Boards\Mapper106.cs" />
+    <Compile Include="Consoles\Nintendo\NES\Boards\Mapper107.cs" />
+    <Compile Include="Consoles\Nintendo\NES\Boards\Mapper108.cs" />
+    <Compile Include="Consoles\Nintendo\NES\Boards\Mapper116.cs" />
+    <Compile Include="Consoles\Nintendo\NES\Boards\Mapper120.cs" />
+    <Compile Include="Consoles\Nintendo\NES\Boards\Mapper125.cs" />
+    <Compile Include="Consoles\Nintendo\NES\Boards\Mapper132.cs" />
+    <Compile Include="Consoles\Nintendo\NES\Boards\Mapper136.cs" />
+    <Compile Include="Consoles\Nintendo\NES\Boards\Mapper142.cs" />
+    <Compile Include="Consoles\Nintendo\NES\Boards\Mapper143.cs" />
+    <Compile Include="Consoles\Nintendo\NES\Boards\Mapper147.cs" />
+    <Compile Include="Consoles\Nintendo\NES\Boards\Mapper150.cs" />
+    <Compile Include="Consoles\Nintendo\NES\Boards\Mapper156.cs" />
+    <Compile Include="Consoles\Nintendo\NES\Boards\Mapper162.cs" />
+    <Compile Include="Consoles\Nintendo\NES\Boards\Mapper164.cs" />
+    <Compile Include="Consoles\Nintendo\NES\Boards\Mapper168.cs" />
+    <Compile Include="Consoles\Nintendo\NES\Boards\Mapper170.cs" />
+    <Compile Include="Consoles\Nintendo\NES\Boards\Mapper175.cs" />
+    <Compile Include="Consoles\Nintendo\NES\Boards\Mapper176.cs" />
+    <Compile Include="Consoles\Nintendo\NES\Boards\Mapper177.cs" />
+    <Compile Include="Consoles\Nintendo\NES\Boards\Mapper178.cs" />
+    <Compile Include="Consoles\Nintendo\NES\Boards\Mapper180.cs" />
+    <Compile Include="Consoles\Nintendo\NES\Boards\Mapper183.cs" />
+    <Compile Include="Consoles\Nintendo\NES\Boards\Mapper186.cs" />
+    <Compile Include="Consoles\Nintendo\NES\Boards\Mapper188.cs" />
+    <Compile Include="Consoles\Nintendo\NES\Boards\Mapper190.cs" />
+    <Compile Include="Consoles\Nintendo\NES\Boards\Mapper193.cs" />
+    <Compile Include="Consoles\Nintendo\NES\Boards\Mapper200.cs" />
+    <Compile Include="Consoles\Nintendo\NES\Boards\Mapper201.cs" />
+    <Compile Include="Consoles\Nintendo\NES\Boards\Mapper202.cs" />
+    <Compile Include="Consoles\Nintendo\NES\Boards\Mapper203.cs" />
+    <Compile Include="Consoles\Nintendo\NES\Boards\Mapper204.cs" />
+    <Compile Include="Consoles\Nintendo\NES\Boards\Mapper212.cs" />
+    <Compile Include="Consoles\Nintendo\NES\Boards\Mapper213.cs" />
+    <Compile Include="Consoles\Nintendo\NES\Boards\Mapper214.cs" />
+    <Compile Include="Consoles\Nintendo\NES\Boards\Mapper218.cs" />
+    <Compile Include="Consoles\Nintendo\NES\Boards\Mapper220.cs" />
+    <Compile Include="Consoles\Nintendo\NES\Boards\Mapper221.cs" />
+    <Compile Include="Consoles\Nintendo\NES\Boards\Mapper222.cs" />
+    <Compile Include="Consoles\Nintendo\NES\Boards\Mapper225.cs" />
+    <Compile Include="Consoles\Nintendo\NES\Boards\Mapper226.cs" />
+    <Compile Include="Consoles\Nintendo\NES\Boards\Mapper227.cs" />
+    <Compile Include="Consoles\Nintendo\NES\Boards\Mapper230.cs" />
+    <Compile Include="Consoles\Nintendo\NES\Boards\Mapper231.cs" />
+    <Compile Include="Consoles\Nintendo\NES\Boards\Mapper233.cs" />
+    <Compile Include="Consoles\Nintendo\NES\Boards\Mapper235.cs" />
+    <Compile Include="Consoles\Nintendo\NES\Boards\Mapper236.cs" />
+    <Compile Include="Consoles\Nintendo\NES\Boards\Mapper240.cs" />
+    <Compile Include="Consoles\Nintendo\NES\Boards\Mapper241.cs" />
+    <Compile Include="Consoles\Nintendo\NES\Boards\Mapper242.cs" />
+    <Compile Include="Consoles\Nintendo\NES\Boards\Mapper078.cs" />
+    <Compile Include="Consoles\Nintendo\NES\Boards\Mapper046.cs" />
+    <Compile Include="Consoles\Nintendo\NES\Boards\Mapper243.cs" />
+    <Compile Include="Consoles\Nintendo\NES\Boards\Mapper244.cs" />
+    <Compile Include="Consoles\Nintendo\NES\Boards\Mapper246.cs" />
+    <Compile Include="Consoles\Nintendo\NES\Boards\Mapper252.cs" />
+    <Compile Include="Consoles\Nintendo\NES\Boards\Mapper253.cs" />
+    <Compile Include="Consoles\Nintendo\NES\Boards\Mapper50.cs" />
+    <Compile Include="Consoles\Nintendo\NES\Boards\Mapper60.cs" />
+    <Compile Include="Consoles\Nintendo\NES\Boards\Mapper61.cs" />
+    <Compile Include="Consoles\Nintendo\NES\Boards\Mapper62.cs" />
+    <Compile Include="Consoles\Nintendo\NES\Boards\MLT-ACTION52.cs" />
+    <Compile Include="Consoles\Nintendo\NES\Boards\MLT-MAX15.cs" />
+    <Compile Include="Consoles\Nintendo\NES\Boards\MMC3_family\HKROM.cs" />
+    <Compile Include="Consoles\Nintendo\NES\Boards\MMC3_family\Mapper012.cs" />
+    <Compile Include="Consoles\Nintendo\NES\Boards\MMC3_family\Mapper037.cs" />
+    <Compile Include="Consoles\Nintendo\NES\Boards\MMC3_family\Mapper044.cs" />
+    <Compile Include="Consoles\Nintendo\NES\Boards\MMC3_family\Mapper049.cs" />
+    <Compile Include="Consoles\Nintendo\NES\Boards\MMC3_family\Mapper052.cs" />
+    <Compile Include="Consoles\Nintendo\NES\Boards\MMC3_family\Mapper074.cs" />
+    <Compile Include="Consoles\Nintendo\NES\Boards\MMC3_family\Mapper115.cs" />
+    <Compile Include="Consoles\Nintendo\NES\Boards\MMC3_family\Mapper121.cs" />
+    <Compile Include="Consoles\Nintendo\NES\Boards\MMC3_family\Mapper123.cs" />
+    <Compile Include="Consoles\Nintendo\NES\Boards\MMC3_family\Mapper134.cs" />
+    <Compile Include="Consoles\Nintendo\NES\Boards\MMC3_family\Mapper165.cs" />
+    <Compile Include="Consoles\Nintendo\NES\Boards\MMC3_family\Mapper182.cs" />
+    <Compile Include="Consoles\Nintendo\NES\Boards\MMC3_family\Mapper187.cs" />
+    <Compile Include="Consoles\Nintendo\NES\Boards\MMC3_family\Mapper189.cs" />
+    <Compile Include="Consoles\Nintendo\NES\Boards\MMC3_family\Mapper191.cs" />
+    <Compile Include="Consoles\Nintendo\NES\Boards\MMC3_family\Mapper192.cs" />
+    <Compile Include="Consoles\Nintendo\NES\Boards\MMC3_family\Mapper194.cs" />
+    <Compile Include="Consoles\Nintendo\NES\Boards\MMC3_family\Mapper195.cs" />
+    <Compile Include="Consoles\Nintendo\NES\Boards\MMC3_family\Mapper195_CW.cs" />
+    <Compile Include="Consoles\Nintendo\NES\Boards\MMC3_family\Mapper196.cs" />
+    <Compile Include="Consoles\Nintendo\NES\Boards\MMC3_family\Mapper197.cs" />
+    <Compile Include="Consoles\Nintendo\NES\Boards\MMC3_family\Mapper198.cs" />
+    <Compile Include="Consoles\Nintendo\NES\Boards\MMC3_family\Mapper199.cs" />
+    <Compile Include="Consoles\Nintendo\NES\Boards\MMC3_family\Mapper205.cs" />
+    <Compile Include="Consoles\Nintendo\NES\Boards\MMC3_family\Mapper208.cs" />
+    <Compile Include="Consoles\Nintendo\NES\Boards\MMC3_family\Mapper215.cs" />
+    <Compile Include="Consoles\Nintendo\NES\Boards\MMC3_family\Mapper217.cs" />
+    <Compile Include="Consoles\Nintendo\NES\Boards\MMC3_family\Mapper219.cs" />
+    <Compile Include="Consoles\Nintendo\NES\Boards\MMC3_family\Mapper223.cs" />
+    <Compile Include="Consoles\Nintendo\NES\Boards\MMC3_family\Mapper238.cs" />
+    <Compile Include="Consoles\Nintendo\NES\Boards\MMC3_family\Mapper245.cs" />
+    <Compile Include="Consoles\Nintendo\NES\Boards\MMC3_family\Mapper249.cs" />
+    <Compile Include="Consoles\Nintendo\NES\Boards\MMC3_family\Mapper250.cs" />
+    <Compile Include="Consoles\Nintendo\NES\Boards\MMC3_family\Mapper254.cs" />
+    <Compile Include="Consoles\Nintendo\NES\Boards\MMC3_family\MMC3.cs" />
+    <Compile Include="Consoles\Nintendo\NES\Boards\MMC3_family\NES-QJ.cs" />
+    <Compile Include="Consoles\Nintendo\NES\Boards\MMC3_family\Pocahontas.cs" />
+    <Compile Include="Consoles\Nintendo\NES\Boards\MMC3_family\RexSoftSL1632.cs" />
+    <Compile Include="Consoles\Nintendo\NES\Boards\MMC3_family\TQROM.cs" />
+    <Compile Include="Consoles\Nintendo\NES\Boards\MMC3_family\TLSROM.cs" />
+    <Compile Include="Consoles\Nintendo\NES\Boards\MMC3_family\TVROM.cs" />
+    <Compile Include="Consoles\Nintendo\NES\Boards\MMC3_family\TxROM.cs" />
+    <Compile Include="Consoles\Nintendo\NES\Boards\Namcot129_163.cs" />
+    <Compile Include="Consoles\Nintendo\NES\Boards\Namcot175_340.cs" />
+    <Compile Include="Consoles\Nintendo\NES\Boards\Namcot1xx\DRROM.cs" />
+    <Compile Include="Consoles\Nintendo\NES\Boards\Namcot1xx\Mapper076.cs" />
+    <Compile Include="Consoles\Nintendo\NES\Boards\Namcot1xx\Mapper088.cs" />
+    <Compile Include="Consoles\Nintendo\NES\Boards\Namcot1xx\Mapper095.cs" />
+    <Compile Include="Consoles\Nintendo\NES\Boards\Namcot1xx\Mapper112.cs" />
+    <Compile Include="Consoles\Nintendo\NES\Boards\Namcot1xx\Mapper154.cs" />
+    <Compile Include="Consoles\Nintendo\NES\Boards\Namcot1xx\Mapper206.cs" />
+    <Compile Include="Consoles\Nintendo\NES\Boards\Namcot1xx\Namco163Audio.cs" />
+    <Compile Include="Consoles\Nintendo\NES\Boards\Namcot1xx\Namcot1xx.cs" />
+    <Compile Include="Consoles\Nintendo\NES\Boards\NanJing.cs" />
+    <Compile Include="Consoles\Nintendo\NES\Boards\NES-EVENT.cs" />
+    <Compile Include="Consoles\Nintendo\NES\Boards\NovelDiamond.cs" />
+    <Compile Include="Consoles\Nintendo\NES\Boards\NROM.cs">
+      <SubType>Code</SubType>
+    </Compile>
+    <Compile Include="Consoles\Nintendo\NES\Boards\NSFBoard.cs" />
+    <Compile Include="Consoles\Nintendo\NES\Boards\PxROM_FxROM.cs" />
+    <Compile Include="Consoles\Nintendo\NES\Boards\Sachen8259.cs" />
+    <Compile Include="Consoles\Nintendo\NES\Boards\SachenSimple.cs" />
+    <Compile Include="Consoles\Nintendo\NES\Boards\SEEPROM.cs" />
+    <Compile Include="Consoles\Nintendo\NES\Boards\Subor.cs" />
+    <Compile Include="Consoles\Nintendo\NES\Boards\Sunsoft1.cs" />
+    <Compile Include="Consoles\Nintendo\NES\Boards\Sunsoft1_Alt.cs" />
+    <Compile Include="Consoles\Nintendo\NES\Boards\Sunsoft2_m89.cs" />
+    <Compile Include="Consoles\Nintendo\NES\Boards\Sunsoft2_m93.cs" />
+    <Compile Include="Consoles\Nintendo\NES\Boards\Sunsoft3.cs" />
+    <Compile Include="Consoles\Nintendo\NES\Boards\Sunsoft4.cs" />
+    <Compile Include="Consoles\Nintendo\NES\Boards\SxROM.cs">
+      <SubType>Code</SubType>
+    </Compile>
+    <Compile Include="Consoles\Nintendo\NES\Boards\TAITO_74_161_161_32.cs" />
+    <Compile Include="Consoles\Nintendo\NES\Boards\Taito_TC0190FMC.cs" />
+    <Compile Include="Consoles\Nintendo\NES\Boards\Taito_X1_005.cs" />
+    <Compile Include="Consoles\Nintendo\NES\Boards\Taito_X1_017.cs" />
+    <Compile Include="Consoles\Nintendo\NES\Boards\TENGEN-800032.cs" />
+    <Compile Include="Consoles\Nintendo\NES\Boards\TENGEN_800008.cs" />
+    <Compile Include="Consoles\Nintendo\NES\Boards\UNIF\UNIF-DREAMTECH01.cs" />
+    <Compile Include="Consoles\Nintendo\NES\Boards\UNIF\UNIF_BMC-12-IN-1.cs" />
+    <Compile Include="Consoles\Nintendo\NES\Boards\UNIF\UNIF_BMC-190in1.cs" />
+    <Compile Include="Consoles\Nintendo\NES\Boards\UNIF\UNIF_BMC-64in1-NR.cs" />
+    <Compile Include="Consoles\Nintendo\NES\Boards\UNIF\UNIF_BMC-810544-C-A1.cs" />
+    <Compile Include="Consoles\Nintendo\NES\Boards\UNIF\UNIF_BMC-8157.cs" />
+    <Compile Include="Consoles\Nintendo\NES\Boards\UNIF\UNIF_BMC-A65AS.cs" />
+    <Compile Include="Consoles\Nintendo\NES\Boards\UNIF\UNIF_BMC-BS-5.cs" />
+    <Compile Include="Consoles\Nintendo\NES\Boards\UNIF\UNIF_BMC-D1038.cs" />
+    <Compile Include="Consoles\Nintendo\NES\Boards\UNIF\UNIF_BMC-Ghostbusters63in1.cs" />
+    <Compile Include="Consoles\Nintendo\NES\Boards\UNIF\UNIF_BMC-GS-2004.cs" />
+    <Compile Include="Consoles\Nintendo\NES\Boards\UNIF\UNIF_BMC-GS-2013.cs" />
+    <Compile Include="Consoles\Nintendo\NES\Boards\UNIF\UNIF_BMC-NTD-03.cs" />
+    <Compile Include="Consoles\Nintendo\NES\Boards\UNIF\UNIF_BMC-T-262.cs" />
+    <Compile Include="Consoles\Nintendo\NES\Boards\UNIF\UNIF_BMC-WS.cs" />
+    <Compile Include="Consoles\Nintendo\NES\Boards\UNIF\UNIF_BMCFK23C.cs" />
+    <Compile Include="Consoles\Nintendo\NES\Boards\UNIF\UNIF_BTL-Mario1-MALEE2.cs" />
+    <Compile Include="Consoles\Nintendo\NES\Boards\UNIF\UNIF_UNL-43272.cs" />
+    <Compile Include="Consoles\Nintendo\NES\Boards\UNIF\UNIF_UNL-AC08.cs" />
+    <Compile Include="Consoles\Nintendo\NES\Boards\UNIF\UNIF_UNL-AX5705.cs" />
+    <Compile Include="Consoles\Nintendo\NES\Boards\UNIF\UNIF_UNL-BB.cs" />
+    <Compile Include="Consoles\Nintendo\NES\Boards\UNIF\UNIF_UNL-CC-21.cs" />
+    <Compile Include="Consoles\Nintendo\NES\Boards\UNIF\UNIF_UNL-EDU2000.cs" />
+    <Compile Include="Consoles\Nintendo\NES\Boards\UNIF\UNIF_UNL-KOF97.cs" />
+    <Compile Include="Consoles\Nintendo\NES\Boards\UNIF\UNIF_UNL-KS7012.cs" />
+    <Compile Include="Consoles\Nintendo\NES\Boards\UNIF\UNIF_UNL-KS7013B.cs" />
+    <Compile Include="Consoles\Nintendo\NES\Boards\UNIF\UNIF_UNL-LH10.cs" />
+    <Compile Include="Consoles\Nintendo\NES\Boards\UNIF\UNIF_UNL-SHERO.cs" />
+    <Compile Include="Consoles\Nintendo\NES\Boards\UNIF\UNIF_UNL-TF1201.cs" />
+    <Compile Include="Consoles\Nintendo\NES\Boards\UNIF\UNIF_UNL_DripGame.cs" />
+    <Compile Include="Consoles\Nintendo\NES\Boards\UNIF\UNIF_BMC_Super24in1SC03.cs" />
+    <Compile Include="Consoles\Nintendo\NES\Boards\UxROM.cs">
+      <SubType>Code</SubType>
+    </Compile>
+    <Compile Include="Consoles\Nintendo\NES\Boards\VRC1.cs" />
+    <Compile Include="Consoles\Nintendo\NES\Boards\VRC2_4.cs" />
+    <Compile Include="Consoles\Nintendo\NES\Boards\VRC3.cs" />
+    <Compile Include="Consoles\Nintendo\NES\Boards\VRC6.cs" />
+    <Compile Include="Consoles\Nintendo\NES\Boards\VRC7.cs" />
+    <Compile Include="Consoles\Nintendo\NES\Boards\VS_M99.cs" />
+    <Compile Include="Consoles\Nintendo\NES\FDS\FDS.cs" />
+    <Compile Include="Consoles\Nintendo\NES\FDS\FDSAudio.cs" />
+    <Compile Include="Consoles\Nintendo\NES\FDS\FDSInspector.cs" />
+    <Compile Include="Consoles\Nintendo\NES\FDS\RamAdapter.cs" />
+    <Compile Include="Consoles\Nintendo\NES\INESPPUViewable.cs" />
+    <Compile Include="Consoles\Nintendo\NES\NES.BoardSystem.cs" />
+    <Compile Include="Consoles\Nintendo\NES\NES.Core.cs" />
+    <Compile Include="Consoles\Nintendo\NES\NES.cs" />
+    <Compile Include="Consoles\Nintendo\NES\NES.IDebuggable.cs">
+      <DependentUpon>NES.cs</DependentUpon>
+    </Compile>
+    <Compile Include="Consoles\Nintendo\NES\NES.IDriveLight.cs">
+      <DependentUpon>NES.cs</DependentUpon>
+    </Compile>
+    <Compile Include="Consoles\Nintendo\NES\NES.IInputPollable.cs">
+      <DependentUpon>NES.cs</DependentUpon>
+    </Compile>
+    <Compile Include="Consoles\Nintendo\NES\NES.IMemoryDomains.cs">
+      <DependentUpon>NES.cs</DependentUpon>
+    </Compile>
+    <Compile Include="Consoles\Nintendo\NES\NES.iNES.cs" />
+    <Compile Include="Consoles\Nintendo\NES\NES.INESPPUViewable.cs">
+      <DependentUpon>NES.cs</DependentUpon>
+    </Compile>
+    <Compile Include="Consoles\Nintendo\NES\NES.ISaveRam.cs">
+      <DependentUpon>NES.cs</DependentUpon>
+    </Compile>
+    <Compile Include="Consoles\Nintendo\NES\NES.ISettable.cs">
+      <DependentUpon>NES.cs</DependentUpon>
+    </Compile>
+    <Compile Include="Consoles\Nintendo\NES\NES.IStatable.cs">
+      <DependentUpon>NES.cs</DependentUpon>
+    </Compile>
+    <Compile Include="Consoles\Nintendo\NES\NESControllers.cs" />
+    <Compile Include="Consoles\Nintendo\NES\NSFFormat.cs" />
+    <Compile Include="Consoles\Nintendo\NES\Palettes.cs" />
+    <Compile Include="Consoles\Nintendo\NES\PPU.cs" />
+    <Compile Include="Consoles\Nintendo\NES\PPU.regs.cs" />
+    <Compile Include="Consoles\Nintendo\NES\PPU.run.cs" />
+    <Compile Include="Consoles\Nintendo\NES\Unif.cs" />
+    <Compile Include="Consoles\Nintendo\QuickNES\LibQuickNES.cs" />
+    <Compile Include="Consoles\Nintendo\QuickNES\Nes_NTSC_Colors.cs" />
+    <Compile Include="Consoles\Nintendo\QuickNES\QuickNES.cs" />
+    <Compile Include="Consoles\Nintendo\QuickNES\QuickNES.IDebuggable.cs">
+      <DependentUpon>QuickNES.cs</DependentUpon>
+    </Compile>
+    <Compile Include="Consoles\Nintendo\QuickNES\QuickNES.IDisassembler.cs">
+      <DependentUpon>QuickNES.cs</DependentUpon>
+    </Compile>
+    <Compile Include="Consoles\Nintendo\QuickNES\QuickNES.IInputPollable.cs">
+      <DependentUpon>QuickNES.cs</DependentUpon>
+    </Compile>
+    <Compile Include="Consoles\Nintendo\QuickNES\QuickNES.IMemoryDomains.cs">
+      <DependentUpon>QuickNES.cs</DependentUpon>
+    </Compile>
+    <Compile Include="Consoles\Nintendo\QuickNES\QuickNES.INESPPUViewable.cs">
+      <DependentUpon>QuickNES.cs</DependentUpon>
+    </Compile>
+    <Compile Include="Consoles\Nintendo\QuickNES\QuickNES.ISaveRam.cs">
+      <DependentUpon>QuickNES.cs</DependentUpon>
+    </Compile>
+    <Compile Include="Consoles\Nintendo\QuickNES\QuickNES.ISettable.cs">
+      <DependentUpon>QuickNES.cs</DependentUpon>
+    </Compile>
+    <Compile Include="Consoles\Nintendo\QuickNES\QuickNES.ISoundProvider.cs">
+      <DependentUpon>QuickNES.cs</DependentUpon>
+    </Compile>
+    <Compile Include="Consoles\Nintendo\QuickNES\QuickNES.IStatable.cs">
+      <DependentUpon>QuickNES.cs</DependentUpon>
+    </Compile>
+    <Compile Include="Consoles\Nintendo\QuickNES\QuickNES.ITraceable.cs">
+      <DependentUpon>QuickNES.cs</DependentUpon>
+    </Compile>
+    <Compile Include="Consoles\Nintendo\QuickNES\QuickNES.IVideoProvider.cs">
+      <DependentUpon>QuickNES.cs</DependentUpon>
+    </Compile>
+    <Compile Include="Consoles\Nintendo\SNES9X\LibSnes9x.cs" />
+    <Compile Include="Consoles\Nintendo\SNES9X\Snes9x.cs" />
+    <Compile Include="Consoles\Nintendo\SNES\LibsnesApi.cs" />
+    <Compile Include="Consoles\Nintendo\SNES\LibsnesCore.ICodeDataLogger.cs">
+      <DependentUpon>LibsnesCore.cs</DependentUpon>
+    </Compile>
+    <Compile Include="Consoles\Nintendo\SNES\LibsnesCore.IDebuggable.cs">
+      <DependentUpon>LibsnesCore.cs</DependentUpon>
+    </Compile>
+    <Compile Include="Consoles\Nintendo\SNES\LibsnesCore.IEmulator.cs">
+      <DependentUpon>LibsnesCore.cs</DependentUpon>
+    </Compile>
+    <Compile Include="Consoles\Nintendo\SNES\LibsnesCore.IInputPollable.cs">
+      <DependentUpon>LibsnesCore.cs</DependentUpon>
+    </Compile>
+    <Compile Include="Consoles\Nintendo\SNES\LibsnesCore.IMemoryDomains.cs">
+      <DependentUpon>LibsnesCore.cs</DependentUpon>
+    </Compile>
+    <Compile Include="Consoles\Nintendo\SNES\LibsnesCore.IRegionable.cs">
+      <DependentUpon>LibsnesCore.cs</DependentUpon>
+    </Compile>
+    <Compile Include="Consoles\Nintendo\SNES\LibsnesCore.ISaveRam.cs">
+      <DependentUpon>LibsnesCore.cs</DependentUpon>
+    </Compile>
+    <Compile Include="Consoles\Nintendo\SNES\LibsnesCore.ISettable.cs">
+      <DependentUpon>LibsnesCore.cs</DependentUpon>
+    </Compile>
+    <Compile Include="Consoles\Nintendo\SNES\LibsnesApi_BRK.cs" />
+    <Compile Include="Consoles\Nintendo\SNES\LibsnesApi_CMD.cs" />
+    <Compile Include="Consoles\Nintendo\SNES\LibsnesApi_Enums.cs" />
+    <Compile Include="Consoles\Nintendo\SNES\LibsnesApi_QUERY.cs" />
+    <Compile Include="Consoles\Nintendo\SNES\LibsnesApi_SIG.cs" />
+    <Compile Include="Consoles\Nintendo\SNES\LibsnesControllerDeck.cs" />
+    <Compile Include="Consoles\Nintendo\SNES\LibsnesCore.cs" />
+    <Compile Include="Consoles\Nintendo\SNES\LibsnesCore.IStatable.cs">
+      <DependentUpon>LibsnesCore.cs</DependentUpon>
+    </Compile>
+    <Compile Include="Consoles\Nintendo\SNES\LibsnesCore.IVideoProvider.cs">
+      <DependentUpon>LibsnesCore.cs</DependentUpon>
+    </Compile>
+    <Compile Include="Consoles\Nintendo\SNES\ScanlineHookManager.cs" />
+    <Compile Include="Consoles\Nintendo\SNES\SnesColors.cs" />
+    <Compile Include="Consoles\Nintendo\SNES\SNESGraphicsDecoder.cs" />
+    <Compile Include="Consoles\PC Engine\ADPCM.cs" />
+    <Compile Include="Consoles\PC Engine\MemoryMap.TurboCD.cs" />
+    <Compile Include="Consoles\PC Engine\MemoryMap.Populous.cs" />
+    <Compile Include="Consoles\PC Engine\PCEngine.ArcadeCard.cs" />
+    <Compile Include="Consoles\PC Engine\PCEngine.ICodeDataLogger.cs">
+      <DependentUpon>PCEngine.cs</DependentUpon>
+    </Compile>
+    <Compile Include="Consoles\PC Engine\PCEngine.IDebuggable.cs">
+      <DependentUpon>PCEngine.cs</DependentUpon>
+    </Compile>
+    <Compile Include="Consoles\PC Engine\PCEngine.IDriveLight.cs">
+      <DependentUpon>PCEngine.cs</DependentUpon>
+    </Compile>
+    <Compile Include="Consoles\PC Engine\PCEngine.IEmulator.cs">
+      <DependentUpon>PCEngine.cs</DependentUpon>
+    </Compile>
+    <Compile Include="Consoles\PC Engine\PCEngine.IInputPollable.cs">
+      <DependentUpon>PCEngine.cs</DependentUpon>
+    </Compile>
+    <Compile Include="Consoles\PC Engine\PCEngine.IMemoryDomains.cs">
+      <DependentUpon>PCEngine.cs</DependentUpon>
+    </Compile>
+    <Compile Include="Consoles\PC Engine\PCEngine.Input.cs" />
+    <Compile Include="Consoles\PC Engine\PCEngine.ISaveRam.cs">
+      <DependentUpon>PCEngine.cs</DependentUpon>
+    </Compile>
+    <Compile Include="Consoles\PC Engine\PCEngine.ISettable.cs">
+      <DependentUpon>PCEngine.cs</DependentUpon>
+    </Compile>
+    <Compile Include="Consoles\PC Engine\PCEngine.IStatable.cs">
+      <DependentUpon>PCEngine.cs</DependentUpon>
+    </Compile>
+    <Compile Include="Consoles\PC Engine\PCEngine.TurboCD.cs" />
+    <Compile Include="Consoles\PC Engine\ScsiCDBus.cs" />
+    <Compile Include="Consoles\Sega\gpgx64\GPGX.ISoundProvider.cs">
+      <DependentUpon>GPGX.cs</DependentUpon>
+    </Compile>
+    <Compile Include="Consoles\Sega\gpgx\GenDbgHlp.cs" />
+    <Compile Include="Consoles\Sega\gpgx\GPGX.cs" />
+    <Compile Include="Consoles\Sega\gpgx\GPGX.ICodeDataLogger.cs">
+      <DependentUpon>GPGX.cs</DependentUpon>
+    </Compile>
+    <Compile Include="Consoles\Sega\gpgx\GPGX.IDebuggable.cs">
+      <DependentUpon>GPGX.cs</DependentUpon>
+    </Compile>
+    <Compile Include="Consoles\Sega\gpgx\GPGX.IDisassembler.cs">
+      <DependentUpon>GPGX.cs</DependentUpon>
+    </Compile>
+    <Compile Include="Consoles\Sega\gpgx\GPGX.IDriveLight.cs">
+      <DependentUpon>GPGX.cs</DependentUpon>
+    </Compile>
+    <Compile Include="Consoles\Sega\gpgx\GPGX.IEmulator.cs">
+      <DependentUpon>GPGX.cs</DependentUpon>
+    </Compile>
+    <Compile Include="Consoles\Sega\gpgx\GPGX.IInputPollable.cs">
+      <DependentUpon>GPGX.cs</DependentUpon>
+    </Compile>
+    <Compile Include="Consoles\Sega\gpgx\GPGX.IMemoryDomains.cs">
+      <DependentUpon>GPGX.cs</DependentUpon>
+    </Compile>
+    <Compile Include="Consoles\Sega\gpgx\GPGX.ISaveRam.cs">
+      <DependentUpon>GPGX.cs</DependentUpon>
+    </Compile>
+    <Compile Include="Consoles\Sega\gpgx\GPGX.ISettable.cs">
+      <DependentUpon>GPGX.cs</DependentUpon>
+    </Compile>
+    <Compile Include="Consoles\Sega\gpgx\GPGX.ISoundProvider.cs">
+      <DependentUpon>GPGX.cs</DependentUpon>
+    </Compile>
+    <Compile Include="Consoles\Sega\gpgx\GPGX.IStatable.cs">
+      <DependentUpon>GPGX.cs</DependentUpon>
+    </Compile>
+    <Compile Include="Consoles\Sega\gpgx\GPGX.ITraceable.cs">
+      <DependentUpon>GPGX.cs</DependentUpon>
+    </Compile>
+    <Compile Include="Consoles\Sega\gpgx\GPGX.IVideoProvider.cs">
+      <DependentUpon>GPGX.cs</DependentUpon>
+    </Compile>
+    <Compile Include="Consoles\Sega\gpgx\GPGXControlConverter.cs" />
+    <Compile Include="Consoles\Sega\gpgx\LibGPGX.cs" />
+    <Compile Include="Consoles\Sega\gpgx64\GenDbgHlp.cs" />
+    <Compile Include="Consoles\Sega\gpgx64\GPGX.cs" />
+    <Compile Include="Consoles\Sega\gpgx64\GPGX.ICodeDataLogger.cs">
+      <DependentUpon>GPGX.cs</DependentUpon>
+    </Compile>
+    <Compile Include="Consoles\Sega\gpgx64\GPGX.IDebuggable.cs">
+      <DependentUpon>GPGX.cs</DependentUpon>
+    </Compile>
+    <Compile Include="Consoles\Sega\gpgx64\GPGX.IDisassembler.cs">
+      <DependentUpon>GPGX.cs</DependentUpon>
+    </Compile>
+    <Compile Include="Consoles\Sega\gpgx64\GPGX.IDriveLight.cs">
+      <DependentUpon>GPGX.cs</DependentUpon>
+    </Compile>
+    <Compile Include="Consoles\Sega\gpgx64\GPGX.IEmulator.cs">
+      <DependentUpon>GPGX.cs</DependentUpon>
+    </Compile>
+    <Compile Include="Consoles\Sega\gpgx64\GPGX.IInputPollable.cs">
+      <DependentUpon>GPGX.cs</DependentUpon>
+    </Compile>
+    <Compile Include="Consoles\Sega\gpgx64\GPGX.IMemoryDomains.cs">
+      <DependentUpon>GPGX.cs</DependentUpon>
+    </Compile>
+    <Compile Include="Consoles\Sega\gpgx64\GPGX.ISaveRam.cs">
+      <DependentUpon>GPGX.cs</DependentUpon>
+    </Compile>
+    <Compile Include="Consoles\Sega\gpgx64\GPGX.ISettable.cs">
+      <DependentUpon>GPGX.cs</DependentUpon>
+    </Compile>
+    <Compile Include="Consoles\Sega\gpgx64\GPGX.IStatable.cs">
+      <DependentUpon>GPGX.cs</DependentUpon>
+    </Compile>
+    <Compile Include="Consoles\Sega\gpgx64\GPGX.ITraceable.cs">
+      <DependentUpon>GPGX.cs</DependentUpon>
+    </Compile>
+    <Compile Include="Consoles\Sega\gpgx64\GPGX.IVideoProvider.cs">
+      <DependentUpon>GPGX.cs</DependentUpon>
+    </Compile>
+    <Compile Include="Consoles\Sega\gpgx64\GPGXControlConverter.cs" />
+    <Compile Include="Consoles\Sega\gpgx64\LibGPGX.cs" />
+    <Compile Include="Consoles\Sega\Saturn\FilePiping.cs" />
+    <Compile Include="Consoles\Sega\Saturn\LibYabause.cs" />
+    <Compile Include="Consoles\Sega\Saturn\Yabause.cs" />
+    <Compile Include="Consoles\Sega\Saturn\Yabause.IDriveLight.cs">
+      <DependentUpon>Yabause.cs</DependentUpon>
+    </Compile>
+    <Compile Include="Consoles\Sega\Saturn\Yabause.IInputPollable.cs">
+      <DependentUpon>Yabause.cs</DependentUpon>
+    </Compile>
+    <Compile Include="Consoles\Sega\Saturn\Yabause.IMemoryDomains.cs">
+      <DependentUpon>Yabause.cs</DependentUpon>
+    </Compile>
+    <Compile Include="Consoles\Sega\Saturn\Yabause.ISaveram.cs">
+      <DependentUpon>Yabause.cs</DependentUpon>
+    </Compile>
+    <Compile Include="Consoles\Sega\Saturn\Yabause.ISettable.cs">
+      <DependentUpon>Yabause.cs</DependentUpon>
+    </Compile>
+    <Compile Include="Consoles\Sega\Saturn\Yabause.IStatable.cs">
+      <DependentUpon>Yabause.cs</DependentUpon>
+    </Compile>
+    <Compile Include="Consoles\Sega\Saturn\Yabause.ITraceable.cs">
+      <DependentUpon>Yabause.cs</DependentUpon>
+    </Compile>
+    <Compile Include="Consoles\Sega\SMS\SMS.cs" />
+    <Compile Include="Consoles\Sega\SMS\SMS.ICodeDataLogger.cs">
+      <DependentUpon>SMS.cs</DependentUpon>
+    </Compile>
+    <Compile Include="Consoles\Sega\SMS\SMS.IDebuggable.cs">
+      <DependentUpon>SMS.cs</DependentUpon>
+    </Compile>
+    <Compile Include="Consoles\Sega\SMS\SMS.IEmulator.cs">
+      <DependentUpon>SMS.cs</DependentUpon>
+    </Compile>
+    <Compile Include="Consoles\Sega\SMS\SMS.IInputPollable.cs">
+      <DependentUpon>SMS.cs</DependentUpon>
+    </Compile>
+    <Compile Include="Consoles\Sega\SMS\SMS.IMemoryDomains.cs">
+      <DependentUpon>SMS.cs</DependentUpon>
+    </Compile>
+    <Compile Include="Consoles\Sega\SMS\SMS.Input.cs">
+      <DependentUpon>SMS.cs</DependentUpon>
+    </Compile>
+    <Compile Include="Consoles\Sega\SMS\SMS.ISaveRam.cs">
+      <DependentUpon>SMS.cs</DependentUpon>
+    </Compile>
+    <Compile Include="Consoles\Sega\SMS\SMS.ISettable.cs">
+      <DependentUpon>SMS.cs</DependentUpon>
+    </Compile>
+    <Compile Include="Consoles\Sega\SMS\SMS.ISoundProvider.cs">
+      <DependentUpon>SMS.cs</DependentUpon>
+    </Compile>
+    <Compile Include="Consoles\Sega\SMS\SMS.IStatable.cs">
+      <DependentUpon>SMS.cs</DependentUpon>
+    </Compile>
+    <Compile Include="Consoles\Sega\SMS\VDP.cs" />
+    <Compile Include="Consoles\Sega\SMS\TerebiOekaki.cs" />
+    <Compile Include="Consoles\Sega\SMS\MemoryMap.Korea.cs" />
+    <Compile Include="Consoles\Sega\SMS\MemoryMap.ExtRam.cs" />
+    <Compile Include="Consoles\Sega\SMS\MemoryMap.CodeMasters.cs" />
+    <Compile Include="Consoles\Sega\SMS\MemoryMap.Sega.cs" />
+    <Compile Include="Consoles\Sega\SMS\VDP.ModeTMS.cs" />
+    <Compile Include="Consoles\Sega\SMS\VDP.Mode4.cs" />
+    <Compile Include="Consoles\Sega\SMS\VDP.Tables.cs" />
+    <Compile Include="Consoles\Sony\PSP\PPSSPPDll.cs" />
+    <Compile Include="Consoles\Sony\PSP\PSP.cs" />
+    <Compile Include="Consoles\Sony\PSX\Octoshock.cs">
+      <SubType>Code</SubType>
+    </Compile>
+    <Compile Include="Consoles\Sony\PSX\Octoshock.IDebuggable.cs">
+      <DependentUpon>Octoshock.cs</DependentUpon>
+    </Compile>
+    <Compile Include="Consoles\Sony\PSX\Octoshock.IDisassemblable.cs">
+      <DependentUpon>Octoshock.cs</DependentUpon>
+    </Compile>
+    <Compile Include="Consoles\Sony\PSX\Octoshock.ITraceable.cs">
+      <DependentUpon>Octoshock.cs</DependentUpon>
+    </Compile>
+    <Compile Include="Consoles\Sony\PSX\OctoshockDll.cs" />
+    <Compile Include="Consoles\Sony\PSX\OctoshockFIOConfig.cs" />
+    <Compile Include="Consoles\Sony\PSX\PSF.cs" />
+    <Compile Include="Consoles\WonderSwan\BizSwan.cs" />
+    <Compile Include="Consoles\WonderSwan\WonderSwan.cs" />
+    <Compile Include="Consoles\WonderSwan\WonderSwan.Controller.cs">
+      <DependentUpon>WonderSwan.cs</DependentUpon>
+    </Compile>
+    <Compile Include="Consoles\WonderSwan\WonderSwan.IMemoryDomains.cs">
+      <DependentUpon>WonderSwan.cs</DependentUpon>
+    </Compile>
+    <Compile Include="Consoles\WonderSwan\WonderSwan.ISaveRam.cs">
+      <DependentUpon>WonderSwan.cs</DependentUpon>
+    </Compile>
+    <Compile Include="Consoles\WonderSwan\WonderSwan.ISettable.cs">
+      <DependentUpon>WonderSwan.cs</DependentUpon>
+    </Compile>
+    <Compile Include="Consoles\WonderSwan\WonderSwan.ISoundProvider.cs">
+      <DependentUpon>WonderSwan.cs</DependentUpon>
+    </Compile>
+    <Compile Include="Consoles\WonderSwan\WonderSwan.IStatable.cs">
+      <DependentUpon>WonderSwan.cs</DependentUpon>
+    </Compile>
+    <Compile Include="CoreInventory.cs" />
+    <Compile Include="CPUs\CP1610\CP1610.Disassembler.cs" />
+    <Compile Include="CPUs\CP1610\CP1610.Execute.cs" />
+    <Compile Include="CPUs\HuC6280\HuC6280_CDL.cs" />
+    <Compile Include="CPUs\W65816\Disassembler.cs" />
+    <Compile Include="CPUs\68000\Diassembler.cs" />
+    <Compile Include="CPUs\68000\Instructions\BitArithemetic.cs" />
+    <Compile Include="CPUs\68000\Instructions\DataMovement.cs" />
+    <Compile Include="CPUs\68000\Instructions\IntegerMath.cs" />
+    <Compile Include="CPUs\68000\Instructions\ProgramFlow.cs" />
+    <Compile Include="CPUs\68000\Instructions\Supervisor.cs" />
+    <Compile Include="CPUs\68000\MC68000.cs" />
+    <Compile Include="CPUs\68000\Memory.cs" />
+    <Compile Include="CPUs\68000\OpcodeTable.cs" />
+    <Compile Include="CPUs\68000\Tables.cs" />
+    <Compile Include="CPUs\ARM\Darm.cs" />
+    <Compile Include="CPUs\CP1610\CP1610.cs" />
+    <Compile Include="CPUs\HuC6280\CDLOpcodes.cs" />
+    <Compile Include="CPUs\HuC6280\Disassembler.cs" />
+    <Compile Include="CPUs\HuC6280\Execute.cs" />
+    <Compile Include="CPUs\HuC6280\HuC6280.cs" />
+    <Compile Include="CPUs\HuC6280\IDisassemblable.cs" />
+    <Compile Include="CPUs\MOS 6502X\Disassembler.cs" />
+    <Compile Include="CPUs\MOS 6502X\Execute.cs" />
+    <Compile Include="CPUs\MOS 6502X\MOS6502X.cs" />
+    <Compile Include="CPUs\x86\Disassembler.cs" />
+    <Compile Include="CPUs\x86\Execute.cs" />
+    <Compile Include="CPUs\x86\Timing.cs" />
+    <Compile Include="CPUs\x86\x86.cs" />
+    <Compile Include="CPUs\Z80-GB\Execute.cs" />
+    <Compile Include="CPUs\Z80-GB\Interrupts.cs" />
+    <Compile Include="CPUs\Z80-GB\NewDisassembler.cs" />
+    <Compile Include="CPUs\Z80-GB\Registers.cs" />
+    <Compile Include="CPUs\Z80-GB\Tables.cs" />
+    <Compile Include="CPUs\Z80-GB\Z80.cs" />
+    <Compile Include="CPUs\Z80\Disassembler.cs" />
+    <Compile Include="CPUs\Z80\Execute.cs" />
+    <Compile Include="CPUs\Z80\Interrupts.cs" />
+    <Compile Include="CPUs\Z80\Registers.cs" />
+    <Compile Include="CPUs\Z80\Tables.cs" />
+    <Compile Include="CPUs\Z80\Z80A.cs" />
+    <Compile Include="ElfRunner.cs" />
+    <Compile Include="FileID.cs" />
+    <Compile Include="Consoles\PC Engine\MemoryMap.cs" />
+    <Compile Include="Consoles\PC Engine\MemoryMap.SF2.cs" />
+    <Compile Include="Consoles\PC Engine\MemoryMap.SuperGrafx.cs" />
+    <Compile Include="Consoles\PC Engine\PCEngine.cs" />
+    <Compile Include="Consoles\PC Engine\VCE.cs" />
+    <Compile Include="Consoles\PC Engine\VDC.cs" />
+    <Compile Include="Consoles\PC Engine\VDC.Render.cs" />
+    <Compile Include="Consoles\PC Engine\VPC.cs" />
+    <Compile Include="Libretro\LibretroApi_CMD.cs" />
+    <Compile Include="Libretro\LibretroApi.cs" />
+    <Compile Include="Libretro\LibretroApi_BRK.cs" />
+    <Compile Include="Libretro\LibretroApi_Delegates.cs" />
+    <Compile Include="Libretro\LibretroApi_Enums.cs" />
+    <Compile Include="Libretro\LibretroApi_QUERY.cs" />
+    <Compile Include="Libretro\LibretroApi_SIG.cs" />
+    <Compile Include="Libretro\LibretroApi_Structs.cs" />
+    <Compile Include="Libretro\LibretroCore.cs" />
+    <Compile Include="Libretro\LibretroCoreSettings.cs" />
+    <Compile Include="Libretro\LibretroCore_Description.cs" />
+    <Compile Include="Libretro\LibretroCore_InputCallbacks.cs" />
+    <Compile Include="MemoryBlock.cs" />
+    <Compile Include="Properties\AssemblyInfo.cs" />
+    <Compile Include="Sound\CDAudio.cs" />
+    <Compile Include="Sound\HuC6280PSG.cs" />
+    <Compile Include="Sound\IAsyncSoundProvider.cs" />
+    <Compile Include="Sound\MMC5Audio.cs" />
+    <Compile Include="Sound\SN76489.cs" />
+    <Compile Include="Sound\SoundMixer.cs" />
+    <Compile Include="Sound\Sunsoft5BAudio.cs" />
+    <Compile Include="Sound\VRC6Alt.cs" />
+    <Compile Include="Sound\YM2413.cs" />
+    <Compile Include="Sound\YM2612.cs" />
+  </ItemGroup>
+  <ItemGroup>
+    <Content Include="Consoles\Coleco\docs\CV-Sound.txt" />
+    <Content Include="Consoles\Coleco\docs\CV-Tech.txt" />
+    <Content Include="Consoles\Nintendo\NES\Docs\sunsoft.txt" />
+    <Content Include="Consoles\Nintendo\NES\Docs\sxrom_notes.txt" />
+    <Content Include="Consoles\PC Engine\Compat.txt" />
+    <Content Include="Consoles\Sega\SMS\Compat.txt" />
+    <Content Include="Notes.txt" />
+  </ItemGroup>
+  <ItemGroup>
+    <BootstrapperPackage Include="Microsoft.Net.Client.3.5">
+      <Visible>False</Visible>
+      <ProductName>.NET Framework 3.5 SP1 Client Profile</ProductName>
+      <Install>false</Install>
+    </BootstrapperPackage>
+    <BootstrapperPackage Include="Microsoft.Net.Framework.3.5.SP1">
+      <Visible>False</Visible>
+      <ProductName>.NET Framework 3.5 SP1</ProductName>
+      <Install>true</Install>
+    </BootstrapperPackage>
+    <BootstrapperPackage Include="Microsoft.Windows.Installer.3.1">
+      <Visible>False</Visible>
+      <ProductName>Windows Installer 3.1</ProductName>
+      <Install>true</Install>
+    </BootstrapperPackage>
+  </ItemGroup>
+  <ItemGroup />
+  <ItemGroup>
+    <ProjectReference Include="..\BizHawk.Common\BizHawk.Common.csproj">
+      <Project>{866F8D13-0678-4FF9-80A4-A3993FD4D8A3}</Project>
+      <Name>BizHawk.Common</Name>
+    </ProjectReference>
+    <ProjectReference Include="..\BizHawk.Emulation.Common\BizHawk.Emulation.Common.csproj">
+      <Project>{e1a23168-b571-411c-b360-2229e7225e0e}</Project>
+      <Name>BizHawk.Emulation.Common</Name>
+    </ProjectReference>
+    <ProjectReference Include="..\BizHawk.Emulation.DiscSystem\BizHawk.Emulation.DiscSystem.csproj">
+      <Project>{f51946ea-827f-4d82-b841-1f2f6d060312}</Project>
+      <Name>BizHawk.Emulation.DiscSystem</Name>
+    </ProjectReference>
+  </ItemGroup>
+  <ItemGroup>
+    <None Include="Consoles\Atari\docs\stella.pdf" />
+    <None Include="Consoles\Coleco\docs\colecovision tech1.pdf" />
+    <None Include="Consoles\Coleco\docs\colecovision tech2.pdf" />
+    <None Include="Consoles\Nintendo\NES\Docs\BoardTable.xlsx" />
+    <None Include="Consoles\Nintendo\NES\Docs\MapperCompatibilityList.url" />
+    <None Include="Consoles\Nintendo\NES\Docs\nesasm.pdf" />
+  </ItemGroup>
+  <Import Project="$(MSBuildBinPath)\Microsoft.CSharp.targets" />
+  <PropertyGroup>
+    <PreBuildEvent Condition=" '$(OS)' == 'Windows_NT' ">"$(SolutionDir)subwcrev.bat" "$(ProjectDir)"</PreBuildEvent>
+    <PreBuildEvent Condition=" '$(OS)' != 'Windows_NT' ">"$(SolutionDir)subwcrev.sh" "$(ProjectDir)"</PreBuildEvent>
+  </PropertyGroup>
+  <PropertyGroup>
+    <PreBuildEvent />
+  </PropertyGroup>
+  <!-- To modify your build process, add your task inside one of the targets below and uncomment it. 
+       Other similar extension points exist, see Microsoft.Common.targets.
+  <Target Name="BeforeBuild">
+  </Target>
+  <Target Name="AfterBuild">
+  </Target>
+  -->
+</Project>