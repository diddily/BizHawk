﻿using System;
using System.IO;

using BizHawk.Common;
using BizHawk.Emulation.Common;

namespace BizHawk.Emulation.Cores.Components.M6502
{
	public sealed partial class MOS6502X
	{
		public MOS6502X()
		{
			InitOpcodeHandlers();
			Reset();
		}

		public bool BCD_Enabled = true;
		public bool debug = false;
		public bool throw_unhandled;

		public void Reset()
		{
			A = 0;
			X = 0;
			Y = 0;
			P = 0;
			S = 0;
			PC = 0;
			TotalExecutedCycles = 0;
			mi = 0;
			opcode = 256;
			iflag_pending = true;
			RDY = true;
		}

		public void NESSoftReset()
		{
			opcode = VOP_RESET;
			mi = 0;
			iflag_pending = true;
			FlagI = true;
		}

		public string TraceHeader
		{
			get { return "6502: PC, opcode, registers (SP, A, P, X, Y) flags (NVTBDIZCR)"; }
		}

		public TraceInfo State(bool disassemble = true)
		{
			int notused;
<<<<<<< HEAD
			string a = string.Format("{0:X4}  {1:X2} {2} ", PC, PeekMemory(PC), disassemble ? Disassemble(PC, out notused) : "---").PadRight(30);
			string b = string.Format("A:{0:X2} X:{1:X2} Y:{2:X2} P:{3:X2} SP:{4:X2} Cy:{5}", A, X, Y, P, S, TotalExecutedCycles);
			string val = a + b + "   ";
			if (FlagN) val = val + "N";
			if (FlagV) val = val + "V";
			if (FlagT) val = val + "T";
			if (FlagB) val = val + "B";
			if (FlagD) val = val + "D";
			if (FlagI) val = val + "I";
			if (FlagZ) val = val + "Z";
			if (FlagC) val = val + "C";
			if (!RDY) val = val + "R";
			return val;
=======

			return new TraceInfo
			{
				Disassembly = string.Format(
					"{0:X4}  {1:X2} {2} ",
					PC,
					PeekMemory(PC),
					disassemble ? Disassemble(PC, out notused) : "---"),
				RegisterInfo = string.Format(
					"A:{0:X2} X:{1:X2} Y:{2:X2} P:{3:X2} SP:{4:X2} Cy:{5} {6}{7}{8}{9}{10}{11}{12}{13}",
					A,
					X,
					Y,
					P,
					S,
					TotalExecutedCycles,
					FlagN ? "N" : "",
					FlagV ? "V" : "",
					FlagT ? "T" : "",
					FlagB ? "B" : "",
					FlagD ? "D" : "",
					FlagI ? "I" : "",
					FlagZ ? "Z" : "",
					FlagC ? "C" : "",
					!RDY ? "R" : "")
			};
>>>>>>> de576bb0
		}

		public bool AtStart { get { return opcode == VOP_Fetch1 || Microcode[opcode][mi] >= Uop.End; } }

		public TraceInfo TraceState()
		{
			// only disassemble when we're at the beginning of an opcode
			return State(AtStart);
		}

		public const ushort NMIVector = 0xFFFA;
		public const ushort ResetVector = 0xFFFC;
		public const ushort BRKVector = 0xFFFE;
		public const ushort IRQVector = 0xFFFE;

		enum ExceptionType
		{
			BRK, NMI, IRQ
		}


		// ==== CPU State ====

		public byte A;
		public byte X;
		public byte Y;
		public byte P;
		public ushort PC;
		public byte S;

		public bool IRQ;
		public bool NMI;
		public bool RDY;

		public void SyncState(Serializer ser)
		{
			ser.BeginSection("MOS6502X");
			ser.Sync("A", ref A);
			ser.Sync("X", ref X);
			ser.Sync("Y", ref Y);
			ser.Sync("P", ref P);
			ser.Sync("PC", ref PC);
			ser.Sync("S", ref S);
			ser.Sync("NMI", ref NMI);
			ser.Sync("IRQ", ref IRQ);
			ser.Sync("RDY", ref RDY);
			ser.Sync("TotalExecutedCycles", ref TotalExecutedCycles);
			ser.Sync("opcode", ref opcode);
			ser.Sync("opcode2", ref opcode2);
			ser.Sync("opcode3", ref opcode3);
			ser.Sync("ea", ref ea);
			ser.Sync("alu_temp", ref alu_temp);
			ser.Sync("mi", ref mi);
			ser.Sync("iflag_pending", ref iflag_pending);
			ser.Sync("interrupt_pending", ref interrupt_pending);
			ser.Sync("branch_irq_hack", ref branch_irq_hack);
			ser.Sync("rdy_freeze", ref rdy_freeze);
			ser.EndSection();
		}

		public void SaveStateBinary(BinaryWriter writer) { SyncState(Serializer.CreateBinaryWriter(writer)); }
		public void LoadStateBinary(BinaryReader reader) { SyncState(Serializer.CreateBinaryReader(reader)); }

		// ==== End State ====

		/// <summary>Carry Flag</summary>
		public bool FlagC
		{
			get { return (P & 0x01) != 0; }
			private set { P = (byte)((P & ~0x01) | (value ? 0x01 : 0x00)); }
		}

		/// <summary>Zero Flag</summary>
		public bool FlagZ
		{
			get { return (P & 0x02) != 0; }
			private set { P = (byte)((P & ~0x02) | (value ? 0x02 : 0x00)); }
		}

		/// <summary>Interrupt Disable Flag</summary>
		public bool FlagI
		{
			get { return (P & 0x04) != 0; }
			set { P = (byte)((P & ~0x04) | (value ? 0x04 : 0x00)); }
		}

		/// <summary>Decimal Mode Flag</summary>
		public bool FlagD
		{
			get { return (P & 0x08) != 0; }
			private set { P = (byte)((P & ~0x08) | (value ? 0x08 : 0x00)); }
		}

		/// <summary>Break Flag</summary>
		public bool FlagB
		{
			get { return (P & 0x10) != 0; }
			private set { P = (byte)((P & ~0x10) | (value ? 0x10 : 0x00)); }
		}

		/// <summary>T... Flag</summary>
		public bool FlagT
		{
			get { return (P & 0x20) != 0; }
			private set { P = (byte)((P & ~0x20) | (value ? 0x20 : 0x00)); }
		}

		/// <summary>Overflow Flag</summary>
		public bool FlagV
		{
			get { return (P & 0x40) != 0; }
			private set { P = (byte)((P & ~0x40) | (value ? 0x40 : 0x00)); }
		}

		/// <summary>Negative Flag</summary>
		public bool FlagN
		{
			get { return (P & 0x80) != 0; }
			private set { P = (byte)((P & ~0x80) | (value ? 0x80 : 0x00)); }
		}

		public int TotalExecutedCycles;

		public Func<ushort, byte> ReadMemory;
		public Func<ushort, byte> DummyReadMemory;
		public Func<ushort, byte> PeekMemory;
		public Action<ushort, byte> WriteMemory;

		//this only calls when the first byte of an instruction is fetched.
		public Action<ushort> OnExecFetch;

		public void SetCallbacks
		(
			Func<ushort, byte> ReadMemory,
			Func<ushort, byte> DummyReadMemory,
			Func<ushort, byte> PeekMemory,
			Action<ushort, byte> WriteMemory
		)
		{
			this.ReadMemory = ReadMemory;
			this.DummyReadMemory = DummyReadMemory;
			this.PeekMemory = PeekMemory;
			this.WriteMemory = WriteMemory;
		}

		public ushort ReadWord(ushort address)
		{
			byte l = ReadMemory(address);
			byte h = ReadMemory(++address);
			return (ushort)((h << 8) | l);
		}

		public ushort PeekWord(ushort address)
		{
			byte l = PeekMemory(address);
			byte h = PeekMemory(++address);
			return (ushort)((h << 8) | l);
		}

		private void WriteWord(ushort address, ushort value)
		{
			byte l = (byte)(value & 0xFF);
			byte h = (byte)(value >> 8);
			WriteMemory(address, l);
			WriteMemory(++address, h);
		}

		private ushort ReadWordPageWrap(ushort address)
		{
			ushort highAddress = (ushort)((address & 0xFF00) + ((address + 1) & 0xFF));
			return (ushort)(ReadMemory(address) | (ReadMemory(highAddress) << 8));
		}

        // SO pin
	    public void SetOverflow()
	    {
	        FlagV = true;
	    }

		private static readonly byte[] TableNZ = 
		{ 
			0x02, 0x00, 0x00, 0x00, 0x00, 0x00, 0x00, 0x00, 0x00, 0x00, 0x00, 0x00, 0x00, 0x00, 0x00, 0x00,
			0x00, 0x00, 0x00, 0x00, 0x00, 0x00, 0x00, 0x00, 0x00, 0x00, 0x00, 0x00, 0x00, 0x00, 0x00, 0x00,
			0x00, 0x00, 0x00, 0x00, 0x00, 0x00, 0x00, 0x00, 0x00, 0x00, 0x00, 0x00, 0x00, 0x00, 0x00, 0x00,
			0x00, 0x00, 0x00, 0x00, 0x00, 0x00, 0x00, 0x00, 0x00, 0x00, 0x00, 0x00, 0x00, 0x00, 0x00, 0x00,
			0x00, 0x00, 0x00, 0x00, 0x00, 0x00, 0x00, 0x00, 0x00, 0x00, 0x00, 0x00, 0x00, 0x00, 0x00, 0x00,
			0x00, 0x00, 0x00, 0x00, 0x00, 0x00, 0x00, 0x00, 0x00, 0x00, 0x00, 0x00, 0x00, 0x00, 0x00, 0x00,
			0x00, 0x00, 0x00, 0x00, 0x00, 0x00, 0x00, 0x00, 0x00, 0x00, 0x00, 0x00, 0x00, 0x00, 0x00, 0x00,
			0x00, 0x00, 0x00, 0x00, 0x00, 0x00, 0x00, 0x00, 0x00, 0x00, 0x00, 0x00, 0x00, 0x00, 0x00, 0x00,
			0x80, 0x80, 0x80, 0x80, 0x80, 0x80, 0x80, 0x80, 0x80, 0x80, 0x80, 0x80, 0x80, 0x80, 0x80, 0x80,
			0x80, 0x80, 0x80, 0x80, 0x80, 0x80, 0x80, 0x80, 0x80, 0x80, 0x80, 0x80, 0x80, 0x80, 0x80, 0x80,
			0x80, 0x80, 0x80, 0x80, 0x80, 0x80, 0x80, 0x80, 0x80, 0x80, 0x80, 0x80, 0x80, 0x80, 0x80, 0x80,
			0x80, 0x80, 0x80, 0x80, 0x80, 0x80, 0x80, 0x80, 0x80, 0x80, 0x80, 0x80, 0x80, 0x80, 0x80, 0x80,
			0x80, 0x80, 0x80, 0x80, 0x80, 0x80, 0x80, 0x80, 0x80, 0x80, 0x80, 0x80, 0x80, 0x80, 0x80, 0x80,
			0x80, 0x80, 0x80, 0x80, 0x80, 0x80, 0x80, 0x80, 0x80, 0x80, 0x80, 0x80, 0x80, 0x80, 0x80, 0x80,
			0x80, 0x80, 0x80, 0x80, 0x80, 0x80, 0x80, 0x80, 0x80, 0x80, 0x80, 0x80, 0x80, 0x80, 0x80, 0x80,
			0x80, 0x80, 0x80, 0x80, 0x80, 0x80, 0x80, 0x80, 0x80, 0x80, 0x80, 0x80, 0x80, 0x80, 0x80, 0x80
		};
	}
}
<|MERGE_RESOLUTION|>--- conflicted
+++ resolved
@@ -1,293 +1,277 @@
-﻿using System;
-using System.IO;
-
-using BizHawk.Common;
-using BizHawk.Emulation.Common;
-
-namespace BizHawk.Emulation.Cores.Components.M6502
-{
-	public sealed partial class MOS6502X
-	{
-		public MOS6502X()
-		{
-			InitOpcodeHandlers();
-			Reset();
-		}
-
-		public bool BCD_Enabled = true;
-		public bool debug = false;
-		public bool throw_unhandled;
-
-		public void Reset()
-		{
-			A = 0;
-			X = 0;
-			Y = 0;
-			P = 0;
-			S = 0;
-			PC = 0;
-			TotalExecutedCycles = 0;
-			mi = 0;
-			opcode = 256;
-			iflag_pending = true;
-			RDY = true;
-		}
-
-		public void NESSoftReset()
-		{
-			opcode = VOP_RESET;
-			mi = 0;
-			iflag_pending = true;
-			FlagI = true;
-		}
-
-		public string TraceHeader
-		{
-			get { return "6502: PC, opcode, registers (SP, A, P, X, Y) flags (NVTBDIZCR)"; }
-		}
-
-		public TraceInfo State(bool disassemble = true)
-		{
-			int notused;
-<<<<<<< HEAD
-			string a = string.Format("{0:X4}  {1:X2} {2} ", PC, PeekMemory(PC), disassemble ? Disassemble(PC, out notused) : "---").PadRight(30);
-			string b = string.Format("A:{0:X2} X:{1:X2} Y:{2:X2} P:{3:X2} SP:{4:X2} Cy:{5}", A, X, Y, P, S, TotalExecutedCycles);
-			string val = a + b + "   ";
-			if (FlagN) val = val + "N";
-			if (FlagV) val = val + "V";
-			if (FlagT) val = val + "T";
-			if (FlagB) val = val + "B";
-			if (FlagD) val = val + "D";
-			if (FlagI) val = val + "I";
-			if (FlagZ) val = val + "Z";
-			if (FlagC) val = val + "C";
-			if (!RDY) val = val + "R";
-			return val;
-=======
-
-			return new TraceInfo
-			{
-				Disassembly = string.Format(
-					"{0:X4}  {1:X2} {2} ",
-					PC,
-					PeekMemory(PC),
-					disassemble ? Disassemble(PC, out notused) : "---"),
-				RegisterInfo = string.Format(
-					"A:{0:X2} X:{1:X2} Y:{2:X2} P:{3:X2} SP:{4:X2} Cy:{5} {6}{7}{8}{9}{10}{11}{12}{13}",
-					A,
-					X,
-					Y,
-					P,
-					S,
-					TotalExecutedCycles,
-					FlagN ? "N" : "",
-					FlagV ? "V" : "",
-					FlagT ? "T" : "",
-					FlagB ? "B" : "",
-					FlagD ? "D" : "",
-					FlagI ? "I" : "",
-					FlagZ ? "Z" : "",
-					FlagC ? "C" : "",
-					!RDY ? "R" : "")
-			};
->>>>>>> de576bb0
-		}
-
-		public bool AtStart { get { return opcode == VOP_Fetch1 || Microcode[opcode][mi] >= Uop.End; } }
-
-		public TraceInfo TraceState()
-		{
-			// only disassemble when we're at the beginning of an opcode
-			return State(AtStart);
-		}
-
-		public const ushort NMIVector = 0xFFFA;
-		public const ushort ResetVector = 0xFFFC;
-		public const ushort BRKVector = 0xFFFE;
-		public const ushort IRQVector = 0xFFFE;
-
-		enum ExceptionType
-		{
-			BRK, NMI, IRQ
-		}
-
-
-		// ==== CPU State ====
-
-		public byte A;
-		public byte X;
-		public byte Y;
-		public byte P;
-		public ushort PC;
-		public byte S;
-
-		public bool IRQ;
-		public bool NMI;
-		public bool RDY;
-
-		public void SyncState(Serializer ser)
-		{
-			ser.BeginSection("MOS6502X");
-			ser.Sync("A", ref A);
-			ser.Sync("X", ref X);
-			ser.Sync("Y", ref Y);
-			ser.Sync("P", ref P);
-			ser.Sync("PC", ref PC);
-			ser.Sync("S", ref S);
-			ser.Sync("NMI", ref NMI);
-			ser.Sync("IRQ", ref IRQ);
-			ser.Sync("RDY", ref RDY);
-			ser.Sync("TotalExecutedCycles", ref TotalExecutedCycles);
-			ser.Sync("opcode", ref opcode);
-			ser.Sync("opcode2", ref opcode2);
-			ser.Sync("opcode3", ref opcode3);
-			ser.Sync("ea", ref ea);
-			ser.Sync("alu_temp", ref alu_temp);
-			ser.Sync("mi", ref mi);
-			ser.Sync("iflag_pending", ref iflag_pending);
-			ser.Sync("interrupt_pending", ref interrupt_pending);
-			ser.Sync("branch_irq_hack", ref branch_irq_hack);
-			ser.Sync("rdy_freeze", ref rdy_freeze);
-			ser.EndSection();
-		}
-
-		public void SaveStateBinary(BinaryWriter writer) { SyncState(Serializer.CreateBinaryWriter(writer)); }
-		public void LoadStateBinary(BinaryReader reader) { SyncState(Serializer.CreateBinaryReader(reader)); }
-
-		// ==== End State ====
-
-		/// <summary>Carry Flag</summary>
-		public bool FlagC
-		{
-			get { return (P & 0x01) != 0; }
-			private set { P = (byte)((P & ~0x01) | (value ? 0x01 : 0x00)); }
-		}
-
-		/// <summary>Zero Flag</summary>
-		public bool FlagZ
-		{
-			get { return (P & 0x02) != 0; }
-			private set { P = (byte)((P & ~0x02) | (value ? 0x02 : 0x00)); }
-		}
-
-		/// <summary>Interrupt Disable Flag</summary>
-		public bool FlagI
-		{
-			get { return (P & 0x04) != 0; }
-			set { P = (byte)((P & ~0x04) | (value ? 0x04 : 0x00)); }
-		}
-
-		/// <summary>Decimal Mode Flag</summary>
-		public bool FlagD
-		{
-			get { return (P & 0x08) != 0; }
-			private set { P = (byte)((P & ~0x08) | (value ? 0x08 : 0x00)); }
-		}
-
-		/// <summary>Break Flag</summary>
-		public bool FlagB
-		{
-			get { return (P & 0x10) != 0; }
-			private set { P = (byte)((P & ~0x10) | (value ? 0x10 : 0x00)); }
-		}
-
-		/// <summary>T... Flag</summary>
-		public bool FlagT
-		{
-			get { return (P & 0x20) != 0; }
-			private set { P = (byte)((P & ~0x20) | (value ? 0x20 : 0x00)); }
-		}
-
-		/// <summary>Overflow Flag</summary>
-		public bool FlagV
-		{
-			get { return (P & 0x40) != 0; }
-			private set { P = (byte)((P & ~0x40) | (value ? 0x40 : 0x00)); }
-		}
-
-		/// <summary>Negative Flag</summary>
-		public bool FlagN
-		{
-			get { return (P & 0x80) != 0; }
-			private set { P = (byte)((P & ~0x80) | (value ? 0x80 : 0x00)); }
-		}
-
-		public int TotalExecutedCycles;
-
-		public Func<ushort, byte> ReadMemory;
-		public Func<ushort, byte> DummyReadMemory;
-		public Func<ushort, byte> PeekMemory;
-		public Action<ushort, byte> WriteMemory;
-
-		//this only calls when the first byte of an instruction is fetched.
-		public Action<ushort> OnExecFetch;
-
-		public void SetCallbacks
-		(
-			Func<ushort, byte> ReadMemory,
-			Func<ushort, byte> DummyReadMemory,
-			Func<ushort, byte> PeekMemory,
-			Action<ushort, byte> WriteMemory
-		)
-		{
-			this.ReadMemory = ReadMemory;
-			this.DummyReadMemory = DummyReadMemory;
-			this.PeekMemory = PeekMemory;
-			this.WriteMemory = WriteMemory;
-		}
-
-		public ushort ReadWord(ushort address)
-		{
-			byte l = ReadMemory(address);
-			byte h = ReadMemory(++address);
-			return (ushort)((h << 8) | l);
-		}
-
-		public ushort PeekWord(ushort address)
-		{
-			byte l = PeekMemory(address);
-			byte h = PeekMemory(++address);
-			return (ushort)((h << 8) | l);
-		}
-
-		private void WriteWord(ushort address, ushort value)
-		{
-			byte l = (byte)(value & 0xFF);
-			byte h = (byte)(value >> 8);
-			WriteMemory(address, l);
-			WriteMemory(++address, h);
-		}
-
-		private ushort ReadWordPageWrap(ushort address)
-		{
-			ushort highAddress = (ushort)((address & 0xFF00) + ((address + 1) & 0xFF));
-			return (ushort)(ReadMemory(address) | (ReadMemory(highAddress) << 8));
-		}
-
-        // SO pin
-	    public void SetOverflow()
-	    {
-	        FlagV = true;
-	    }
-
-		private static readonly byte[] TableNZ = 
-		{ 
-			0x02, 0x00, 0x00, 0x00, 0x00, 0x00, 0x00, 0x00, 0x00, 0x00, 0x00, 0x00, 0x00, 0x00, 0x00, 0x00,
-			0x00, 0x00, 0x00, 0x00, 0x00, 0x00, 0x00, 0x00, 0x00, 0x00, 0x00, 0x00, 0x00, 0x00, 0x00, 0x00,
-			0x00, 0x00, 0x00, 0x00, 0x00, 0x00, 0x00, 0x00, 0x00, 0x00, 0x00, 0x00, 0x00, 0x00, 0x00, 0x00,
-			0x00, 0x00, 0x00, 0x00, 0x00, 0x00, 0x00, 0x00, 0x00, 0x00, 0x00, 0x00, 0x00, 0x00, 0x00, 0x00,
-			0x00, 0x00, 0x00, 0x00, 0x00, 0x00, 0x00, 0x00, 0x00, 0x00, 0x00, 0x00, 0x00, 0x00, 0x00, 0x00,
-			0x00, 0x00, 0x00, 0x00, 0x00, 0x00, 0x00, 0x00, 0x00, 0x00, 0x00, 0x00, 0x00, 0x00, 0x00, 0x00,
-			0x00, 0x00, 0x00, 0x00, 0x00, 0x00, 0x00, 0x00, 0x00, 0x00, 0x00, 0x00, 0x00, 0x00, 0x00, 0x00,
-			0x00, 0x00, 0x00, 0x00, 0x00, 0x00, 0x00, 0x00, 0x00, 0x00, 0x00, 0x00, 0x00, 0x00, 0x00, 0x00,
-			0x80, 0x80, 0x80, 0x80, 0x80, 0x80, 0x80, 0x80, 0x80, 0x80, 0x80, 0x80, 0x80, 0x80, 0x80, 0x80,
-			0x80, 0x80, 0x80, 0x80, 0x80, 0x80, 0x80, 0x80, 0x80, 0x80, 0x80, 0x80, 0x80, 0x80, 0x80, 0x80,
-			0x80, 0x80, 0x80, 0x80, 0x80, 0x80, 0x80, 0x80, 0x80, 0x80, 0x80, 0x80, 0x80, 0x80, 0x80, 0x80,
-			0x80, 0x80, 0x80, 0x80, 0x80, 0x80, 0x80, 0x80, 0x80, 0x80, 0x80, 0x80, 0x80, 0x80, 0x80, 0x80,
-			0x80, 0x80, 0x80, 0x80, 0x80, 0x80, 0x80, 0x80, 0x80, 0x80, 0x80, 0x80, 0x80, 0x80, 0x80, 0x80,
-			0x80, 0x80, 0x80, 0x80, 0x80, 0x80, 0x80, 0x80, 0x80, 0x80, 0x80, 0x80, 0x80, 0x80, 0x80, 0x80,
-			0x80, 0x80, 0x80, 0x80, 0x80, 0x80, 0x80, 0x80, 0x80, 0x80, 0x80, 0x80, 0x80, 0x80, 0x80, 0x80,
-			0x80, 0x80, 0x80, 0x80, 0x80, 0x80, 0x80, 0x80, 0x80, 0x80, 0x80, 0x80, 0x80, 0x80, 0x80, 0x80
-		};
-	}
-}
+﻿using System;
+using System.IO;
+
+using BizHawk.Common;
+using BizHawk.Emulation.Common;
+
+namespace BizHawk.Emulation.Cores.Components.M6502
+{
+	public sealed partial class MOS6502X
+	{
+		public MOS6502X()
+		{
+			InitOpcodeHandlers();
+			Reset();
+		}
+
+		public bool BCD_Enabled = true;
+		public bool debug = false;
+		public bool throw_unhandled;
+
+		public void Reset()
+		{
+			A = 0;
+			X = 0;
+			Y = 0;
+			P = 0;
+			S = 0;
+			PC = 0;
+			TotalExecutedCycles = 0;
+			mi = 0;
+			opcode = 256;
+			iflag_pending = true;
+			RDY = true;
+		}
+
+		public void NESSoftReset()
+		{
+			opcode = VOP_RESET;
+			mi = 0;
+			iflag_pending = true;
+			FlagI = true;
+		}
+
+		public string TraceHeader
+		{
+			get { return "6502: PC, opcode, registers (SP, A, P, X, Y) flags (NVTBDIZCR)"; }
+		}
+
+		public TraceInfo State(bool disassemble = true)
+		{
+			int notused;
+
+			return new TraceInfo
+			{
+				Disassembly = string.Format(
+					"{0:X4}  {1:X2} {2} ",
+					PC,
+					PeekMemory(PC),
+					disassemble ? Disassemble(PC, out notused) : "---"),
+				RegisterInfo = string.Format(
+					"A:{0:X2} X:{1:X2} Y:{2:X2} P:{3:X2} SP:{4:X2} Cy:{5} {6}{7}{8}{9}{10}{11}{12}{13}",
+					A,
+					X,
+					Y,
+					P,
+					S,
+					TotalExecutedCycles,
+					FlagN ? "N" : "",
+					FlagV ? "V" : "",
+					FlagT ? "T" : "",
+					FlagB ? "B" : "",
+					FlagD ? "D" : "",
+					FlagI ? "I" : "",
+					FlagZ ? "Z" : "",
+					FlagC ? "C" : "",
+					!RDY ? "R" : "")
+			};
+		}
+
+		public bool AtStart { get { return opcode == VOP_Fetch1 || Microcode[opcode][mi] >= Uop.End; } }
+
+		public TraceInfo TraceState()
+		{
+			// only disassemble when we're at the beginning of an opcode
+			return State(AtStart);
+		}
+
+		public const ushort NMIVector = 0xFFFA;
+		public const ushort ResetVector = 0xFFFC;
+		public const ushort BRKVector = 0xFFFE;
+		public const ushort IRQVector = 0xFFFE;
+
+		enum ExceptionType
+		{
+			BRK, NMI, IRQ
+		}
+
+
+		// ==== CPU State ====
+
+		public byte A;
+		public byte X;
+		public byte Y;
+		public byte P;
+		public ushort PC;
+		public byte S;
+
+		public bool IRQ;
+		public bool NMI;
+		public bool RDY;
+
+		public void SyncState(Serializer ser)
+		{
+			ser.BeginSection("MOS6502X");
+			ser.Sync("A", ref A);
+			ser.Sync("X", ref X);
+			ser.Sync("Y", ref Y);
+			ser.Sync("P", ref P);
+			ser.Sync("PC", ref PC);
+			ser.Sync("S", ref S);
+			ser.Sync("NMI", ref NMI);
+			ser.Sync("IRQ", ref IRQ);
+			ser.Sync("RDY", ref RDY);
+			ser.Sync("TotalExecutedCycles", ref TotalExecutedCycles);
+			ser.Sync("opcode", ref opcode);
+			ser.Sync("opcode2", ref opcode2);
+			ser.Sync("opcode3", ref opcode3);
+			ser.Sync("ea", ref ea);
+			ser.Sync("alu_temp", ref alu_temp);
+			ser.Sync("mi", ref mi);
+			ser.Sync("iflag_pending", ref iflag_pending);
+			ser.Sync("interrupt_pending", ref interrupt_pending);
+			ser.Sync("branch_irq_hack", ref branch_irq_hack);
+			ser.Sync("rdy_freeze", ref rdy_freeze);
+			ser.EndSection();
+		}
+
+		public void SaveStateBinary(BinaryWriter writer) { SyncState(Serializer.CreateBinaryWriter(writer)); }
+		public void LoadStateBinary(BinaryReader reader) { SyncState(Serializer.CreateBinaryReader(reader)); }
+
+		// ==== End State ====
+
+		/// <summary>Carry Flag</summary>
+		public bool FlagC
+		{
+			get { return (P & 0x01) != 0; }
+			private set { P = (byte)((P & ~0x01) | (value ? 0x01 : 0x00)); }
+		}
+
+		/// <summary>Zero Flag</summary>
+		public bool FlagZ
+		{
+			get { return (P & 0x02) != 0; }
+			private set { P = (byte)((P & ~0x02) | (value ? 0x02 : 0x00)); }
+		}
+
+		/// <summary>Interrupt Disable Flag</summary>
+		public bool FlagI
+		{
+			get { return (P & 0x04) != 0; }
+			set { P = (byte)((P & ~0x04) | (value ? 0x04 : 0x00)); }
+		}
+
+		/// <summary>Decimal Mode Flag</summary>
+		public bool FlagD
+		{
+			get { return (P & 0x08) != 0; }
+			private set { P = (byte)((P & ~0x08) | (value ? 0x08 : 0x00)); }
+		}
+
+		/// <summary>Break Flag</summary>
+		public bool FlagB
+		{
+			get { return (P & 0x10) != 0; }
+			private set { P = (byte)((P & ~0x10) | (value ? 0x10 : 0x00)); }
+		}
+
+		/// <summary>T... Flag</summary>
+		public bool FlagT
+		{
+			get { return (P & 0x20) != 0; }
+			private set { P = (byte)((P & ~0x20) | (value ? 0x20 : 0x00)); }
+		}
+
+		/// <summary>Overflow Flag</summary>
+		public bool FlagV
+		{
+			get { return (P & 0x40) != 0; }
+			private set { P = (byte)((P & ~0x40) | (value ? 0x40 : 0x00)); }
+		}
+
+		/// <summary>Negative Flag</summary>
+		public bool FlagN
+		{
+			get { return (P & 0x80) != 0; }
+			private set { P = (byte)((P & ~0x80) | (value ? 0x80 : 0x00)); }
+		}
+
+		public int TotalExecutedCycles;
+
+		public Func<ushort, byte> ReadMemory;
+		public Func<ushort, byte> DummyReadMemory;
+		public Func<ushort, byte> PeekMemory;
+		public Action<ushort, byte> WriteMemory;
+
+		//this only calls when the first byte of an instruction is fetched.
+		public Action<ushort> OnExecFetch;
+
+		public void SetCallbacks
+		(
+			Func<ushort, byte> ReadMemory,
+			Func<ushort, byte> DummyReadMemory,
+			Func<ushort, byte> PeekMemory,
+			Action<ushort, byte> WriteMemory
+		)
+		{
+			this.ReadMemory = ReadMemory;
+			this.DummyReadMemory = DummyReadMemory;
+			this.PeekMemory = PeekMemory;
+			this.WriteMemory = WriteMemory;
+		}
+
+		public ushort ReadWord(ushort address)
+		{
+			byte l = ReadMemory(address);
+			byte h = ReadMemory(++address);
+			return (ushort)((h << 8) | l);
+		}
+
+		public ushort PeekWord(ushort address)
+		{
+			byte l = PeekMemory(address);
+			byte h = PeekMemory(++address);
+			return (ushort)((h << 8) | l);
+		}
+
+		private void WriteWord(ushort address, ushort value)
+		{
+			byte l = (byte)(value & 0xFF);
+			byte h = (byte)(value >> 8);
+			WriteMemory(address, l);
+			WriteMemory(++address, h);
+		}
+
+		private ushort ReadWordPageWrap(ushort address)
+		{
+			ushort highAddress = (ushort)((address & 0xFF00) + ((address + 1) & 0xFF));
+			return (ushort)(ReadMemory(address) | (ReadMemory(highAddress) << 8));
+		}
+
+        // SO pin
+	    public void SetOverflow()
+	    {
+	        FlagV = true;
+	    }
+
+		private static readonly byte[] TableNZ = 
+		{ 
+			0x02, 0x00, 0x00, 0x00, 0x00, 0x00, 0x00, 0x00, 0x00, 0x00, 0x00, 0x00, 0x00, 0x00, 0x00, 0x00,
+			0x00, 0x00, 0x00, 0x00, 0x00, 0x00, 0x00, 0x00, 0x00, 0x00, 0x00, 0x00, 0x00, 0x00, 0x00, 0x00,
+			0x00, 0x00, 0x00, 0x00, 0x00, 0x00, 0x00, 0x00, 0x00, 0x00, 0x00, 0x00, 0x00, 0x00, 0x00, 0x00,
+			0x00, 0x00, 0x00, 0x00, 0x00, 0x00, 0x00, 0x00, 0x00, 0x00, 0x00, 0x00, 0x00, 0x00, 0x00, 0x00,
+			0x00, 0x00, 0x00, 0x00, 0x00, 0x00, 0x00, 0x00, 0x00, 0x00, 0x00, 0x00, 0x00, 0x00, 0x00, 0x00,
+			0x00, 0x00, 0x00, 0x00, 0x00, 0x00, 0x00, 0x00, 0x00, 0x00, 0x00, 0x00, 0x00, 0x00, 0x00, 0x00,
+			0x00, 0x00, 0x00, 0x00, 0x00, 0x00, 0x00, 0x00, 0x00, 0x00, 0x00, 0x00, 0x00, 0x00, 0x00, 0x00,
+			0x00, 0x00, 0x00, 0x00, 0x00, 0x00, 0x00, 0x00, 0x00, 0x00, 0x00, 0x00, 0x00, 0x00, 0x00, 0x00,
+			0x80, 0x80, 0x80, 0x80, 0x80, 0x80, 0x80, 0x80, 0x80, 0x80, 0x80, 0x80, 0x80, 0x80, 0x80, 0x80,
+			0x80, 0x80, 0x80, 0x80, 0x80, 0x80, 0x80, 0x80, 0x80, 0x80, 0x80, 0x80, 0x80, 0x80, 0x80, 0x80,
+			0x80, 0x80, 0x80, 0x80, 0x80, 0x80, 0x80, 0x80, 0x80, 0x80, 0x80, 0x80, 0x80, 0x80, 0x80, 0x80,
+			0x80, 0x80, 0x80, 0x80, 0x80, 0x80, 0x80, 0x80, 0x80, 0x80, 0x80, 0x80, 0x80, 0x80, 0x80, 0x80,
+			0x80, 0x80, 0x80, 0x80, 0x80, 0x80, 0x80, 0x80, 0x80, 0x80, 0x80, 0x80, 0x80, 0x80, 0x80, 0x80,
+			0x80, 0x80, 0x80, 0x80, 0x80, 0x80, 0x80, 0x80, 0x80, 0x80, 0x80, 0x80, 0x80, 0x80, 0x80, 0x80,
+			0x80, 0x80, 0x80, 0x80, 0x80, 0x80, 0x80, 0x80, 0x80, 0x80, 0x80, 0x80, 0x80, 0x80, 0x80, 0x80,
+			0x80, 0x80, 0x80, 0x80, 0x80, 0x80, 0x80, 0x80, 0x80, 0x80, 0x80, 0x80, 0x80, 0x80, 0x80, 0x80
+		};
+	}
+}