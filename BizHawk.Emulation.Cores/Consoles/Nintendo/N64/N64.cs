﻿using System;
using System.Threading;
using System.Collections.Generic;
using System.IO;

using BizHawk.Common.BufferExtensions;
using BizHawk.Emulation.Common;
using BizHawk.Emulation.Common.IEmulatorExtensions;
using BizHawk.Emulation.Cores.Nintendo.N64.NativeApi;

namespace BizHawk.Emulation.Cores.Nintendo.N64
{
	[CoreAttributes(
		"Mupen64Plus",
		"",
		isPorted: true,
		isReleased: true,
		portedVersion: "2.0",
		portedUrl: "https://code.google.com/p/mupen64plus/",
		singleInstance: true
		)]
	[ServiceNotApplicable(typeof(IDriveLight))]
	public partial class N64 : IEmulator, ISaveRam, IDebuggable, IStatable, IInputPollable, IDisassemblable, IRegionable,
		ISettable<N64Settings, N64SyncSettings>
	{
		private readonly N64Input _inputProvider;
		private readonly N64VideoProvider _videoProvider;
		private readonly N64Audio _audioProvider;

		private readonly EventWaitHandle _pendingThreadEvent = new EventWaitHandle(false, EventResetMode.AutoReset);
		private readonly EventWaitHandle _completeThreadEvent = new EventWaitHandle(false, EventResetMode.AutoReset);

		private mupen64plusApi api; // mupen64plus DLL Api
		
		private N64SyncSettings _syncSettings;
		private N64Settings _settings;

		private bool _pendingThreadTerminate;

		private DisplayType _display_type = DisplayType.NTSC;

		private Action _pendingThreadAction;

		private bool _disableExpansionSlot = true;

		/// <summary>
		/// Create mupen64plus Emulator
		/// </summary>
		/// <param name="comm">Core communication object</param>
		/// <param name="game">Game information of game to load</param>
		/// <param name="rom">Rom that should be loaded</param>
		/// <param name="syncSettings">N64SyncSettings object</param>
		[CoreConstructor("N64")]
		public N64(CoreComm comm, GameInfo game, byte[] file, object settings, object syncSettings)
		{
			ServiceProvider = new BasicServiceProvider(this);
			InputCallbacks = new InputCallbackSystem();
			_memorycallbacks.ActiveChanged += RefreshMemoryCallbacks;

			int SaveType = 0;
			if (game.OptionValue("SaveType") == "EEPROM_16K")
			{
				SaveType = 1;
			}

			CoreComm = comm;

			_syncSettings = (N64SyncSettings)syncSettings ?? new N64SyncSettings();
			_settings = (N64Settings)settings ?? new N64Settings();

			_disableExpansionSlot = _syncSettings.DisableExpansionSlot;

			// Override the user's expansion slot setting if it is mentioned in the gamedb (it is mentioned but the game MUST have this setting or else not work
			if (game.OptionValue("expansionpak") != null && game.OptionValue("expansionpak") == "1")
			{
				_disableExpansionSlot = false;
				IsOverridingUserExpansionSlotSetting = true;
			}

			byte country_code = file[0x3E];
			switch (country_code)
			{
				// PAL codes
				case 0x44:
				case 0x46:
				case 0x49:
				case 0x50:
				case 0x53:
				case 0x55:
				case 0x58:
				case 0x59:
					_display_type = DisplayType.PAL;
					break;

				// NTSC codes
				case 0x37:
				case 0x41:
				case 0x45:
				case 0x4a:
				default: // Fallback for unknown codes
					_display_type = DisplayType.NTSC;
					break;
			}
			switch (Region)
			{
				case DisplayType.NTSC:
					comm.VsyncNum = 60000;
					comm.VsyncDen = 1001;
					break;
				default:
					comm.VsyncNum = 50;
					comm.VsyncDen = 1;
					break;
			}

			StartThreadLoop();

			var videosettings = _syncSettings.GetVPS(game, _settings.VideoSizeX, _settings.VideoSizeY);
			var coreType = _syncSettings.Core;

			//zero 19-apr-2014 - added this to solve problem with SDL initialization corrupting the main thread (I think) and breaking subsequent emulators (for example, NES)
			//not sure why this works... if we put the plugin initializations in here, we get deadlocks in some SDL initialization. doesnt make sense to me...
			RunThreadAction(() =>
			{
				api = new mupen64plusApi(this, file, videosettings, SaveType, (int)coreType, _disableExpansionSlot);
			});

			// Order is important because the register with the mupen core
			_videoProvider = new N64VideoProvider(api, videosettings);
			_audioProvider = new N64Audio(api);
			_inputProvider = new N64Input(this.AsInputPollable(), api, comm, this._syncSettings.Controllers);
			(ServiceProvider as BasicServiceProvider).Register<IVideoProvider>(_videoProvider);
			(ServiceProvider as BasicServiceProvider).Register<ISoundProvider>(_audioProvider.Resampler);

<<<<<<< HEAD
			string rsp = _syncSettings.Rsp == N64SyncSettings.RspType.Rsp_Hle ?
				"mupen64plus-rsp-hle-new.dll" :
				"mupen64plus-rsp-z64-hlevideo.dll";
=======
			string rsp;
			switch (_syncSettings.Rsp)
			{
				default:
				case N64SyncSettings.RspType.Rsp_Hle:
					rsp = "mupen64plus-rsp-hle.dll";
					break;
				case N64SyncSettings.RspType.Rsp_Z64_hlevideo:
					rsp = "mupen64plus-rsp-z64-hlevideo.dll";
					break;
				case N64SyncSettings.RspType.Rsp_cxd4:
					rsp = "mupen64plus-rsp-cxd4.dll";
					break;
			}
>>>>>>> a0495b50

			api.AttachPlugin(mupen64plusApi.m64p_plugin_type.M64PLUGIN_RSP, rsp);

			InitMemoryDomains();
			RefreshMemoryCallbacks();
			if (_syncSettings.Core != N64SyncSettings.CoreType.Dynarec)
				ConnectTracer();

			api.AsyncExecuteEmulator();

			// Hack: Saving a state on frame 0 has been shown to not be sync stable. Advance past that frame to avoid the problem.
			// Advancing 2 frames was chosen to deal with a problem with the dynamic recompiler. The dynarec seems to take 2 frames to set 
			// things up correctly. If a state is loaded on frames 0 or 1 mupen tries to access null pointers and the emulator crashes, so instead
 			// advance past both to again avoid the problem.
			api.frame_advance();
			api.frame_advance();

			SetControllerButtons();
		}

		public IEmulatorServiceProvider ServiceProvider { get; private set; }

		public bool UsingExpansionSlot
		{
			get { return !_disableExpansionSlot; }
		}

		public bool IsOverridingUserExpansionSlotSetting { get; set; }

		public void Dispose()
		{
			RunThreadAction(() =>
			{
				_videoProvider.Dispose();
				_audioProvider.Dispose();
				api.Dispose();
			});

			EndThreadLoop();
		}

		private void ThreadLoop()
		{
			for (; ; )
			{
				_pendingThreadEvent.WaitOne();
				_pendingThreadAction();
				if (_pendingThreadTerminate)
				{
					break;
				}

				_completeThreadEvent.Set();
			}

			_pendingThreadTerminate = false;
			_completeThreadEvent.Set();
		}

		private void RunThreadAction(Action action)
		{
			_pendingThreadAction = action;
			_pendingThreadEvent.Set();
			_completeThreadEvent.WaitOne();
		}

		private void StartThreadLoop()
		{
			var thread = new Thread(ThreadLoop) { IsBackground = true };
			thread.Start(); // will this solve the hanging process problem?
		}

		private void EndThreadLoop()
		{
			RunThreadAction(() => { _pendingThreadTerminate = true; });
		}

		public void FrameAdvance(bool render, bool rendersound)
		{
			IsVIFrame = false;

			RefreshMemoryCallbacks();

			if (Tracer != null && Tracer.Enabled)
			{
				api.setTraceCallback(_tracecb);
			}
			else
			{
				api.setTraceCallback(null);
			}

			_audioProvider.RenderSound = rendersound;

			if (Controller.IsPressed("Reset"))
			{
				api.soft_reset();
			}

			if (Controller.IsPressed("Power"))
			{
				api.hard_reset();
			}

			api.frame_advance();


			if (IsLagFrame)
			{
				LagCount++;
			}

			Frame++;
		}

		public string SystemId { get { return "N64"; } }

		public string BoardName { get { return null; } }

		public CoreComm CoreComm { get; private set; }

		public DisplayType Region { get { return _display_type; } }

		public ControllerDefinition ControllerDefinition
		{
			get { return _inputProvider.ControllerDefinition; }
		}

		public IController Controller
		{
			get { return _inputProvider.Controller; }
			set { _inputProvider.Controller = value; }
		}

		public void ResetCounters()
		{
			Frame = 0;
			LagCount = 0;
			IsLagFrame = false;
		}

		public bool DeterministicEmulation { get { return false; } }
	}
}
<|MERGE_RESOLUTION|>--- conflicted
+++ resolved
@@ -1,298 +1,292 @@
-﻿using System;
-using System.Threading;
-using System.Collections.Generic;
-using System.IO;
-
-using BizHawk.Common.BufferExtensions;
-using BizHawk.Emulation.Common;
-using BizHawk.Emulation.Common.IEmulatorExtensions;
-using BizHawk.Emulation.Cores.Nintendo.N64.NativeApi;
-
-namespace BizHawk.Emulation.Cores.Nintendo.N64
-{
-	[CoreAttributes(
-		"Mupen64Plus",
-		"",
-		isPorted: true,
-		isReleased: true,
-		portedVersion: "2.0",
-		portedUrl: "https://code.google.com/p/mupen64plus/",
-		singleInstance: true
-		)]
-	[ServiceNotApplicable(typeof(IDriveLight))]
-	public partial class N64 : IEmulator, ISaveRam, IDebuggable, IStatable, IInputPollable, IDisassemblable, IRegionable,
-		ISettable<N64Settings, N64SyncSettings>
-	{
-		private readonly N64Input _inputProvider;
-		private readonly N64VideoProvider _videoProvider;
-		private readonly N64Audio _audioProvider;
-
-		private readonly EventWaitHandle _pendingThreadEvent = new EventWaitHandle(false, EventResetMode.AutoReset);
-		private readonly EventWaitHandle _completeThreadEvent = new EventWaitHandle(false, EventResetMode.AutoReset);
-
-		private mupen64plusApi api; // mupen64plus DLL Api
-		
-		private N64SyncSettings _syncSettings;
-		private N64Settings _settings;
-
-		private bool _pendingThreadTerminate;
-
-		private DisplayType _display_type = DisplayType.NTSC;
-
-		private Action _pendingThreadAction;
-
-		private bool _disableExpansionSlot = true;
-
-		/// <summary>
-		/// Create mupen64plus Emulator
-		/// </summary>
-		/// <param name="comm">Core communication object</param>
-		/// <param name="game">Game information of game to load</param>
-		/// <param name="rom">Rom that should be loaded</param>
-		/// <param name="syncSettings">N64SyncSettings object</param>
-		[CoreConstructor("N64")]
-		public N64(CoreComm comm, GameInfo game, byte[] file, object settings, object syncSettings)
-		{
-			ServiceProvider = new BasicServiceProvider(this);
-			InputCallbacks = new InputCallbackSystem();
-			_memorycallbacks.ActiveChanged += RefreshMemoryCallbacks;
-
-			int SaveType = 0;
-			if (game.OptionValue("SaveType") == "EEPROM_16K")
-			{
-				SaveType = 1;
-			}
-
-			CoreComm = comm;
-
-			_syncSettings = (N64SyncSettings)syncSettings ?? new N64SyncSettings();
-			_settings = (N64Settings)settings ?? new N64Settings();
-
-			_disableExpansionSlot = _syncSettings.DisableExpansionSlot;
-
-			// Override the user's expansion slot setting if it is mentioned in the gamedb (it is mentioned but the game MUST have this setting or else not work
-			if (game.OptionValue("expansionpak") != null && game.OptionValue("expansionpak") == "1")
-			{
-				_disableExpansionSlot = false;
-				IsOverridingUserExpansionSlotSetting = true;
-			}
-
-			byte country_code = file[0x3E];
-			switch (country_code)
-			{
-				// PAL codes
-				case 0x44:
-				case 0x46:
-				case 0x49:
-				case 0x50:
-				case 0x53:
-				case 0x55:
-				case 0x58:
-				case 0x59:
-					_display_type = DisplayType.PAL;
-					break;
-
-				// NTSC codes
-				case 0x37:
-				case 0x41:
-				case 0x45:
-				case 0x4a:
-				default: // Fallback for unknown codes
-					_display_type = DisplayType.NTSC;
-					break;
-			}
-			switch (Region)
-			{
-				case DisplayType.NTSC:
-					comm.VsyncNum = 60000;
-					comm.VsyncDen = 1001;
-					break;
-				default:
-					comm.VsyncNum = 50;
-					comm.VsyncDen = 1;
-					break;
-			}
-
-			StartThreadLoop();
-
-			var videosettings = _syncSettings.GetVPS(game, _settings.VideoSizeX, _settings.VideoSizeY);
-			var coreType = _syncSettings.Core;
-
-			//zero 19-apr-2014 - added this to solve problem with SDL initialization corrupting the main thread (I think) and breaking subsequent emulators (for example, NES)
-			//not sure why this works... if we put the plugin initializations in here, we get deadlocks in some SDL initialization. doesnt make sense to me...
-			RunThreadAction(() =>
-			{
-				api = new mupen64plusApi(this, file, videosettings, SaveType, (int)coreType, _disableExpansionSlot);
-			});
-
-			// Order is important because the register with the mupen core
-			_videoProvider = new N64VideoProvider(api, videosettings);
-			_audioProvider = new N64Audio(api);
-			_inputProvider = new N64Input(this.AsInputPollable(), api, comm, this._syncSettings.Controllers);
-			(ServiceProvider as BasicServiceProvider).Register<IVideoProvider>(_videoProvider);
-			(ServiceProvider as BasicServiceProvider).Register<ISoundProvider>(_audioProvider.Resampler);
-
-<<<<<<< HEAD
-			string rsp = _syncSettings.Rsp == N64SyncSettings.RspType.Rsp_Hle ?
-				"mupen64plus-rsp-hle-new.dll" :
-				"mupen64plus-rsp-z64-hlevideo.dll";
-=======
-			string rsp;
-			switch (_syncSettings.Rsp)
-			{
-				default:
-				case N64SyncSettings.RspType.Rsp_Hle:
-					rsp = "mupen64plus-rsp-hle.dll";
-					break;
-				case N64SyncSettings.RspType.Rsp_Z64_hlevideo:
-					rsp = "mupen64plus-rsp-z64-hlevideo.dll";
-					break;
-				case N64SyncSettings.RspType.Rsp_cxd4:
-					rsp = "mupen64plus-rsp-cxd4.dll";
-					break;
-			}
->>>>>>> a0495b50
-
-			api.AttachPlugin(mupen64plusApi.m64p_plugin_type.M64PLUGIN_RSP, rsp);
-
-			InitMemoryDomains();
-			RefreshMemoryCallbacks();
-			if (_syncSettings.Core != N64SyncSettings.CoreType.Dynarec)
-				ConnectTracer();
-
-			api.AsyncExecuteEmulator();
-
-			// Hack: Saving a state on frame 0 has been shown to not be sync stable. Advance past that frame to avoid the problem.
-			// Advancing 2 frames was chosen to deal with a problem with the dynamic recompiler. The dynarec seems to take 2 frames to set 
-			// things up correctly. If a state is loaded on frames 0 or 1 mupen tries to access null pointers and the emulator crashes, so instead
- 			// advance past both to again avoid the problem.
-			api.frame_advance();
-			api.frame_advance();
-
-			SetControllerButtons();
-		}
-
-		public IEmulatorServiceProvider ServiceProvider { get; private set; }
-
-		public bool UsingExpansionSlot
-		{
-			get { return !_disableExpansionSlot; }
-		}
-
-		public bool IsOverridingUserExpansionSlotSetting { get; set; }
-
-		public void Dispose()
-		{
-			RunThreadAction(() =>
-			{
-				_videoProvider.Dispose();
-				_audioProvider.Dispose();
-				api.Dispose();
-			});
-
-			EndThreadLoop();
-		}
-
-		private void ThreadLoop()
-		{
-			for (; ; )
-			{
-				_pendingThreadEvent.WaitOne();
-				_pendingThreadAction();
-				if (_pendingThreadTerminate)
-				{
-					break;
-				}
-
-				_completeThreadEvent.Set();
-			}
-
-			_pendingThreadTerminate = false;
-			_completeThreadEvent.Set();
-		}
-
-		private void RunThreadAction(Action action)
-		{
-			_pendingThreadAction = action;
-			_pendingThreadEvent.Set();
-			_completeThreadEvent.WaitOne();
-		}
-
-		private void StartThreadLoop()
-		{
-			var thread = new Thread(ThreadLoop) { IsBackground = true };
-			thread.Start(); // will this solve the hanging process problem?
-		}
-
-		private void EndThreadLoop()
-		{
-			RunThreadAction(() => { _pendingThreadTerminate = true; });
-		}
-
-		public void FrameAdvance(bool render, bool rendersound)
-		{
-			IsVIFrame = false;
-
-			RefreshMemoryCallbacks();
-
-			if (Tracer != null && Tracer.Enabled)
-			{
-				api.setTraceCallback(_tracecb);
-			}
-			else
-			{
-				api.setTraceCallback(null);
-			}
-
-			_audioProvider.RenderSound = rendersound;
-
-			if (Controller.IsPressed("Reset"))
-			{
-				api.soft_reset();
-			}
-
-			if (Controller.IsPressed("Power"))
-			{
-				api.hard_reset();
-			}
-
-			api.frame_advance();
-
-
-			if (IsLagFrame)
-			{
-				LagCount++;
-			}
-
-			Frame++;
-		}
-
-		public string SystemId { get { return "N64"; } }
-
-		public string BoardName { get { return null; } }
-
-		public CoreComm CoreComm { get; private set; }
-
-		public DisplayType Region { get { return _display_type; } }
-
-		public ControllerDefinition ControllerDefinition
-		{
-			get { return _inputProvider.ControllerDefinition; }
-		}
-
-		public IController Controller
-		{
-			get { return _inputProvider.Controller; }
-			set { _inputProvider.Controller = value; }
-		}
-
-		public void ResetCounters()
-		{
-			Frame = 0;
-			LagCount = 0;
-			IsLagFrame = false;
-		}
-
-		public bool DeterministicEmulation { get { return false; } }
-	}
-}
+﻿using System;
+using System.Threading;
+using System.Collections.Generic;
+using System.IO;
+
+using BizHawk.Common.BufferExtensions;
+using BizHawk.Emulation.Common;
+using BizHawk.Emulation.Common.IEmulatorExtensions;
+using BizHawk.Emulation.Cores.Nintendo.N64.NativeApi;
+
+namespace BizHawk.Emulation.Cores.Nintendo.N64
+{
+	[CoreAttributes(
+		"Mupen64Plus",
+		"",
+		isPorted: true,
+		isReleased: true,
+		portedVersion: "2.0",
+		portedUrl: "https://code.google.com/p/mupen64plus/",
+		singleInstance: true
+		)]
+	[ServiceNotApplicable(typeof(IDriveLight))]
+	public partial class N64 : IEmulator, ISaveRam, IDebuggable, IStatable, IInputPollable, IDisassemblable, IRegionable,
+		ISettable<N64Settings, N64SyncSettings>
+	{
+		private readonly N64Input _inputProvider;
+		private readonly N64VideoProvider _videoProvider;
+		private readonly N64Audio _audioProvider;
+
+		private readonly EventWaitHandle _pendingThreadEvent = new EventWaitHandle(false, EventResetMode.AutoReset);
+		private readonly EventWaitHandle _completeThreadEvent = new EventWaitHandle(false, EventResetMode.AutoReset);
+
+		private mupen64plusApi api; // mupen64plus DLL Api
+		
+		private N64SyncSettings _syncSettings;
+		private N64Settings _settings;
+
+		private bool _pendingThreadTerminate;
+
+		private DisplayType _display_type = DisplayType.NTSC;
+
+		private Action _pendingThreadAction;
+
+		private bool _disableExpansionSlot = true;
+
+		/// <summary>
+		/// Create mupen64plus Emulator
+		/// </summary>
+		/// <param name="comm">Core communication object</param>
+		/// <param name="game">Game information of game to load</param>
+		/// <param name="rom">Rom that should be loaded</param>
+		/// <param name="syncSettings">N64SyncSettings object</param>
+		[CoreConstructor("N64")]
+		public N64(CoreComm comm, GameInfo game, byte[] file, object settings, object syncSettings)
+		{
+			ServiceProvider = new BasicServiceProvider(this);
+			InputCallbacks = new InputCallbackSystem();
+			_memorycallbacks.ActiveChanged += RefreshMemoryCallbacks;
+
+			int SaveType = 0;
+			if (game.OptionValue("SaveType") == "EEPROM_16K")
+			{
+				SaveType = 1;
+			}
+
+			CoreComm = comm;
+
+			_syncSettings = (N64SyncSettings)syncSettings ?? new N64SyncSettings();
+			_settings = (N64Settings)settings ?? new N64Settings();
+
+			_disableExpansionSlot = _syncSettings.DisableExpansionSlot;
+
+			// Override the user's expansion slot setting if it is mentioned in the gamedb (it is mentioned but the game MUST have this setting or else not work
+			if (game.OptionValue("expansionpak") != null && game.OptionValue("expansionpak") == "1")
+			{
+				_disableExpansionSlot = false;
+				IsOverridingUserExpansionSlotSetting = true;
+			}
+
+			byte country_code = file[0x3E];
+			switch (country_code)
+			{
+				// PAL codes
+				case 0x44:
+				case 0x46:
+				case 0x49:
+				case 0x50:
+				case 0x53:
+				case 0x55:
+				case 0x58:
+				case 0x59:
+					_display_type = DisplayType.PAL;
+					break;
+
+				// NTSC codes
+				case 0x37:
+				case 0x41:
+				case 0x45:
+				case 0x4a:
+				default: // Fallback for unknown codes
+					_display_type = DisplayType.NTSC;
+					break;
+			}
+			switch (Region)
+			{
+				case DisplayType.NTSC:
+					comm.VsyncNum = 60000;
+					comm.VsyncDen = 1001;
+					break;
+				default:
+					comm.VsyncNum = 50;
+					comm.VsyncDen = 1;
+					break;
+			}
+
+			StartThreadLoop();
+
+			var videosettings = _syncSettings.GetVPS(game, _settings.VideoSizeX, _settings.VideoSizeY);
+			var coreType = _syncSettings.Core;
+
+			//zero 19-apr-2014 - added this to solve problem with SDL initialization corrupting the main thread (I think) and breaking subsequent emulators (for example, NES)
+			//not sure why this works... if we put the plugin initializations in here, we get deadlocks in some SDL initialization. doesnt make sense to me...
+			RunThreadAction(() =>
+			{
+				api = new mupen64plusApi(this, file, videosettings, SaveType, (int)coreType, _disableExpansionSlot);
+			});
+
+			// Order is important because the register with the mupen core
+			_videoProvider = new N64VideoProvider(api, videosettings);
+			_audioProvider = new N64Audio(api);
+			_inputProvider = new N64Input(this.AsInputPollable(), api, comm, this._syncSettings.Controllers);
+			(ServiceProvider as BasicServiceProvider).Register<IVideoProvider>(_videoProvider);
+			(ServiceProvider as BasicServiceProvider).Register<ISoundProvider>(_audioProvider.Resampler);
+
+			string rsp;
+			switch (_syncSettings.Rsp)
+			{
+				default:
+				case N64SyncSettings.RspType.Rsp_Hle:
+					rsp = "mupen64plus-rsp-hle.dll";
+					break;
+				case N64SyncSettings.RspType.Rsp_Z64_hlevideo:
+					rsp = "mupen64plus-rsp-z64-hlevideo.dll";
+					break;
+				case N64SyncSettings.RspType.Rsp_cxd4:
+					rsp = "mupen64plus-rsp-cxd4.dll";
+					break;
+			}
+
+			api.AttachPlugin(mupen64plusApi.m64p_plugin_type.M64PLUGIN_RSP, rsp);
+
+			InitMemoryDomains();
+			RefreshMemoryCallbacks();
+			if (_syncSettings.Core != N64SyncSettings.CoreType.Dynarec)
+				ConnectTracer();
+
+			api.AsyncExecuteEmulator();
+
+			// Hack: Saving a state on frame 0 has been shown to not be sync stable. Advance past that frame to avoid the problem.
+			// Advancing 2 frames was chosen to deal with a problem with the dynamic recompiler. The dynarec seems to take 2 frames to set 
+			// things up correctly. If a state is loaded on frames 0 or 1 mupen tries to access null pointers and the emulator crashes, so instead
+ 			// advance past both to again avoid the problem.
+			api.frame_advance();
+			api.frame_advance();
+
+			SetControllerButtons();
+		}
+
+		public IEmulatorServiceProvider ServiceProvider { get; private set; }
+
+		public bool UsingExpansionSlot
+		{
+			get { return !_disableExpansionSlot; }
+		}
+
+		public bool IsOverridingUserExpansionSlotSetting { get; set; }
+
+		public void Dispose()
+		{
+			RunThreadAction(() =>
+			{
+				_videoProvider.Dispose();
+				_audioProvider.Dispose();
+				api.Dispose();
+			});
+
+			EndThreadLoop();
+		}
+
+		private void ThreadLoop()
+		{
+			for (; ; )
+			{
+				_pendingThreadEvent.WaitOne();
+				_pendingThreadAction();
+				if (_pendingThreadTerminate)
+				{
+					break;
+				}
+
+				_completeThreadEvent.Set();
+			}
+
+			_pendingThreadTerminate = false;
+			_completeThreadEvent.Set();
+		}
+
+		private void RunThreadAction(Action action)
+		{
+			_pendingThreadAction = action;
+			_pendingThreadEvent.Set();
+			_completeThreadEvent.WaitOne();
+		}
+
+		private void StartThreadLoop()
+		{
+			var thread = new Thread(ThreadLoop) { IsBackground = true };
+			thread.Start(); // will this solve the hanging process problem?
+		}
+
+		private void EndThreadLoop()
+		{
+			RunThreadAction(() => { _pendingThreadTerminate = true; });
+		}
+
+		public void FrameAdvance(bool render, bool rendersound)
+		{
+			IsVIFrame = false;
+
+			RefreshMemoryCallbacks();
+
+			if (Tracer != null && Tracer.Enabled)
+			{
+				api.setTraceCallback(_tracecb);
+			}
+			else
+			{
+				api.setTraceCallback(null);
+			}
+
+			_audioProvider.RenderSound = rendersound;
+
+			if (Controller.IsPressed("Reset"))
+			{
+				api.soft_reset();
+			}
+
+			if (Controller.IsPressed("Power"))
+			{
+				api.hard_reset();
+			}
+
+			api.frame_advance();
+
+
+			if (IsLagFrame)
+			{
+				LagCount++;
+			}
+
+			Frame++;
+		}
+
+		public string SystemId { get { return "N64"; } }
+
+		public string BoardName { get { return null; } }
+
+		public CoreComm CoreComm { get; private set; }
+
+		public DisplayType Region { get { return _display_type; } }
+
+		public ControllerDefinition ControllerDefinition
+		{
+			get { return _inputProvider.ControllerDefinition; }
+		}
+
+		public IController Controller
+		{
+			get { return _inputProvider.Controller; }
+			set { _inputProvider.Controller = value; }
+		}
+
+		public void ResetCounters()
+		{
+			Frame = 0;
+			LagCount = 0;
+			IsLagFrame = false;
+		}
+
+		public bool DeterministicEmulation { get { return false; } }
+	}
+}