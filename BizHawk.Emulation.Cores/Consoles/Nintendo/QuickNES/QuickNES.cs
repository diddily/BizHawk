﻿using System;
using System.Collections.Generic;
using System.ComponentModel;
using System.Linq;
using System.Runtime.InteropServices;
using System.Text;

using Newtonsoft.Json;

using BizHawk.Common.BufferExtensions;
using BizHawk.Emulation.Common;
using BizHawk.Common;
using BizHawk.Common.CollectionExtensions;
using BizHawk.Emulation.Common.BizInvoke;

namespace BizHawk.Emulation.Cores.Consoles.Nintendo.QuickNES
{
	[CoreAttributes(
		"QuickNes",
		"",
		isPorted: true,
		isReleased: true,
		portedVersion: "0.7.0",
		portedUrl: "https://github.com/kode54/QuickNES"
		)]
	[ServiceNotApplicable(typeof(IDriveLight))]
	public partial class QuickNES : IEmulator, IVideoProvider, ISyncSoundProvider, ISaveRam, IInputPollable,
		IStatable, IDebuggable, ISettable<QuickNES.QuickNESSettings, QuickNES.QuickNESSyncSettings>, Cores.Nintendo.NES.INESPPUViewable
	{
		static readonly LibQuickNES QN;
		static readonly DynamicLibraryImportResolver Resolver;


		static QuickNES()
		{
			Resolver = new DynamicLibraryImportResolver(LibQuickNES.dllname);
			QN = BizInvoker.GetInvoker<LibQuickNES>(Resolver);
		}

		[CoreConstructor("NES")]
		public QuickNES(CoreComm comm, byte[] file, object Settings, object SyncSettings)
		{
#if WINDOWS
			using (FP.Save())
#else
			if(true)
#endif
			{
				ServiceProvider = new BasicServiceProvider(this);
				CoreComm = comm;

				Context = QN.qn_new();
				if (Context == IntPtr.Zero)
					throw new InvalidOperationException("qn_new() returned NULL");
				try
				{
					unsafe
					{
						fixed (byte* p = file)
						{
							Console.WriteLine((IntPtr)p);
							LibQuickNES.ThrowStringError(QN.qn_loadines(Context, file, file.Length));
						}
					}

					InitSaveRamBuff();
					InitSaveStateBuff();
					InitAudio();
					InitMemoryDomains();

					int mapper = 0;
					string mappername = Marshal.PtrToStringAnsi(QN.qn_get_mapper(Context, ref mapper));
					Console.WriteLine("QuickNES: Booted with Mapper #{0} \"{1}\"", mapper, mappername);
					BoardName = mappername;
					CoreComm.VsyncNum = 39375000;
					CoreComm.VsyncDen = 655171;
					PutSettings((QuickNESSettings)Settings ?? new QuickNESSettings());

					_syncSettings = (QuickNESSyncSettings)SyncSettings ?? new QuickNESSyncSettings();
					_syncSettingsNext = _syncSettings.Clone();

					SetControllerDefinition();
					ComputeBootGod();

					ConnectTracer();
				}
				catch
				{
					Dispose();
					throw;
				}
			}
		}

		public IEmulatorServiceProvider ServiceProvider { get; private set; }

		#region FPU precision
#if WINDOWS
		private class FPCtrl : IDisposable
		{

			[DllImport("msvcrt.dll", CallingConvention = CallingConvention.Cdecl)]
			public static extern uint _control87(uint @new, uint mask);


			public static void PrintCurrentFP()
			{
				uint curr = _control87(0, 0);
				Console.WriteLine("Current FP word: 0x{0:x8}", curr);
			}

			uint cw;

			public IDisposable Save()
			{
				cw = _control87(0, 0);
				_control87(0x00000, 0x30000);
				return this;
			}
			public void Dispose()
			{
				_control87(cw, 0x30000);
			}
		}

		FPCtrl FP = new FPCtrl();
#endif
		#endregion

		#region Controller

		public ControllerDefinition ControllerDefinition { get; private set; }
		public IController Controller { get; set; }

		void SetControllerDefinition()
		{
			var def = new ControllerDefinition();
			def.Name = "NES Controller";
			def.BoolButtons.AddRange(new[] { "Reset", "Power" }); // console buttons
			if (_syncSettings.LeftPortConnected || _syncSettings.RightPortConnected)
				def.BoolButtons.AddRange(PadP1.Select(p => p.Name));
			if (_syncSettings.LeftPortConnected && _syncSettings.RightPortConnected)
				def.BoolButtons.AddRange(PadP2.Select(p => p.Name));
			ControllerDefinition = def;
		}

		private struct PadEnt
		{
			public readonly string Name;
			public readonly int Mask;
			public PadEnt(string Name, int Mask)
			{
				this.Name = Name;
				this.Mask = Mask;
			}
		}

		private static PadEnt[] GetPadList(int player)
		{
			string prefix = string.Format("P{0} ", player);
			return PadNames.Zip(PadMasks, (s, i) => new PadEnt(prefix + s, i)).ToArray();
		}

		private static string[] PadNames = new[]
			{
				"Up", "Down", "Left", "Right", "Start", "Select", "B", "A"
			};
		private static int[] PadMasks = new[]
			{
				16, 32, 64, 128, 8, 4, 2, 1
			};

		private static PadEnt[] PadP1 = GetPadList(1);
		private static PadEnt[] PadP2 = GetPadList(2);

		private int GetPad(IEnumerable<PadEnt> buttons)
		{
			int ret = 0;
			foreach (var b in buttons)
			{
				if (Controller[b.Name])
					ret |= b.Mask;
			}
			return ret;
		}

		void SetPads(out int j1, out int j2)
		{
			if (_syncSettings.LeftPortConnected)
				j1 = GetPad(PadP1) | unchecked((int)0xffffff00);
			else
				j1 = 0;
			if (_syncSettings.RightPortConnected)
				j2 = GetPad(_syncSettings.LeftPortConnected ? PadP2 : PadP1) | unchecked((int)0xffffff00);
			else
				j2 = 0;
		}

		#endregion

		public void FrameAdvance(bool render, bool rendersound = true)
		{
			CheckDisposed();
#if WINDOWS
			using (FP.Save())
#else
			if(true)
#endif
			{
				if (Controller["Power"])
					QN.qn_reset(Context, true);
				if (Controller["Reset"])
					QN.qn_reset(Context, false);

				int j1, j2;
				SetPads(out j1, out j2);

				if (Tracer.Enabled)
					QN.qn_set_tracecb(Context, _tracecb);
				else
					QN.qn_set_tracecb(Context, null);

				Frame++;
				LibQuickNES.ThrowStringError(QN.qn_emulate_frame(Context, j1, j2));
				IsLagFrame = QN.qn_get_joypad_read_count(Context) == 0;
				if (IsLagFrame)
					LagCount++;

				if (render)
					Blit();
				if (rendersound)
					DrainAudio();

				if (CB1 != null) CB1();
				if (CB2 != null) CB2();
			}
		}

		IntPtr Context;
		public int Frame { get; private set; }

		public string SystemId { get { return "NES"; } }
		public bool DeterministicEmulation { get { return true; } }
		public string BoardName { get; private set; }

		public void ResetCounters()
		{
			Frame = 0;
			IsLagFrame = false;
			LagCount = 0;
		}

		public CoreComm CoreComm
		{
			get;
			private set;
		}

		#region bootgod

		public RomStatus? BootGodStatus { get; private set; }
		public string BootGodName { get; private set; }

		void ComputeBootGod()
		{
			// inefficient, sloppy, etc etc
			Emulation.Cores.Nintendo.NES.NES.BootGodDB.Initialize();
			var chrrom = _memoryDomains["CHR VROM"];
			var prgrom = _memoryDomains["PRG ROM"];

			var ms = new System.IO.MemoryStream();
			for (int i = 0; i < prgrom.Size; i++)
				ms.WriteByte(prgrom.PeekByte(i));
			if (chrrom != null)
				for (int i = 0; i < chrrom.Size; i++)
					ms.WriteByte(chrrom.PeekByte(i));

			string sha1 = BizHawk.Common.BufferExtensions.BufferExtensions.HashSHA1(ms.ToArray());
			Console.WriteLine("Hash for BootGod: {0}", sha1);

			// Bail out on ROM's known to not be playable by this core
			if (HashBlackList.Contains(sha1))
			{
				throw new UnsupportedGameException("Game known to not be playable in this core");
			}

			sha1 = "sha1:" + sha1; // huh?
			var carts = Emulation.Cores.Nintendo.NES.NES.BootGodDB.Instance.Identify(sha1);

			if (carts.Count > 0)
			{
				Console.WriteLine("BootGod entry found: {0}", carts[0].name);
				switch (carts[0].system)
				{
					case "NES-PAL":
					case "NES-PAL-A":
					case "NES-PAL-B":
					case "Dendy":
						Console.WriteLine("Bad region {0}! Failing over...", carts[0].system);
						throw new UnsupportedGameException("Unsupported region!");
					default:
						break;
				}

				BootGodStatus = RomStatus.GoodDump;
				BootGodName = carts[0].name;
			}
			else
			{
				Console.WriteLine("No BootGod entry found.");
				BootGodStatus = null;
				BootGodName = null;
			}
		}

		#endregion

		public void Dispose()
		{
			if (Context != IntPtr.Zero)
			{
				QN.qn_delete(Context);
				Context = IntPtr.Zero;
			}
		}

		void CheckDisposed()
		{
			if (Context == IntPtr.Zero)
				throw new ObjectDisposedException(GetType().Name);
		}

		#region SoundProvider

		public ISoundProvider SoundProvider { get { return null; } }
		public ISyncSoundProvider SyncSoundProvider { get { return this; } }
		public bool StartAsyncSound() { return false; }
		public void EndAsyncSound() { }

		void InitAudio()
		{
			LibQuickNES.ThrowStringError(QN.qn_set_sample_rate(Context, 44100));
		}

		void DrainAudio()
		{
			NumSamples = QN.qn_read_audio(Context, MonoBuff, MonoBuff.Length);
			unsafe
			{
				fixed (short* _src = &MonoBuff[0], _dst = &StereoBuff[0])
				{
					short* src = _src;
					short* dst = _dst;
					for (int i = 0; i < NumSamples; i++)
					{
						*dst++ = *src;
						*dst++ = *src++;
					}
				}
			}
		}

		short[] MonoBuff = new short[1024];
		short[] StereoBuff = new short[2048];
		int NumSamples = 0;

		public void GetSamples(out short[] samples, out int nsamp)
		{
			samples = StereoBuff;
			nsamp = NumSamples;
		}

		public void DiscardSamples()
		{
		}

		#endregion
<<<<<<< HEAD
		}
=======

		#region Blacklist

		// These games are known to not work in quicknes but quicknes thinks it can run them, bail out if one of these is loaded
		private readonly string[] HashBlackList = new []
		{
			"E39CA4477D3B96E1CE3A1C61D8055187EA5F1784", // Bill and Ted's Excellent Adventure
			"E8BC7E6BAE7032D571152F6834516535C34C68F0", // Bill and Ted's Excellent Adventure bad dump
			"401023BAE92A38B89F7D0C2E0F023E35F1FFEEFD", // Bill and Ted's Excellent Adventure bad dump
			"6270F9FF2BD0B32A23A45985D9D7FB2793E1CED3", // Bill and Ted's Excellent Adventure overdump dump
			"5E3C02A3A5F6CD4F2442311630F1C44A8E9DC7E2", // Paperboy
			"42A3920EF411E85CA6D8165B99A4FCD40B6038F3", // 6-in-1 (Game Star - GK-L01A) (Menu) [p1]
			"8271C26A03612CDFBC5B817C2452243AC48641A8", // 6-in-1 (Game Star - GK-L01A) (Menu) [p1][o1]
			"503C4F9F911E597D228DEA6AB7B37937FDED5243", // 54-in-1 (Game Star - GK-54) (Menu) [p1]
			"A4D9BE1F32173C849906EB33DC26D6AD13B2BD1A", // 54-in-1 (Game Star - GK-54) (Menu) [p1][o1]
			"C282476FD47797668FD165BD618554EB69D2718F", // 72-in-1 (Menu) [p1]
			"A8991144EC23CAF2F49775FADA0D861FC9E1CAB4", // 10000000-in-1 (Menu) [p1]
			"9C94B46C3F37F7888D8466E637D345608FBCF1E6", // A Ressha de Ikou (J) [b1]
			"20AA75A93B2909E79E5F292049D1894D9B89BD38", // A Ressha de Ikou (J) [b3]
			"67D8E0E135B8E38164D791F4846346D3AA5787C4", // Advanced Dungeons and Dragons - Hillsfar (J) [b1]
			"85DC8BF106CBE7E3359B30337DFB07ABB43A31B2", // Advanced Dungeons and Dragons - Hillsfar (J) [o1]
			"85DC8BF106CBE7E3359B30337DFB07ABB43A31B2", // Advanced Dungeons and Dragons - Hillsfar (J) [!]
			"B2662816D0367143D41A697B7B714F312E9AC125", // Advanced Dungeons and Dragons - Hillsfar (U) [!]
			"2462212CA9B3D2773EB0F36D806DACC20C7876AD", // Adventures of Lolo (U) [b3]
			"BF19A52458C5B773E9AC9AE1472E52DFF078E25B", // Akira (J) [hM04][t1]
			"1D5DA20A02E4AB7543BF13CFEBB622383162CE1A", // Akira (J) [hM04][t1][b2]
			"E8E1F3327ECFD81ECBEA96D5A58AF8CF6F0B481A", // America Oudan Ultra Quiz - Shijou Saidai no Tatakai (J) [b1]
			"D136CF62BD85A58994BD35AA8861C622655B0D8B", // America Oudan Ultra Quiz - Shijou Saidai no Tatakai (J) [o1]
			"6E5307B2AFF37D5D3A64AB43505C78F09804E8FC", // Atlantis no Nazo (J) [hM03][b5]
			"5C3B1873C21AA32FA1553F4C5CBEF5B16772FCA1", // Bad SMB1 (SMB1 Hack) [b1]
			"67E92A12177C861D62351FB67A5E9A490F6EABC7", // Bad SMB1 (SMB1 Hack) [b1][a1]
			"DA2C3D5CEB003AB1576996F1B2A64C72EA3E5136", // Bad SMB1 (SMB1 Hack) [b1][a3]
			"E601591E3B0183F2C5C1F4BF2D8302A8E1EBE683", // Bad SMB1 (SMB1 Hack) [b1][a5]
			"16BF1B6C9367B26E649511CCD52D62AB6FF6C06F", // Bad SMB1 (SMB1 Hack) [b1][a6]
			"AEE1B002A8C8AFCE533EB89F4A457430D8E4CEC4", // Bad SMB1 (SMB1 Hack) [b1][a7]
			"A9B4F80B4D137E767866BC5D7BBF79AEB1DA852C", // Bad SMB1 (SMB1 Hack) [b1][a8]
			"828271C30AA100CDA16499DC686D9F1ADC95EC9A", // Bad SMB1 (SMB1 Hack) [b1][a9]
			"9C69D57222BD2ED31C00EB222F2914633A5C09E5", // Bad SMB1 (SMB1 Hack) [b1][aa]
			"9401F010CF57E879E589BFDEAEFEF49FD2CA5F4C", // Bad SMB1 (SMB1 Hack) [b1][ab]
			"FEC5208BB1BC6B0C6342BD1B98E82F5C75D49886", // Bad SMB1 (SMB1 Hack) [b1][ac]
			"FFE45C6F1C02D126AB82CDC70B88203DE6EBE545", // Bad SMB1 (SMB1 Hack) [b1][ad]
			"A86CB96F1FAE9F6BC672465E28043E9F33DA4FAE", // Bakushou!! Jinsei Gekijou 3 (J) [p1][hM04]
			"FCE567F36BEC72FCC6AF4719ED4E67C107ED7E4D", // Bakushou!! Jinsei Gekijou 3 (J) [p1][hM04][b1]
			"073DCCE8E69F7FF8D96EDF1306E9802FFFFB1988", // Bakushou!! Jinsei Gekijou 3 (J) [p1][hM04][b3]
			"F9423CCC1AA711CB06B8F5C66E9304636F5E9B10", // Banana (J) [b1]
			"A419FB5749C74A8DE64140F0E51460DBAC31526B", // Baseball Stars II (U) [b4]
			"3A5341A47E72079FA85EFE5514A57D9D70C72107", // Bill World V0
			"424065D59A113833699C292E722675789E2A42FA", // Blaster Master Pimp Your Ride v1
			"D9F7FE3BAD6A25F8DC31389E15F5A5FBC0AE7446", // Boulder Dash (U) [b4]
			"DA8C226A7022A702492921E5CC8215FD02223C41", // Boulder Dash (U) [b5]
			"293B1E284ADA7677B7518FE4DC18E04BEBE14367", // Boulder Dash (U) [b6]
			"8B6AF34A4C705B17532BD4C80A121A4896EAA267", // Bugs Bunny Fun House (U) (Prototype) [b1]
			"D2332E93093C5ACD2AF8E3F1380459DB09776329", // Business Wars (J)
			"998AED29B60F74A2F191F8A3480F8F60F55DBA2F", // Chibi Maruko-Chan - Uki Uki Shopping (J) [hM04]
			"F196DC527F16C172383B02FEFCEE66F3C490CF97", // Chibi Maruko-Chan - Uki Uki Shopping (J) [hM04][b2]
			"5CA9A644FBBDC97393E8BE9322CBCBEB05E1B4A5", // Chibi Maruko-Chan - Uki Uki Shopping (J) [hM04][b3]
			"F9984D4DB41A497C23B8E182B91088AF43EF3F00", // Chinese Character Demo (PD)
			"E79FC613112CC5AB0FC8B1150E182670FB042F4A", // Contra Fighter (Unl)
			"F49F55748D8F1139F26289C3D390A138AF627195", // CPUtime (PD)
			"A31B7F4BE478353442EED59EAAA71743A5C26C9D", // Crisis Force (J) [hM04]
			"D9A6384293002315B8663F8C5CD2CC9BB273BFB2", // Crisis Force (J) [hM04][b2]
			"819C27583EA289301649BA3157709EB7C0E35800", // Demo 1 by zgh4000 (2006-03) (PD)
			"9EEA0CC3189B6A985C25D86B40D91CB6AFD87F89", // Demo 2 by zgh4000 (2006-03) (PD)
			"FF944D6D5A187834D4F796CD1C9FC91EA7BFADAC", // Demo 3 by zgh4000 (2006-07-26) (PD)
			"C2D136065E2FB92465EC061B6A73BB0ED97D51C2", // Devil Hunter Yohko Dithering Demo by Chris Covell (PD)
			"EB39B2E832AE07A9372B20E33EF380CFFD992C34", // Digital Devil Monogatari - Megami Tensei (J) [hM04][o1]
			"BCA548619ACE3D32A6F2543FA307AB4F6B4BCAAC", // Digital Devil Monogatari - Megami Tensei II (J) [hM04]
			"4C1C5E1890A1CF4C25C6D543A2B5CDEAAD2220DF", // Dragon Slayer 4 - Drasle Family (J) [!]
			"0CD9B2808C29F1236879E52D40188F4FA31332C0", // Dragon Spirit - Aratanaru Densetsu (J) [hM04]
			"1D64C56B161AE12195FDECD86D9E73627CB30729", // Dragon Unit (J) [p1]
			"24D87DE5789D19699EC1D01D21272E0BA1C96621", // Duck Hunt (W) [p1][T+Fre]
			"D4B221633548FEDDFF20185F28F82A3438A78BFD", // Duck Hunt (W) [p2]
			"593BCE6743E1743897BA1837F9738E14309563B5", // EarthWorm Jim 3 (Unl) [!]
			"33A9F3385238F778F85869CA687DFAC7BDCDD3A3", // EarthWorm Jim 3 (Unl) [a1]
			"17720AE1AFC6A3750384D6B082391C0C2F8A0699", // Family BASIC (J) (V2
			"8E90D9A6A6090307A7E408D1C1704D09BA8F94FC", // Family BASIC (J) (V2
			"E9CFA35A037CC218F01BFB4A1EB5D1D332EA2AA9", // Family BASIC (J) (V2
			"8904A8BF6F667ED977F2121AC887C7FE0CB969F0", // Family Boxing (J) [!]
			"EACFEEA2BD8887B044D0C06071FAF058C5DB137D", // Family Boxing (J) [b1]
			"8904A8BF6F667ED977F2121AC887C7FE0CB969F0", // Family Boxing (J) [b2]
			"6A87E0E0A880692C42E78813AD969D6C6CDACB83", // Family Computer - Othello (J) [!]
			"CA9257C01F6E190F7AE7998A3C1C681903EE0530", // Family School (J)
			"7708275B2C36B180D252FC9528843D89753BCA1F", // Family Trainer 4 - Jogging Race (J) [!]
			"EBB788D43F17F7603FF8DCE618D2C15CF66A469E", // FAU Screen Test (2003-09-23) (PD)
			"CAC7ED722CCA56B5B021F844E8614083C95E6760", // FAU Screen Test (PD)
			"A9DF3E38F8DEEEE5058F45172DCDE68A4FBD788D", // Full NES Palette Viewer - Optimized Version by Blargg (PD)
			"521AE7F44BC02F9CF5BD252172B3FDC610CD0529", // Full NES Palette Viewer 2 by Blargg (PD)
			"7E0047AD135D0DC49C0BE1A1D6B673F1D1189C62", // Full NES Palette Viewer by Blargg (PD)
			"06E03A9618A0A4D67CA770CF9557C2DE46C2B9A8", // Ganbare Goemon 2 (J) [hM04][b1]
			"50039187E64E5DB436DC3C56DC698A0B3B050D4F", // Ganbare Goemon 2 (J) [hM04][b2]
			"4C70634349D71631A31631C92FFAF3E461C2BEB1", // Ganbare Goemon 2 (J) [hM04][b3]
			"7AA10EB0C8763F092FE91763DE29A5374297A018", // Interlace Demo 1 by Chris Covell (PD)
			"4400F5811A0D6A27190FDD76898938E9D838E23C", // Interlace Demo 2 by Chris Covell (PD)
			"E0FB07CC22BDF5394F792259EC8C36E3CC06388B", // Interlace Demo 3 by Chris Covell (PD)
			"855ED5A83F31A33772E77E7960DC0F63B2B72F2A", // Interlace Demo 4 by Chris Covell (PD)
			"ED8ACE4BDA8DAA9832E12D59911A942B8C105A46", // Jajamaru Ninpou Chou (J) [hM04]
			"123045D5E8CF038C2FD396BD266EEF96DAFF9BCD", // Jikuu Yuuden - Debias (J) [o1]
			"123045D5E8CF038C2FD396BD266EEF96DAFF9BCD", // Jikuu Yuuden - Debias (J) [!]
			"A654DE12A59D07BAFF30DD6CB5E1AD05EB20B2D7", // Jumpy Demo by Rwin (PD)
			"DE42818873470458DF29F515A193F536A0642EA8", // Kamikaze Mario DX Plus V1
			"BFECB191CFD480B14B7169441DB3D389A4B634D2", // Kamikaze Mario DX Plus V1
			"BA2D68997B3580D59680B49BA71DF87159D41350", // Kamikaze Mario DX+ by79 (SMB1 Hack)
			"D17E19BB52E9C83D11D7A3362C4AAA733EFBD553", // Karate Champ (U) (REV0) [a1][!]
			"6A43DDDDF3668A7A57318BE0E8FBAB66547774A4", // Karnov (J) [b1][o1]
			"190BF6CEA6464C77C240DF3A4DAB65BA6B3CF625", // King Neptune's Adventure (Color Dreams) [!]
			"6BE670DFB4F49CB3F9024748AAEEBCD4499B5A9E", // Kiri5 Star (SMB1 Hack) [a1]
			"63F907C78BD1A8D0DB249EE447452186318B86CC", // Knight Rider (J) [b1]
			"5438D3F810767D07F5A7F2B39504ABDEF5E14346", // Knight Rider (J)
			"5AF88BE752FE06673874574A039AD03749C2BBA1", // Knight Rider (U) [!]
			"DE6437789335DC1EE92172D42A2A10A39ED7F648", // Knight Rider (U) [b1]
			"3D4CD96640ADB6336160BC72B3F5816991215FA6", // Knight Rider (U) [b2]
			"4EDBAC801F6185FADC882039ABB5123E482EE897", // Knight Rider (U) [b3]
			"39E36A5F14ACCCA95B7CC0BB68A96F769DF8DF13", // Knight Rider (U) [b4]
			"D94F0ABED2637D16E4C9613C427D4C55921B1A00", // Knight Rider (U) [b5]
			"5AF88BE752FE06673874574A039AD03749C2BBA1", // Knight Rider (U) [o1]
			"F0D4A36B8BAC7ED47978CE9C8A308AE0ABF0E768", // Kyoro Chan Land (J) [o2]
			"5F604D18935D69F1027C8ECBFCA46C1952F75953", // Kyuukyoku Harikiri Stadium (J) [hM04]
			"977A06EB9D191B287168AA3EF88CE992E78C13D2", // Lin Ze Xu Jin Yan (Ch) [f1] (NTSC by nfzxyd)
			"BFE87FACFA2222D9E4984B8A893E033BD5796A8E", // Magic Johnson's Fast Break (U) [b5]
			"5C3642576B73A92D63C4BC2DEA61337D6911424F", // Mario Adventure 2 by Krillian (SMB1 Hack)
			"E474EF05C1E1471768EA502F6427BA408BFB5168", // Mario Adventure by DahrkDaiz (SMB3 PRG1 Hack)
			"AC035F21428E9055C43FCD3E1119D15540D7FFFB", // Mario Different Levels (SMB1 Hack) [b3]
			"7B71EC3BC30998C3179190D5F1723F7BA784CDAE", // Mario Different Levels (SMB1 Hack)
			"E5F00271FE6799A089CF11F59B7418D347365737", // Mario in - Some Usual Day (SMB3 PRG1 Hack)
			"9AD449AADA74F1438F491CEC72591BD4F03FDCCD", // Mario Kai 2 (SMB1 Hack)
			"057D76406A98EE07224002132273D5FFB72447DC", // Mario MI41 (SMB1 Hack) [a1]
			"39AEE43C51B461002EEF2744DA2F312932839E44", // Mario Nasubi 3 (SMB1 Hack)
			"921E5D925CA16FB35462E0F1DED65B1CE3BA6FE6", // Mario's Adventure (SMB1 Hack)
			"E7937B33820AA3BC32682A64A8339BEAACED53F1", // Mario's Dream World by Darvon (SMB1 Hack)
			"34BECFEBBBAB586C952E73BDCB0550FCE2A56D10", // Megaman III Challenge Stage 1 (Hack)
			"CFD977F445E1492514BB987F14BDC52699028C8B", // Minelvaton Saga - Ragon no Fukkatsu (J) [hM04][b2]
			"00A315DF9B20EEC76D24CB00000C0D8875151A91", // MiniGame 2003 4-in-1 (PD)
			"98965784822A9CB4CD29EE63AC3DF256E9232E66", // Mushroom Dreams by Rage Games (V1
			"98965784822A9CB4CD29EE63AC3DF256E9232E66", // Mushroom Dreams by Rage Games (V1
			"7516140CF4814BF31E9E21489716364AAC60F995", // Namcot Mahjong 3 - Mahjong Tengoku (J) [hM04]
			"6D4ABE3415EC5A4FA8F53C80618D00DB506A6250", // Parodius da! (J) [p1][hM04]
			"FFC8409F6C37F23957F79093AD00E96B67DA6832", // Peach &amp; Daisy - The Royal Quest (Alpha) (SMB1 Hack) [a1]
			"3F1E4904938691D48BC858F85F9BE3AC8446077F", // Peach &amp; Daisy in The Ultimate Quest (SMB3 PRG0 Hack)
			"74D9D3C47B6D9C22B6B947FF33A794A24748058F", // Peach &amp; Daisy in The Ultimate Quest (SMB3 PRG1 Hack)
			"9E0D92EAAF32A3661B1F33AAAA2AFB5590F89B50", // Peach &amp; Daisy in The Ultimate Quest V2b (SMB3 PRG1 Hack)
			"1EBD8B27E8D4BA6B2A3C4A1C3E58AFF9B93870B8", // Peach's Nightmare - No Mercy (Beta) (SMB1 Hack)
			"029506CBEAA7B73CB622606D34BF8E7D07D82C3C", // Peach's Nightmare - No Mercy (SMB1 Hack)
			"60FC5FA5B5ACCAF3AEFEBA73FC8BFFD3C4DAE558", // Pegasus 5-in-1 (Golden Five) (Unl)
			"60FC5FA5B5ACCAF3AEFEBA73FC8BFFD3C4DAE558", // Pegasus 5-in-1 (Golden Five) (Unl) [o1]
			"841499E9E87E24AD0AFDC0C6A6F3152ABE4E8643", // Playbox BASIC (Prototype V0
			"406A0641D80F91C34ABA839E6978D250D3E3E611", // PPU Timing V2 by Kevin Horton (PD)
			"EE6554E05BCC447B9533AAC61B3841C491AD636D", // Predator - Schwarzenegger - Soon the Hunt Will Begin (Hack)
			"390443F9B8A69FEE3CFF5F234A3E92AAE8B48102", // Project Q (J)
			"C54C2C2E7F8FE4599570656FBFD2F3349A66B4BA", // Puzslot (J) [b1]
			"02C434FA365DAD5BA0DCCF789897E905FD60914E", // Return to Camelot by Castle Masters (PD) [a1]
			"CA74A7A9FE061CBD0AFFEF7BC358C789517A57B3", // Rocket Ranger (U) [!]
			"139C23F24EBDABAC86573C57390BBC720E7C9B1D", // Shuffle Fight (J) [b1]
			"E777176ABF8D118EBAB9B7A64AC69FF9F93DCC8A", // Shuffle Fight (J) [!]
			"5E4858A07330A7C1FE6EB9ADFDCE778043ADA5C6", // Shougi Meikan '92 (J) [!]
			"0A808A7EB907D1690927AD3468679CDD7A9158AD", // Shougi Meikan '93 (J) [!]
			"4F1B46185AE1E89DA2AB4DF54A1B07D5B553D204", // SMB1 with Mi22 (SMB1 Hack) [a1]
			"562DE00C418240552CEB6AAE82796F711CE8B5ED", // SMB1 with Mi22 (SMB1 Hack) [a2]
			"A0610726A7B9AECD0ECFFDF7CCAAC7AA021DE26D", // SMB1 with Mi22 (SMB1 Hack) [a3]
			"EB7E09BB47D4C5B22253555C8E0C4B71495ED0EA", // SMB1 with Mi22 (SMB1 Hack) [a4]
			"2433C04100E938CDA3EB0C461479AF16FA4E3945", // SMB1 with Mi22 (SMB1 Hack) [a5]
			"F455FD22DFE029039D328D8EAD88F87E08955833", // SMB1-155 (SMB1 Hack) [b1]
			"4184469BA7435429C87D95AB89E74D0D62BCAF78", // Snoopy's Silly Sports Spectacular (U) [b6]
			"AB30FD19583EF80C836F6DA8C21CCA878479DA00", // Snow Bros
			"44F2BA467EAE22E1D1133AFF56171A1B9C734D56", // Snow Bros
			"76E71F32551D60D3AF26EB4AD15F4BDE7C6CA29B", // Snow Bros
			"9D879BAFA963E283625B53C5514B4990D3641D35", // Sokoban by Johannes Holmberg (PD)
			"5A91F54A6FF44762D98FC8D8974909D298EB52A8", // Somari (SOMARI-P) (NT-616) (Unl) [!]
			"801E93C0D0E6A3DF01C1ADBA119D1B938C7FF377", // Space Boy (Unl)
			"B6D1C372A38D196112AA98905C709AD844BD6627", // Super 35-in-1 (6-in-1 VT5201) [p1]
			"A0A70F6B8633E20648FBD2C2A0F9B8669F6F9337", // Super Balloon Fight Physics Mario (SMB1 Hack)
			"8E6C81992CFAD39621852B468A82656E068D3FAD", // Super Castlevania 2 V0
			"9B9CD214DC63BFA44E3D20B8E669E042BB93E900", // Super Koopa Bros by Mind_Bender (SMB1 Hack)
			"CF1A69448F2DDC3D542E20B1693DB349EC8343EC", // Super Mario Adventure (SMB1 Hack)
			"5EA2769F10567B4E2D049C8A891F370A2E3505DA", // Super Mario Bros 256w (SMB1 Hack) [a1]
			"CF2B9B4DE63C21BA0C555431A6C96A729B6E5E86", // Super Mario Bros 256w (SMB1 Hack)
			"A136ABC540F2A2281B378519F87C144B33CD1B27", // Super Mario Bros by RORAN (V051129) (SMB1 Hack)
			"FA3955983443CD56BF7DCEB2D76815E01FF49BCE", // Super Mario Bros Kuriboo (SMB1 Hack)
			"0A38A59635AD80B3F8D1084E410B904533F0E114", // Super Mario Bros SAB (SMB1 Hack)
			"3DB7F2C421CCB6BBADB3C65A69787575B8A7BAD4", // Super Mario Bros with Kanji Numbers (SMB1 Hack)
			"64C20BFF4F4C60F94C012ECF7EC59F8F06E4DA55", // Super Mario Bros Hack
			"794DC7F85B558C7A5AB8F9D475B5407CD1847713", // Super Mario Bros Hack
			"CE1B236ED0EAC133A3DE5411AEF57228220885EF", // Super Sonic 5 (1997) (Unl) [!]
			"AF725F26A418BB64A606E57718F7F42E98F1798B", // Super Sonic 5 (1997) (Unl) [f1]
			"92AE64DBEB8C287140F5D4395F6602682C267D63", // Super Yoshi (SMB1 Hack)
			"1EC9E1A4F7E30EF71BC236429FBB033C02E892E3", // Takeshi no Sengoku Fuuunji (J) [hM04]
			"B9F444FF60F60C177EEEC8671BEC3731B0F6FE49", // Tang Mu Li Xian Ji (Ch)
			"1DB0C2A5B03F27CDB15731E7A389E2CB4A33864A", // Tank Demo by Ian Bell (Mapper 0 PAL) (PD)
			"3B444F997A2DD961C491EBCC6404A5EFF6F3F91F", // Tank Demo by Ian Bell (Mapper 1 PAL) (PD)
			"7EF667D9BF107B6512565177B9C62081077558F5", // Tenchi wo Kurau II - Shokatsu Koumei Den (J) (PRG0) [T+Chi]
			"92CC033C1255F119B3A566EDCA10140C014FA479", // Tenchi wo Kurau II - Shokatsu Koumei Den (J) (PRG0) [T-Chi][a4]
			"EEF617A022B8E45E0BDE088FED654C89AD4FAABF", // Tenchi wo Kurau II - Shokatsu Koumei Den (J) (PRG0) [T-Chi][a2]
			"9A7D080AEADFAE8793E928E85C5A6A04D0F62F55", // Tetris Mario Bros (SMB1 Hack) [a1]
			"80410CB2D7EE2D7AD8BA02A53B12149376FAAB87", // Tetsuwan Atom (J) [hM04]
			"6A904B03EFDEE317736257CB78DD90BDA4E49268", // Tetsuwan Atom (J) [hM04][b1]
			"9D724154D2F5629157384715B3782D6C304AC957", // Tetsuwan Atom (J) [hM04][b2]
			"8B3CA684081CC60B40EA76AAB6B4E6F32B27F8A7", // Tiny Toon Adventures Cartoon Workshop (U) [!]
			"12F44FB720137ACEBCC609E8BA059E845D04A03A", // Tiny Toon Adventures Cartoon Workshop (U) [b1]
			"8B3CA684081CC60B40EA76AAB6B4E6F32B27F8A7", // Tiny Toon Adventures Cartoon Workshop (U) [o1]
			"4348469BF59233EB3AB68C005A422347C6708762", // Tower RE Mario Bros (SMB1 Hack)
			"179F2A9D5AFB6C78CE7346BB1C822EF48B18842A", // Yoshi's Quest (SMB1 Hack)
		};

		#endregion
	}
>>>>>>> b3081f49
}
<|MERGE_RESOLUTION|>--- conflicted
+++ resolved
@@ -1,586 +1,582 @@
-﻿using System;
-using System.Collections.Generic;
-using System.ComponentModel;
-using System.Linq;
-using System.Runtime.InteropServices;
-using System.Text;
-
-using Newtonsoft.Json;
-
-using BizHawk.Common.BufferExtensions;
-using BizHawk.Emulation.Common;
-using BizHawk.Common;
-using BizHawk.Common.CollectionExtensions;
-using BizHawk.Emulation.Common.BizInvoke;
-
-namespace BizHawk.Emulation.Cores.Consoles.Nintendo.QuickNES
-{
-	[CoreAttributes(
-		"QuickNes",
-		"",
-		isPorted: true,
-		isReleased: true,
-		portedVersion: "0.7.0",
-		portedUrl: "https://github.com/kode54/QuickNES"
-		)]
-	[ServiceNotApplicable(typeof(IDriveLight))]
-	public partial class QuickNES : IEmulator, IVideoProvider, ISyncSoundProvider, ISaveRam, IInputPollable,
-		IStatable, IDebuggable, ISettable<QuickNES.QuickNESSettings, QuickNES.QuickNESSyncSettings>, Cores.Nintendo.NES.INESPPUViewable
-	{
-		static readonly LibQuickNES QN;
-		static readonly DynamicLibraryImportResolver Resolver;
-
-
-		static QuickNES()
-		{
-			Resolver = new DynamicLibraryImportResolver(LibQuickNES.dllname);
-			QN = BizInvoker.GetInvoker<LibQuickNES>(Resolver);
-		}
-
-		[CoreConstructor("NES")]
-		public QuickNES(CoreComm comm, byte[] file, object Settings, object SyncSettings)
-		{
-#if WINDOWS
-			using (FP.Save())
-#else
-			if(true)
-#endif
-			{
-				ServiceProvider = new BasicServiceProvider(this);
-				CoreComm = comm;
-
-				Context = QN.qn_new();
-				if (Context == IntPtr.Zero)
-					throw new InvalidOperationException("qn_new() returned NULL");
-				try
-				{
-					unsafe
-					{
-						fixed (byte* p = file)
-						{
-							Console.WriteLine((IntPtr)p);
-							LibQuickNES.ThrowStringError(QN.qn_loadines(Context, file, file.Length));
-						}
-					}
-
-					InitSaveRamBuff();
-					InitSaveStateBuff();
-					InitAudio();
-					InitMemoryDomains();
-
-					int mapper = 0;
-					string mappername = Marshal.PtrToStringAnsi(QN.qn_get_mapper(Context, ref mapper));
-					Console.WriteLine("QuickNES: Booted with Mapper #{0} \"{1}\"", mapper, mappername);
-					BoardName = mappername;
-					CoreComm.VsyncNum = 39375000;
-					CoreComm.VsyncDen = 655171;
-					PutSettings((QuickNESSettings)Settings ?? new QuickNESSettings());
-
-					_syncSettings = (QuickNESSyncSettings)SyncSettings ?? new QuickNESSyncSettings();
-					_syncSettingsNext = _syncSettings.Clone();
-
-					SetControllerDefinition();
-					ComputeBootGod();
-
-					ConnectTracer();
-				}
-				catch
-				{
-					Dispose();
-					throw;
-				}
-			}
-		}
-
-		public IEmulatorServiceProvider ServiceProvider { get; private set; }
-
-		#region FPU precision
-#if WINDOWS
-		private class FPCtrl : IDisposable
-		{
-
-			[DllImport("msvcrt.dll", CallingConvention = CallingConvention.Cdecl)]
-			public static extern uint _control87(uint @new, uint mask);
-
-
-			public static void PrintCurrentFP()
-			{
-				uint curr = _control87(0, 0);
-				Console.WriteLine("Current FP word: 0x{0:x8}", curr);
-			}
-
-			uint cw;
-
-			public IDisposable Save()
-			{
-				cw = _control87(0, 0);
-				_control87(0x00000, 0x30000);
-				return this;
-			}
-			public void Dispose()
-			{
-				_control87(cw, 0x30000);
-			}
-		}
-
-		FPCtrl FP = new FPCtrl();
-#endif
-		#endregion
-
-		#region Controller
-
-		public ControllerDefinition ControllerDefinition { get; private set; }
-		public IController Controller { get; set; }
-
-		void SetControllerDefinition()
-		{
-			var def = new ControllerDefinition();
-			def.Name = "NES Controller";
-			def.BoolButtons.AddRange(new[] { "Reset", "Power" }); // console buttons
-			if (_syncSettings.LeftPortConnected || _syncSettings.RightPortConnected)
-				def.BoolButtons.AddRange(PadP1.Select(p => p.Name));
-			if (_syncSettings.LeftPortConnected && _syncSettings.RightPortConnected)
-				def.BoolButtons.AddRange(PadP2.Select(p => p.Name));
-			ControllerDefinition = def;
-		}
-
-		private struct PadEnt
-		{
-			public readonly string Name;
-			public readonly int Mask;
-			public PadEnt(string Name, int Mask)
-			{
-				this.Name = Name;
-				this.Mask = Mask;
-			}
-		}
-
-		private static PadEnt[] GetPadList(int player)
-		{
-			string prefix = string.Format("P{0} ", player);
-			return PadNames.Zip(PadMasks, (s, i) => new PadEnt(prefix + s, i)).ToArray();
-		}
-
-		private static string[] PadNames = new[]
-			{
-				"Up", "Down", "Left", "Right", "Start", "Select", "B", "A"
-			};
-		private static int[] PadMasks = new[]
-			{
-				16, 32, 64, 128, 8, 4, 2, 1
-			};
-
-		private static PadEnt[] PadP1 = GetPadList(1);
-		private static PadEnt[] PadP2 = GetPadList(2);
-
-		private int GetPad(IEnumerable<PadEnt> buttons)
-		{
-			int ret = 0;
-			foreach (var b in buttons)
-			{
-				if (Controller[b.Name])
-					ret |= b.Mask;
-			}
-			return ret;
-		}
-
-		void SetPads(out int j1, out int j2)
-		{
-			if (_syncSettings.LeftPortConnected)
-				j1 = GetPad(PadP1) | unchecked((int)0xffffff00);
-			else
-				j1 = 0;
-			if (_syncSettings.RightPortConnected)
-				j2 = GetPad(_syncSettings.LeftPortConnected ? PadP2 : PadP1) | unchecked((int)0xffffff00);
-			else
-				j2 = 0;
-		}
-
-		#endregion
-
-		public void FrameAdvance(bool render, bool rendersound = true)
-		{
-			CheckDisposed();
-#if WINDOWS
-			using (FP.Save())
-#else
-			if(true)
-#endif
-			{
-				if (Controller["Power"])
-					QN.qn_reset(Context, true);
-				if (Controller["Reset"])
-					QN.qn_reset(Context, false);
-
-				int j1, j2;
-				SetPads(out j1, out j2);
-
-				if (Tracer.Enabled)
-					QN.qn_set_tracecb(Context, _tracecb);
-				else
-					QN.qn_set_tracecb(Context, null);
-
-				Frame++;
-				LibQuickNES.ThrowStringError(QN.qn_emulate_frame(Context, j1, j2));
-				IsLagFrame = QN.qn_get_joypad_read_count(Context) == 0;
-				if (IsLagFrame)
-					LagCount++;
-
-				if (render)
-					Blit();
-				if (rendersound)
-					DrainAudio();
-
-				if (CB1 != null) CB1();
-				if (CB2 != null) CB2();
-			}
-		}
-
-		IntPtr Context;
-		public int Frame { get; private set; }
-
-		public string SystemId { get { return "NES"; } }
-		public bool DeterministicEmulation { get { return true; } }
-		public string BoardName { get; private set; }
-
-		public void ResetCounters()
-		{
-			Frame = 0;
-			IsLagFrame = false;
-			LagCount = 0;
-		}
-
-		public CoreComm CoreComm
-		{
-			get;
-			private set;
-		}
-
-		#region bootgod
-
-		public RomStatus? BootGodStatus { get; private set; }
-		public string BootGodName { get; private set; }
-
-		void ComputeBootGod()
-		{
-			// inefficient, sloppy, etc etc
-			Emulation.Cores.Nintendo.NES.NES.BootGodDB.Initialize();
-			var chrrom = _memoryDomains["CHR VROM"];
-			var prgrom = _memoryDomains["PRG ROM"];
-
-			var ms = new System.IO.MemoryStream();
-			for (int i = 0; i < prgrom.Size; i++)
-				ms.WriteByte(prgrom.PeekByte(i));
-			if (chrrom != null)
-				for (int i = 0; i < chrrom.Size; i++)
-					ms.WriteByte(chrrom.PeekByte(i));
-
-			string sha1 = BizHawk.Common.BufferExtensions.BufferExtensions.HashSHA1(ms.ToArray());
-			Console.WriteLine("Hash for BootGod: {0}", sha1);
-
-			// Bail out on ROM's known to not be playable by this core
-			if (HashBlackList.Contains(sha1))
-			{
-				throw new UnsupportedGameException("Game known to not be playable in this core");
-			}
-
-			sha1 = "sha1:" + sha1; // huh?
-			var carts = Emulation.Cores.Nintendo.NES.NES.BootGodDB.Instance.Identify(sha1);
-
-			if (carts.Count > 0)
-			{
-				Console.WriteLine("BootGod entry found: {0}", carts[0].name);
-				switch (carts[0].system)
-				{
-					case "NES-PAL":
-					case "NES-PAL-A":
-					case "NES-PAL-B":
-					case "Dendy":
-						Console.WriteLine("Bad region {0}! Failing over...", carts[0].system);
-						throw new UnsupportedGameException("Unsupported region!");
-					default:
-						break;
-				}
-
-				BootGodStatus = RomStatus.GoodDump;
-				BootGodName = carts[0].name;
-			}
-			else
-			{
-				Console.WriteLine("No BootGod entry found.");
-				BootGodStatus = null;
-				BootGodName = null;
-			}
-		}
-
-		#endregion
-
-		public void Dispose()
-		{
-			if (Context != IntPtr.Zero)
-			{
-				QN.qn_delete(Context);
-				Context = IntPtr.Zero;
-			}
-		}
-
-		void CheckDisposed()
-		{
-			if (Context == IntPtr.Zero)
-				throw new ObjectDisposedException(GetType().Name);
-		}
-
-		#region SoundProvider
-
-		public ISoundProvider SoundProvider { get { return null; } }
-		public ISyncSoundProvider SyncSoundProvider { get { return this; } }
-		public bool StartAsyncSound() { return false; }
-		public void EndAsyncSound() { }
-
-		void InitAudio()
-		{
-			LibQuickNES.ThrowStringError(QN.qn_set_sample_rate(Context, 44100));
-		}
-
-		void DrainAudio()
-		{
-			NumSamples = QN.qn_read_audio(Context, MonoBuff, MonoBuff.Length);
-			unsafe
-			{
-				fixed (short* _src = &MonoBuff[0], _dst = &StereoBuff[0])
-				{
-					short* src = _src;
-					short* dst = _dst;
-					for (int i = 0; i < NumSamples; i++)
-					{
-						*dst++ = *src;
-						*dst++ = *src++;
-					}
-				}
-			}
-		}
-
-		short[] MonoBuff = new short[1024];
-		short[] StereoBuff = new short[2048];
-		int NumSamples = 0;
-
-		public void GetSamples(out short[] samples, out int nsamp)
-		{
-			samples = StereoBuff;
-			nsamp = NumSamples;
-		}
-
-		public void DiscardSamples()
-		{
-		}
-
-		#endregion
-<<<<<<< HEAD
-		}
-=======
-
-		#region Blacklist
-
-		// These games are known to not work in quicknes but quicknes thinks it can run them, bail out if one of these is loaded
-		private readonly string[] HashBlackList = new []
-		{
-			"E39CA4477D3B96E1CE3A1C61D8055187EA5F1784", // Bill and Ted's Excellent Adventure
-			"E8BC7E6BAE7032D571152F6834516535C34C68F0", // Bill and Ted's Excellent Adventure bad dump
-			"401023BAE92A38B89F7D0C2E0F023E35F1FFEEFD", // Bill and Ted's Excellent Adventure bad dump
-			"6270F9FF2BD0B32A23A45985D9D7FB2793E1CED3", // Bill and Ted's Excellent Adventure overdump dump
-			"5E3C02A3A5F6CD4F2442311630F1C44A8E9DC7E2", // Paperboy
-			"42A3920EF411E85CA6D8165B99A4FCD40B6038F3", // 6-in-1 (Game Star - GK-L01A) (Menu) [p1]
-			"8271C26A03612CDFBC5B817C2452243AC48641A8", // 6-in-1 (Game Star - GK-L01A) (Menu) [p1][o1]
-			"503C4F9F911E597D228DEA6AB7B37937FDED5243", // 54-in-1 (Game Star - GK-54) (Menu) [p1]
-			"A4D9BE1F32173C849906EB33DC26D6AD13B2BD1A", // 54-in-1 (Game Star - GK-54) (Menu) [p1][o1]
-			"C282476FD47797668FD165BD618554EB69D2718F", // 72-in-1 (Menu) [p1]
-			"A8991144EC23CAF2F49775FADA0D861FC9E1CAB4", // 10000000-in-1 (Menu) [p1]
-			"9C94B46C3F37F7888D8466E637D345608FBCF1E6", // A Ressha de Ikou (J) [b1]
-			"20AA75A93B2909E79E5F292049D1894D9B89BD38", // A Ressha de Ikou (J) [b3]
-			"67D8E0E135B8E38164D791F4846346D3AA5787C4", // Advanced Dungeons and Dragons - Hillsfar (J) [b1]
-			"85DC8BF106CBE7E3359B30337DFB07ABB43A31B2", // Advanced Dungeons and Dragons - Hillsfar (J) [o1]
-			"85DC8BF106CBE7E3359B30337DFB07ABB43A31B2", // Advanced Dungeons and Dragons - Hillsfar (J) [!]
-			"B2662816D0367143D41A697B7B714F312E9AC125", // Advanced Dungeons and Dragons - Hillsfar (U) [!]
-			"2462212CA9B3D2773EB0F36D806DACC20C7876AD", // Adventures of Lolo (U) [b3]
-			"BF19A52458C5B773E9AC9AE1472E52DFF078E25B", // Akira (J) [hM04][t1]
-			"1D5DA20A02E4AB7543BF13CFEBB622383162CE1A", // Akira (J) [hM04][t1][b2]
-			"E8E1F3327ECFD81ECBEA96D5A58AF8CF6F0B481A", // America Oudan Ultra Quiz - Shijou Saidai no Tatakai (J) [b1]
-			"D136CF62BD85A58994BD35AA8861C622655B0D8B", // America Oudan Ultra Quiz - Shijou Saidai no Tatakai (J) [o1]
-			"6E5307B2AFF37D5D3A64AB43505C78F09804E8FC", // Atlantis no Nazo (J) [hM03][b5]
-			"5C3B1873C21AA32FA1553F4C5CBEF5B16772FCA1", // Bad SMB1 (SMB1 Hack) [b1]
-			"67E92A12177C861D62351FB67A5E9A490F6EABC7", // Bad SMB1 (SMB1 Hack) [b1][a1]
-			"DA2C3D5CEB003AB1576996F1B2A64C72EA3E5136", // Bad SMB1 (SMB1 Hack) [b1][a3]
-			"E601591E3B0183F2C5C1F4BF2D8302A8E1EBE683", // Bad SMB1 (SMB1 Hack) [b1][a5]
-			"16BF1B6C9367B26E649511CCD52D62AB6FF6C06F", // Bad SMB1 (SMB1 Hack) [b1][a6]
-			"AEE1B002A8C8AFCE533EB89F4A457430D8E4CEC4", // Bad SMB1 (SMB1 Hack) [b1][a7]
-			"A9B4F80B4D137E767866BC5D7BBF79AEB1DA852C", // Bad SMB1 (SMB1 Hack) [b1][a8]
-			"828271C30AA100CDA16499DC686D9F1ADC95EC9A", // Bad SMB1 (SMB1 Hack) [b1][a9]
-			"9C69D57222BD2ED31C00EB222F2914633A5C09E5", // Bad SMB1 (SMB1 Hack) [b1][aa]
-			"9401F010CF57E879E589BFDEAEFEF49FD2CA5F4C", // Bad SMB1 (SMB1 Hack) [b1][ab]
-			"FEC5208BB1BC6B0C6342BD1B98E82F5C75D49886", // Bad SMB1 (SMB1 Hack) [b1][ac]
-			"FFE45C6F1C02D126AB82CDC70B88203DE6EBE545", // Bad SMB1 (SMB1 Hack) [b1][ad]
-			"A86CB96F1FAE9F6BC672465E28043E9F33DA4FAE", // Bakushou!! Jinsei Gekijou 3 (J) [p1][hM04]
-			"FCE567F36BEC72FCC6AF4719ED4E67C107ED7E4D", // Bakushou!! Jinsei Gekijou 3 (J) [p1][hM04][b1]
-			"073DCCE8E69F7FF8D96EDF1306E9802FFFFB1988", // Bakushou!! Jinsei Gekijou 3 (J) [p1][hM04][b3]
-			"F9423CCC1AA711CB06B8F5C66E9304636F5E9B10", // Banana (J) [b1]
-			"A419FB5749C74A8DE64140F0E51460DBAC31526B", // Baseball Stars II (U) [b4]
-			"3A5341A47E72079FA85EFE5514A57D9D70C72107", // Bill World V0
-			"424065D59A113833699C292E722675789E2A42FA", // Blaster Master Pimp Your Ride v1
-			"D9F7FE3BAD6A25F8DC31389E15F5A5FBC0AE7446", // Boulder Dash (U) [b4]
-			"DA8C226A7022A702492921E5CC8215FD02223C41", // Boulder Dash (U) [b5]
-			"293B1E284ADA7677B7518FE4DC18E04BEBE14367", // Boulder Dash (U) [b6]
-			"8B6AF34A4C705B17532BD4C80A121A4896EAA267", // Bugs Bunny Fun House (U) (Prototype) [b1]
-			"D2332E93093C5ACD2AF8E3F1380459DB09776329", // Business Wars (J)
-			"998AED29B60F74A2F191F8A3480F8F60F55DBA2F", // Chibi Maruko-Chan - Uki Uki Shopping (J) [hM04]
-			"F196DC527F16C172383B02FEFCEE66F3C490CF97", // Chibi Maruko-Chan - Uki Uki Shopping (J) [hM04][b2]
-			"5CA9A644FBBDC97393E8BE9322CBCBEB05E1B4A5", // Chibi Maruko-Chan - Uki Uki Shopping (J) [hM04][b3]
-			"F9984D4DB41A497C23B8E182B91088AF43EF3F00", // Chinese Character Demo (PD)
-			"E79FC613112CC5AB0FC8B1150E182670FB042F4A", // Contra Fighter (Unl)
-			"F49F55748D8F1139F26289C3D390A138AF627195", // CPUtime (PD)
-			"A31B7F4BE478353442EED59EAAA71743A5C26C9D", // Crisis Force (J) [hM04]
-			"D9A6384293002315B8663F8C5CD2CC9BB273BFB2", // Crisis Force (J) [hM04][b2]
-			"819C27583EA289301649BA3157709EB7C0E35800", // Demo 1 by zgh4000 (2006-03) (PD)
-			"9EEA0CC3189B6A985C25D86B40D91CB6AFD87F89", // Demo 2 by zgh4000 (2006-03) (PD)
-			"FF944D6D5A187834D4F796CD1C9FC91EA7BFADAC", // Demo 3 by zgh4000 (2006-07-26) (PD)
-			"C2D136065E2FB92465EC061B6A73BB0ED97D51C2", // Devil Hunter Yohko Dithering Demo by Chris Covell (PD)
-			"EB39B2E832AE07A9372B20E33EF380CFFD992C34", // Digital Devil Monogatari - Megami Tensei (J) [hM04][o1]
-			"BCA548619ACE3D32A6F2543FA307AB4F6B4BCAAC", // Digital Devil Monogatari - Megami Tensei II (J) [hM04]
-			"4C1C5E1890A1CF4C25C6D543A2B5CDEAAD2220DF", // Dragon Slayer 4 - Drasle Family (J) [!]
-			"0CD9B2808C29F1236879E52D40188F4FA31332C0", // Dragon Spirit - Aratanaru Densetsu (J) [hM04]
-			"1D64C56B161AE12195FDECD86D9E73627CB30729", // Dragon Unit (J) [p1]
-			"24D87DE5789D19699EC1D01D21272E0BA1C96621", // Duck Hunt (W) [p1][T+Fre]
-			"D4B221633548FEDDFF20185F28F82A3438A78BFD", // Duck Hunt (W) [p2]
-			"593BCE6743E1743897BA1837F9738E14309563B5", // EarthWorm Jim 3 (Unl) [!]
-			"33A9F3385238F778F85869CA687DFAC7BDCDD3A3", // EarthWorm Jim 3 (Unl) [a1]
-			"17720AE1AFC6A3750384D6B082391C0C2F8A0699", // Family BASIC (J) (V2
-			"8E90D9A6A6090307A7E408D1C1704D09BA8F94FC", // Family BASIC (J) (V2
-			"E9CFA35A037CC218F01BFB4A1EB5D1D332EA2AA9", // Family BASIC (J) (V2
-			"8904A8BF6F667ED977F2121AC887C7FE0CB969F0", // Family Boxing (J) [!]
-			"EACFEEA2BD8887B044D0C06071FAF058C5DB137D", // Family Boxing (J) [b1]
-			"8904A8BF6F667ED977F2121AC887C7FE0CB969F0", // Family Boxing (J) [b2]
-			"6A87E0E0A880692C42E78813AD969D6C6CDACB83", // Family Computer - Othello (J) [!]
-			"CA9257C01F6E190F7AE7998A3C1C681903EE0530", // Family School (J)
-			"7708275B2C36B180D252FC9528843D89753BCA1F", // Family Trainer 4 - Jogging Race (J) [!]
-			"EBB788D43F17F7603FF8DCE618D2C15CF66A469E", // FAU Screen Test (2003-09-23) (PD)
-			"CAC7ED722CCA56B5B021F844E8614083C95E6760", // FAU Screen Test (PD)
-			"A9DF3E38F8DEEEE5058F45172DCDE68A4FBD788D", // Full NES Palette Viewer - Optimized Version by Blargg (PD)
-			"521AE7F44BC02F9CF5BD252172B3FDC610CD0529", // Full NES Palette Viewer 2 by Blargg (PD)
-			"7E0047AD135D0DC49C0BE1A1D6B673F1D1189C62", // Full NES Palette Viewer by Blargg (PD)
-			"06E03A9618A0A4D67CA770CF9557C2DE46C2B9A8", // Ganbare Goemon 2 (J) [hM04][b1]
-			"50039187E64E5DB436DC3C56DC698A0B3B050D4F", // Ganbare Goemon 2 (J) [hM04][b2]
-			"4C70634349D71631A31631C92FFAF3E461C2BEB1", // Ganbare Goemon 2 (J) [hM04][b3]
-			"7AA10EB0C8763F092FE91763DE29A5374297A018", // Interlace Demo 1 by Chris Covell (PD)
-			"4400F5811A0D6A27190FDD76898938E9D838E23C", // Interlace Demo 2 by Chris Covell (PD)
-			"E0FB07CC22BDF5394F792259EC8C36E3CC06388B", // Interlace Demo 3 by Chris Covell (PD)
-			"855ED5A83F31A33772E77E7960DC0F63B2B72F2A", // Interlace Demo 4 by Chris Covell (PD)
-			"ED8ACE4BDA8DAA9832E12D59911A942B8C105A46", // Jajamaru Ninpou Chou (J) [hM04]
-			"123045D5E8CF038C2FD396BD266EEF96DAFF9BCD", // Jikuu Yuuden - Debias (J) [o1]
-			"123045D5E8CF038C2FD396BD266EEF96DAFF9BCD", // Jikuu Yuuden - Debias (J) [!]
-			"A654DE12A59D07BAFF30DD6CB5E1AD05EB20B2D7", // Jumpy Demo by Rwin (PD)
-			"DE42818873470458DF29F515A193F536A0642EA8", // Kamikaze Mario DX Plus V1
-			"BFECB191CFD480B14B7169441DB3D389A4B634D2", // Kamikaze Mario DX Plus V1
-			"BA2D68997B3580D59680B49BA71DF87159D41350", // Kamikaze Mario DX+ by79 (SMB1 Hack)
-			"D17E19BB52E9C83D11D7A3362C4AAA733EFBD553", // Karate Champ (U) (REV0) [a1][!]
-			"6A43DDDDF3668A7A57318BE0E8FBAB66547774A4", // Karnov (J) [b1][o1]
-			"190BF6CEA6464C77C240DF3A4DAB65BA6B3CF625", // King Neptune's Adventure (Color Dreams) [!]
-			"6BE670DFB4F49CB3F9024748AAEEBCD4499B5A9E", // Kiri5 Star (SMB1 Hack) [a1]
-			"63F907C78BD1A8D0DB249EE447452186318B86CC", // Knight Rider (J) [b1]
-			"5438D3F810767D07F5A7F2B39504ABDEF5E14346", // Knight Rider (J)
-			"5AF88BE752FE06673874574A039AD03749C2BBA1", // Knight Rider (U) [!]
-			"DE6437789335DC1EE92172D42A2A10A39ED7F648", // Knight Rider (U) [b1]
-			"3D4CD96640ADB6336160BC72B3F5816991215FA6", // Knight Rider (U) [b2]
-			"4EDBAC801F6185FADC882039ABB5123E482EE897", // Knight Rider (U) [b3]
-			"39E36A5F14ACCCA95B7CC0BB68A96F769DF8DF13", // Knight Rider (U) [b4]
-			"D94F0ABED2637D16E4C9613C427D4C55921B1A00", // Knight Rider (U) [b5]
-			"5AF88BE752FE06673874574A039AD03749C2BBA1", // Knight Rider (U) [o1]
-			"F0D4A36B8BAC7ED47978CE9C8A308AE0ABF0E768", // Kyoro Chan Land (J) [o2]
-			"5F604D18935D69F1027C8ECBFCA46C1952F75953", // Kyuukyoku Harikiri Stadium (J) [hM04]
-			"977A06EB9D191B287168AA3EF88CE992E78C13D2", // Lin Ze Xu Jin Yan (Ch) [f1] (NTSC by nfzxyd)
-			"BFE87FACFA2222D9E4984B8A893E033BD5796A8E", // Magic Johnson's Fast Break (U) [b5]
-			"5C3642576B73A92D63C4BC2DEA61337D6911424F", // Mario Adventure 2 by Krillian (SMB1 Hack)
-			"E474EF05C1E1471768EA502F6427BA408BFB5168", // Mario Adventure by DahrkDaiz (SMB3 PRG1 Hack)
-			"AC035F21428E9055C43FCD3E1119D15540D7FFFB", // Mario Different Levels (SMB1 Hack) [b3]
-			"7B71EC3BC30998C3179190D5F1723F7BA784CDAE", // Mario Different Levels (SMB1 Hack)
-			"E5F00271FE6799A089CF11F59B7418D347365737", // Mario in - Some Usual Day (SMB3 PRG1 Hack)
-			"9AD449AADA74F1438F491CEC72591BD4F03FDCCD", // Mario Kai 2 (SMB1 Hack)
-			"057D76406A98EE07224002132273D5FFB72447DC", // Mario MI41 (SMB1 Hack) [a1]
-			"39AEE43C51B461002EEF2744DA2F312932839E44", // Mario Nasubi 3 (SMB1 Hack)
-			"921E5D925CA16FB35462E0F1DED65B1CE3BA6FE6", // Mario's Adventure (SMB1 Hack)
-			"E7937B33820AA3BC32682A64A8339BEAACED53F1", // Mario's Dream World by Darvon (SMB1 Hack)
-			"34BECFEBBBAB586C952E73BDCB0550FCE2A56D10", // Megaman III Challenge Stage 1 (Hack)
-			"CFD977F445E1492514BB987F14BDC52699028C8B", // Minelvaton Saga - Ragon no Fukkatsu (J) [hM04][b2]
-			"00A315DF9B20EEC76D24CB00000C0D8875151A91", // MiniGame 2003 4-in-1 (PD)
-			"98965784822A9CB4CD29EE63AC3DF256E9232E66", // Mushroom Dreams by Rage Games (V1
-			"98965784822A9CB4CD29EE63AC3DF256E9232E66", // Mushroom Dreams by Rage Games (V1
-			"7516140CF4814BF31E9E21489716364AAC60F995", // Namcot Mahjong 3 - Mahjong Tengoku (J) [hM04]
-			"6D4ABE3415EC5A4FA8F53C80618D00DB506A6250", // Parodius da! (J) [p1][hM04]
-			"FFC8409F6C37F23957F79093AD00E96B67DA6832", // Peach &amp; Daisy - The Royal Quest (Alpha) (SMB1 Hack) [a1]
-			"3F1E4904938691D48BC858F85F9BE3AC8446077F", // Peach &amp; Daisy in The Ultimate Quest (SMB3 PRG0 Hack)
-			"74D9D3C47B6D9C22B6B947FF33A794A24748058F", // Peach &amp; Daisy in The Ultimate Quest (SMB3 PRG1 Hack)
-			"9E0D92EAAF32A3661B1F33AAAA2AFB5590F89B50", // Peach &amp; Daisy in The Ultimate Quest V2b (SMB3 PRG1 Hack)
-			"1EBD8B27E8D4BA6B2A3C4A1C3E58AFF9B93870B8", // Peach's Nightmare - No Mercy (Beta) (SMB1 Hack)
-			"029506CBEAA7B73CB622606D34BF8E7D07D82C3C", // Peach's Nightmare - No Mercy (SMB1 Hack)
-			"60FC5FA5B5ACCAF3AEFEBA73FC8BFFD3C4DAE558", // Pegasus 5-in-1 (Golden Five) (Unl)
-			"60FC5FA5B5ACCAF3AEFEBA73FC8BFFD3C4DAE558", // Pegasus 5-in-1 (Golden Five) (Unl) [o1]
-			"841499E9E87E24AD0AFDC0C6A6F3152ABE4E8643", // Playbox BASIC (Prototype V0
-			"406A0641D80F91C34ABA839E6978D250D3E3E611", // PPU Timing V2 by Kevin Horton (PD)
-			"EE6554E05BCC447B9533AAC61B3841C491AD636D", // Predator - Schwarzenegger - Soon the Hunt Will Begin (Hack)
-			"390443F9B8A69FEE3CFF5F234A3E92AAE8B48102", // Project Q (J)
-			"C54C2C2E7F8FE4599570656FBFD2F3349A66B4BA", // Puzslot (J) [b1]
-			"02C434FA365DAD5BA0DCCF789897E905FD60914E", // Return to Camelot by Castle Masters (PD) [a1]
-			"CA74A7A9FE061CBD0AFFEF7BC358C789517A57B3", // Rocket Ranger (U) [!]
-			"139C23F24EBDABAC86573C57390BBC720E7C9B1D", // Shuffle Fight (J) [b1]
-			"E777176ABF8D118EBAB9B7A64AC69FF9F93DCC8A", // Shuffle Fight (J) [!]
-			"5E4858A07330A7C1FE6EB9ADFDCE778043ADA5C6", // Shougi Meikan '92 (J) [!]
-			"0A808A7EB907D1690927AD3468679CDD7A9158AD", // Shougi Meikan '93 (J) [!]
-			"4F1B46185AE1E89DA2AB4DF54A1B07D5B553D204", // SMB1 with Mi22 (SMB1 Hack) [a1]
-			"562DE00C418240552CEB6AAE82796F711CE8B5ED", // SMB1 with Mi22 (SMB1 Hack) [a2]
-			"A0610726A7B9AECD0ECFFDF7CCAAC7AA021DE26D", // SMB1 with Mi22 (SMB1 Hack) [a3]
-			"EB7E09BB47D4C5B22253555C8E0C4B71495ED0EA", // SMB1 with Mi22 (SMB1 Hack) [a4]
-			"2433C04100E938CDA3EB0C461479AF16FA4E3945", // SMB1 with Mi22 (SMB1 Hack) [a5]
-			"F455FD22DFE029039D328D8EAD88F87E08955833", // SMB1-155 (SMB1 Hack) [b1]
-			"4184469BA7435429C87D95AB89E74D0D62BCAF78", // Snoopy's Silly Sports Spectacular (U) [b6]
-			"AB30FD19583EF80C836F6DA8C21CCA878479DA00", // Snow Bros
-			"44F2BA467EAE22E1D1133AFF56171A1B9C734D56", // Snow Bros
-			"76E71F32551D60D3AF26EB4AD15F4BDE7C6CA29B", // Snow Bros
-			"9D879BAFA963E283625B53C5514B4990D3641D35", // Sokoban by Johannes Holmberg (PD)
-			"5A91F54A6FF44762D98FC8D8974909D298EB52A8", // Somari (SOMARI-P) (NT-616) (Unl) [!]
-			"801E93C0D0E6A3DF01C1ADBA119D1B938C7FF377", // Space Boy (Unl)
-			"B6D1C372A38D196112AA98905C709AD844BD6627", // Super 35-in-1 (6-in-1 VT5201) [p1]
-			"A0A70F6B8633E20648FBD2C2A0F9B8669F6F9337", // Super Balloon Fight Physics Mario (SMB1 Hack)
-			"8E6C81992CFAD39621852B468A82656E068D3FAD", // Super Castlevania 2 V0
-			"9B9CD214DC63BFA44E3D20B8E669E042BB93E900", // Super Koopa Bros by Mind_Bender (SMB1 Hack)
-			"CF1A69448F2DDC3D542E20B1693DB349EC8343EC", // Super Mario Adventure (SMB1 Hack)
-			"5EA2769F10567B4E2D049C8A891F370A2E3505DA", // Super Mario Bros 256w (SMB1 Hack) [a1]
-			"CF2B9B4DE63C21BA0C555431A6C96A729B6E5E86", // Super Mario Bros 256w (SMB1 Hack)
-			"A136ABC540F2A2281B378519F87C144B33CD1B27", // Super Mario Bros by RORAN (V051129) (SMB1 Hack)
-			"FA3955983443CD56BF7DCEB2D76815E01FF49BCE", // Super Mario Bros Kuriboo (SMB1 Hack)
-			"0A38A59635AD80B3F8D1084E410B904533F0E114", // Super Mario Bros SAB (SMB1 Hack)
-			"3DB7F2C421CCB6BBADB3C65A69787575B8A7BAD4", // Super Mario Bros with Kanji Numbers (SMB1 Hack)
-			"64C20BFF4F4C60F94C012ECF7EC59F8F06E4DA55", // Super Mario Bros Hack
-			"794DC7F85B558C7A5AB8F9D475B5407CD1847713", // Super Mario Bros Hack
-			"CE1B236ED0EAC133A3DE5411AEF57228220885EF", // Super Sonic 5 (1997) (Unl) [!]
-			"AF725F26A418BB64A606E57718F7F42E98F1798B", // Super Sonic 5 (1997) (Unl) [f1]
-			"92AE64DBEB8C287140F5D4395F6602682C267D63", // Super Yoshi (SMB1 Hack)
-			"1EC9E1A4F7E30EF71BC236429FBB033C02E892E3", // Takeshi no Sengoku Fuuunji (J) [hM04]
-			"B9F444FF60F60C177EEEC8671BEC3731B0F6FE49", // Tang Mu Li Xian Ji (Ch)
-			"1DB0C2A5B03F27CDB15731E7A389E2CB4A33864A", // Tank Demo by Ian Bell (Mapper 0 PAL) (PD)
-			"3B444F997A2DD961C491EBCC6404A5EFF6F3F91F", // Tank Demo by Ian Bell (Mapper 1 PAL) (PD)
-			"7EF667D9BF107B6512565177B9C62081077558F5", // Tenchi wo Kurau II - Shokatsu Koumei Den (J) (PRG0) [T+Chi]
-			"92CC033C1255F119B3A566EDCA10140C014FA479", // Tenchi wo Kurau II - Shokatsu Koumei Den (J) (PRG0) [T-Chi][a4]
-			"EEF617A022B8E45E0BDE088FED654C89AD4FAABF", // Tenchi wo Kurau II - Shokatsu Koumei Den (J) (PRG0) [T-Chi][a2]
-			"9A7D080AEADFAE8793E928E85C5A6A04D0F62F55", // Tetris Mario Bros (SMB1 Hack) [a1]
-			"80410CB2D7EE2D7AD8BA02A53B12149376FAAB87", // Tetsuwan Atom (J) [hM04]
-			"6A904B03EFDEE317736257CB78DD90BDA4E49268", // Tetsuwan Atom (J) [hM04][b1]
-			"9D724154D2F5629157384715B3782D6C304AC957", // Tetsuwan Atom (J) [hM04][b2]
-			"8B3CA684081CC60B40EA76AAB6B4E6F32B27F8A7", // Tiny Toon Adventures Cartoon Workshop (U) [!]
-			"12F44FB720137ACEBCC609E8BA059E845D04A03A", // Tiny Toon Adventures Cartoon Workshop (U) [b1]
-			"8B3CA684081CC60B40EA76AAB6B4E6F32B27F8A7", // Tiny Toon Adventures Cartoon Workshop (U) [o1]
-			"4348469BF59233EB3AB68C005A422347C6708762", // Tower RE Mario Bros (SMB1 Hack)
-			"179F2A9D5AFB6C78CE7346BB1C822EF48B18842A", // Yoshi's Quest (SMB1 Hack)
-		};
-
-		#endregion
-	}
->>>>>>> b3081f49
-}
+﻿using System;
+using System.Collections.Generic;
+using System.ComponentModel;
+using System.Linq;
+using System.Runtime.InteropServices;
+using System.Text;
+
+using Newtonsoft.Json;
+
+using BizHawk.Common.BufferExtensions;
+using BizHawk.Emulation.Common;
+using BizHawk.Common;
+using BizHawk.Common.CollectionExtensions;
+using BizHawk.Emulation.Common.BizInvoke;
+
+namespace BizHawk.Emulation.Cores.Consoles.Nintendo.QuickNES
+{
+	[CoreAttributes(
+		"QuickNes",
+		"",
+		isPorted: true,
+		isReleased: true,
+		portedVersion: "0.7.0",
+		portedUrl: "https://github.com/kode54/QuickNES"
+		)]
+	[ServiceNotApplicable(typeof(IDriveLight))]
+	public partial class QuickNES : IEmulator, IVideoProvider, ISyncSoundProvider, ISaveRam, IInputPollable,
+		IStatable, IDebuggable, ISettable<QuickNES.QuickNESSettings, QuickNES.QuickNESSyncSettings>, Cores.Nintendo.NES.INESPPUViewable
+	{
+		static readonly LibQuickNES QN;
+		static readonly DynamicLibraryImportResolver Resolver;
+
+
+		static QuickNES()
+		{
+			Resolver = new DynamicLibraryImportResolver(LibQuickNES.dllname);
+			QN = BizInvoker.GetInvoker<LibQuickNES>(Resolver);
+		}
+
+		[CoreConstructor("NES")]
+		public QuickNES(CoreComm comm, byte[] file, object Settings, object SyncSettings)
+		{
+#if WINDOWS
+			using (FP.Save())
+#else
+			if(true)
+#endif
+			{
+				ServiceProvider = new BasicServiceProvider(this);
+				CoreComm = comm;
+
+				Context = QN.qn_new();
+				if (Context == IntPtr.Zero)
+					throw new InvalidOperationException("qn_new() returned NULL");
+				try
+				{
+					unsafe
+					{
+						fixed (byte* p = file)
+						{
+							Console.WriteLine((IntPtr)p);
+							LibQuickNES.ThrowStringError(QN.qn_loadines(Context, file, file.Length));
+						}
+					}
+
+					InitSaveRamBuff();
+					InitSaveStateBuff();
+					InitAudio();
+					InitMemoryDomains();
+
+					int mapper = 0;
+					string mappername = Marshal.PtrToStringAnsi(QN.qn_get_mapper(Context, ref mapper));
+					Console.WriteLine("QuickNES: Booted with Mapper #{0} \"{1}\"", mapper, mappername);
+					BoardName = mappername;
+					CoreComm.VsyncNum = 39375000;
+					CoreComm.VsyncDen = 655171;
+					PutSettings((QuickNESSettings)Settings ?? new QuickNESSettings());
+
+					_syncSettings = (QuickNESSyncSettings)SyncSettings ?? new QuickNESSyncSettings();
+					_syncSettingsNext = _syncSettings.Clone();
+
+					SetControllerDefinition();
+					ComputeBootGod();
+
+					ConnectTracer();
+				}
+				catch
+				{
+					Dispose();
+					throw;
+				}
+			}
+		}
+
+		public IEmulatorServiceProvider ServiceProvider { get; private set; }
+
+		#region FPU precision
+#if WINDOWS
+		private class FPCtrl : IDisposable
+		{
+
+			[DllImport("msvcrt.dll", CallingConvention = CallingConvention.Cdecl)]
+			public static extern uint _control87(uint @new, uint mask);
+
+
+			public static void PrintCurrentFP()
+			{
+				uint curr = _control87(0, 0);
+				Console.WriteLine("Current FP word: 0x{0:x8}", curr);
+			}
+
+			uint cw;
+
+			public IDisposable Save()
+			{
+				cw = _control87(0, 0);
+				_control87(0x00000, 0x30000);
+				return this;
+			}
+			public void Dispose()
+			{
+				_control87(cw, 0x30000);
+			}
+		}
+
+		FPCtrl FP = new FPCtrl();
+#endif
+		#endregion
+
+		#region Controller
+
+		public ControllerDefinition ControllerDefinition { get; private set; }
+		public IController Controller { get; set; }
+
+		void SetControllerDefinition()
+		{
+			var def = new ControllerDefinition();
+			def.Name = "NES Controller";
+			def.BoolButtons.AddRange(new[] { "Reset", "Power" }); // console buttons
+			if (_syncSettings.LeftPortConnected || _syncSettings.RightPortConnected)
+				def.BoolButtons.AddRange(PadP1.Select(p => p.Name));
+			if (_syncSettings.LeftPortConnected && _syncSettings.RightPortConnected)
+				def.BoolButtons.AddRange(PadP2.Select(p => p.Name));
+			ControllerDefinition = def;
+		}
+
+		private struct PadEnt
+		{
+			public readonly string Name;
+			public readonly int Mask;
+			public PadEnt(string Name, int Mask)
+			{
+				this.Name = Name;
+				this.Mask = Mask;
+			}
+		}
+
+		private static PadEnt[] GetPadList(int player)
+		{
+			string prefix = string.Format("P{0} ", player);
+			return PadNames.Zip(PadMasks, (s, i) => new PadEnt(prefix + s, i)).ToArray();
+		}
+
+		private static string[] PadNames = new[]
+			{
+				"Up", "Down", "Left", "Right", "Start", "Select", "B", "A"
+			};
+		private static int[] PadMasks = new[]
+			{
+				16, 32, 64, 128, 8, 4, 2, 1
+			};
+
+		private static PadEnt[] PadP1 = GetPadList(1);
+		private static PadEnt[] PadP2 = GetPadList(2);
+
+		private int GetPad(IEnumerable<PadEnt> buttons)
+		{
+			int ret = 0;
+			foreach (var b in buttons)
+			{
+				if (Controller[b.Name])
+					ret |= b.Mask;
+			}
+			return ret;
+		}
+
+		void SetPads(out int j1, out int j2)
+		{
+			if (_syncSettings.LeftPortConnected)
+				j1 = GetPad(PadP1) | unchecked((int)0xffffff00);
+			else
+				j1 = 0;
+			if (_syncSettings.RightPortConnected)
+				j2 = GetPad(_syncSettings.LeftPortConnected ? PadP2 : PadP1) | unchecked((int)0xffffff00);
+			else
+				j2 = 0;
+		}
+
+		#endregion
+
+		public void FrameAdvance(bool render, bool rendersound = true)
+		{
+			CheckDisposed();
+#if WINDOWS
+			using (FP.Save())
+#else
+			if(true)
+#endif
+			{
+				if (Controller["Power"])
+					QN.qn_reset(Context, true);
+				if (Controller["Reset"])
+					QN.qn_reset(Context, false);
+
+				int j1, j2;
+				SetPads(out j1, out j2);
+
+				if (Tracer.Enabled)
+					QN.qn_set_tracecb(Context, _tracecb);
+				else
+					QN.qn_set_tracecb(Context, null);
+
+				Frame++;
+				LibQuickNES.ThrowStringError(QN.qn_emulate_frame(Context, j1, j2));
+				IsLagFrame = QN.qn_get_joypad_read_count(Context) == 0;
+				if (IsLagFrame)
+					LagCount++;
+
+				if (render)
+					Blit();
+				if (rendersound)
+					DrainAudio();
+
+				if (CB1 != null) CB1();
+				if (CB2 != null) CB2();
+			}
+		}
+
+		IntPtr Context;
+		public int Frame { get; private set; }
+
+		public string SystemId { get { return "NES"; } }
+		public bool DeterministicEmulation { get { return true; } }
+		public string BoardName { get; private set; }
+
+		public void ResetCounters()
+		{
+			Frame = 0;
+			IsLagFrame = false;
+			LagCount = 0;
+		}
+
+		public CoreComm CoreComm
+		{
+			get;
+			private set;
+		}
+
+		#region bootgod
+
+		public RomStatus? BootGodStatus { get; private set; }
+		public string BootGodName { get; private set; }
+
+		void ComputeBootGod()
+		{
+			// inefficient, sloppy, etc etc
+			Emulation.Cores.Nintendo.NES.NES.BootGodDB.Initialize();
+			var chrrom = _memoryDomains["CHR VROM"];
+			var prgrom = _memoryDomains["PRG ROM"];
+
+			var ms = new System.IO.MemoryStream();
+			for (int i = 0; i < prgrom.Size; i++)
+				ms.WriteByte(prgrom.PeekByte(i));
+			if (chrrom != null)
+				for (int i = 0; i < chrrom.Size; i++)
+					ms.WriteByte(chrrom.PeekByte(i));
+
+			string sha1 = BizHawk.Common.BufferExtensions.BufferExtensions.HashSHA1(ms.ToArray());
+			Console.WriteLine("Hash for BootGod: {0}", sha1);
+
+			// Bail out on ROM's known to not be playable by this core
+			if (HashBlackList.Contains(sha1))
+			{
+				throw new UnsupportedGameException("Game known to not be playable in this core");
+			}
+
+			sha1 = "sha1:" + sha1; // huh?
+			var carts = Emulation.Cores.Nintendo.NES.NES.BootGodDB.Instance.Identify(sha1);
+
+			if (carts.Count > 0)
+			{
+				Console.WriteLine("BootGod entry found: {0}", carts[0].name);
+				switch (carts[0].system)
+				{
+					case "NES-PAL":
+					case "NES-PAL-A":
+					case "NES-PAL-B":
+					case "Dendy":
+						Console.WriteLine("Bad region {0}! Failing over...", carts[0].system);
+						throw new UnsupportedGameException("Unsupported region!");
+					default:
+						break;
+				}
+
+				BootGodStatus = RomStatus.GoodDump;
+				BootGodName = carts[0].name;
+			}
+			else
+			{
+				Console.WriteLine("No BootGod entry found.");
+				BootGodStatus = null;
+				BootGodName = null;
+			}
+		}
+
+		#endregion
+
+		public void Dispose()
+		{
+			if (Context != IntPtr.Zero)
+			{
+				QN.qn_delete(Context);
+				Context = IntPtr.Zero;
+			}
+		}
+
+		void CheckDisposed()
+		{
+			if (Context == IntPtr.Zero)
+				throw new ObjectDisposedException(GetType().Name);
+		}
+
+		#region SoundProvider
+
+		public ISoundProvider SoundProvider { get { return null; } }
+		public ISyncSoundProvider SyncSoundProvider { get { return this; } }
+		public bool StartAsyncSound() { return false; }
+		public void EndAsyncSound() { }
+
+		void InitAudio()
+		{
+			LibQuickNES.ThrowStringError(QN.qn_set_sample_rate(Context, 44100));
+		}
+
+		void DrainAudio()
+		{
+			NumSamples = QN.qn_read_audio(Context, MonoBuff, MonoBuff.Length);
+			unsafe
+			{
+				fixed (short* _src = &MonoBuff[0], _dst = &StereoBuff[0])
+				{
+					short* src = _src;
+					short* dst = _dst;
+					for (int i = 0; i < NumSamples; i++)
+					{
+						*dst++ = *src;
+						*dst++ = *src++;
+					}
+				}
+			}
+		}
+
+		short[] MonoBuff = new short[1024];
+		short[] StereoBuff = new short[2048];
+		int NumSamples = 0;
+
+		public void GetSamples(out short[] samples, out int nsamp)
+		{
+			samples = StereoBuff;
+			nsamp = NumSamples;
+		}
+
+		public void DiscardSamples()
+		{
+		}
+
+		#endregion
+
+		#region Blacklist
+
+		// These games are known to not work in quicknes but quicknes thinks it can run them, bail out if one of these is loaded
+		private readonly string[] HashBlackList = new []
+		{
+			"E39CA4477D3B96E1CE3A1C61D8055187EA5F1784", // Bill and Ted's Excellent Adventure
+			"E8BC7E6BAE7032D571152F6834516535C34C68F0", // Bill and Ted's Excellent Adventure bad dump
+			"401023BAE92A38B89F7D0C2E0F023E35F1FFEEFD", // Bill and Ted's Excellent Adventure bad dump
+			"6270F9FF2BD0B32A23A45985D9D7FB2793E1CED3", // Bill and Ted's Excellent Adventure overdump dump
+			"5E3C02A3A5F6CD4F2442311630F1C44A8E9DC7E2", // Paperboy
+			"42A3920EF411E85CA6D8165B99A4FCD40B6038F3", // 6-in-1 (Game Star - GK-L01A) (Menu) [p1]
+			"8271C26A03612CDFBC5B817C2452243AC48641A8", // 6-in-1 (Game Star - GK-L01A) (Menu) [p1][o1]
+			"503C4F9F911E597D228DEA6AB7B37937FDED5243", // 54-in-1 (Game Star - GK-54) (Menu) [p1]
+			"A4D9BE1F32173C849906EB33DC26D6AD13B2BD1A", // 54-in-1 (Game Star - GK-54) (Menu) [p1][o1]
+			"C282476FD47797668FD165BD618554EB69D2718F", // 72-in-1 (Menu) [p1]
+			"A8991144EC23CAF2F49775FADA0D861FC9E1CAB4", // 10000000-in-1 (Menu) [p1]
+			"9C94B46C3F37F7888D8466E637D345608FBCF1E6", // A Ressha de Ikou (J) [b1]
+			"20AA75A93B2909E79E5F292049D1894D9B89BD38", // A Ressha de Ikou (J) [b3]
+			"67D8E0E135B8E38164D791F4846346D3AA5787C4", // Advanced Dungeons and Dragons - Hillsfar (J) [b1]
+			"85DC8BF106CBE7E3359B30337DFB07ABB43A31B2", // Advanced Dungeons and Dragons - Hillsfar (J) [o1]
+			"85DC8BF106CBE7E3359B30337DFB07ABB43A31B2", // Advanced Dungeons and Dragons - Hillsfar (J) [!]
+			"B2662816D0367143D41A697B7B714F312E9AC125", // Advanced Dungeons and Dragons - Hillsfar (U) [!]
+			"2462212CA9B3D2773EB0F36D806DACC20C7876AD", // Adventures of Lolo (U) [b3]
+			"BF19A52458C5B773E9AC9AE1472E52DFF078E25B", // Akira (J) [hM04][t1]
+			"1D5DA20A02E4AB7543BF13CFEBB622383162CE1A", // Akira (J) [hM04][t1][b2]
+			"E8E1F3327ECFD81ECBEA96D5A58AF8CF6F0B481A", // America Oudan Ultra Quiz - Shijou Saidai no Tatakai (J) [b1]
+			"D136CF62BD85A58994BD35AA8861C622655B0D8B", // America Oudan Ultra Quiz - Shijou Saidai no Tatakai (J) [o1]
+			"6E5307B2AFF37D5D3A64AB43505C78F09804E8FC", // Atlantis no Nazo (J) [hM03][b5]
+			"5C3B1873C21AA32FA1553F4C5CBEF5B16772FCA1", // Bad SMB1 (SMB1 Hack) [b1]
+			"67E92A12177C861D62351FB67A5E9A490F6EABC7", // Bad SMB1 (SMB1 Hack) [b1][a1]
+			"DA2C3D5CEB003AB1576996F1B2A64C72EA3E5136", // Bad SMB1 (SMB1 Hack) [b1][a3]
+			"E601591E3B0183F2C5C1F4BF2D8302A8E1EBE683", // Bad SMB1 (SMB1 Hack) [b1][a5]
+			"16BF1B6C9367B26E649511CCD52D62AB6FF6C06F", // Bad SMB1 (SMB1 Hack) [b1][a6]
+			"AEE1B002A8C8AFCE533EB89F4A457430D8E4CEC4", // Bad SMB1 (SMB1 Hack) [b1][a7]
+			"A9B4F80B4D137E767866BC5D7BBF79AEB1DA852C", // Bad SMB1 (SMB1 Hack) [b1][a8]
+			"828271C30AA100CDA16499DC686D9F1ADC95EC9A", // Bad SMB1 (SMB1 Hack) [b1][a9]
+			"9C69D57222BD2ED31C00EB222F2914633A5C09E5", // Bad SMB1 (SMB1 Hack) [b1][aa]
+			"9401F010CF57E879E589BFDEAEFEF49FD2CA5F4C", // Bad SMB1 (SMB1 Hack) [b1][ab]
+			"FEC5208BB1BC6B0C6342BD1B98E82F5C75D49886", // Bad SMB1 (SMB1 Hack) [b1][ac]
+			"FFE45C6F1C02D126AB82CDC70B88203DE6EBE545", // Bad SMB1 (SMB1 Hack) [b1][ad]
+			"A86CB96F1FAE9F6BC672465E28043E9F33DA4FAE", // Bakushou!! Jinsei Gekijou 3 (J) [p1][hM04]
+			"FCE567F36BEC72FCC6AF4719ED4E67C107ED7E4D", // Bakushou!! Jinsei Gekijou 3 (J) [p1][hM04][b1]
+			"073DCCE8E69F7FF8D96EDF1306E9802FFFFB1988", // Bakushou!! Jinsei Gekijou 3 (J) [p1][hM04][b3]
+			"F9423CCC1AA711CB06B8F5C66E9304636F5E9B10", // Banana (J) [b1]
+			"A419FB5749C74A8DE64140F0E51460DBAC31526B", // Baseball Stars II (U) [b4]
+			"3A5341A47E72079FA85EFE5514A57D9D70C72107", // Bill World V0
+			"424065D59A113833699C292E722675789E2A42FA", // Blaster Master Pimp Your Ride v1
+			"D9F7FE3BAD6A25F8DC31389E15F5A5FBC0AE7446", // Boulder Dash (U) [b4]
+			"DA8C226A7022A702492921E5CC8215FD02223C41", // Boulder Dash (U) [b5]
+			"293B1E284ADA7677B7518FE4DC18E04BEBE14367", // Boulder Dash (U) [b6]
+			"8B6AF34A4C705B17532BD4C80A121A4896EAA267", // Bugs Bunny Fun House (U) (Prototype) [b1]
+			"D2332E93093C5ACD2AF8E3F1380459DB09776329", // Business Wars (J)
+			"998AED29B60F74A2F191F8A3480F8F60F55DBA2F", // Chibi Maruko-Chan - Uki Uki Shopping (J) [hM04]
+			"F196DC527F16C172383B02FEFCEE66F3C490CF97", // Chibi Maruko-Chan - Uki Uki Shopping (J) [hM04][b2]
+			"5CA9A644FBBDC97393E8BE9322CBCBEB05E1B4A5", // Chibi Maruko-Chan - Uki Uki Shopping (J) [hM04][b3]
+			"F9984D4DB41A497C23B8E182B91088AF43EF3F00", // Chinese Character Demo (PD)
+			"E79FC613112CC5AB0FC8B1150E182670FB042F4A", // Contra Fighter (Unl)
+			"F49F55748D8F1139F26289C3D390A138AF627195", // CPUtime (PD)
+			"A31B7F4BE478353442EED59EAAA71743A5C26C9D", // Crisis Force (J) [hM04]
+			"D9A6384293002315B8663F8C5CD2CC9BB273BFB2", // Crisis Force (J) [hM04][b2]
+			"819C27583EA289301649BA3157709EB7C0E35800", // Demo 1 by zgh4000 (2006-03) (PD)
+			"9EEA0CC3189B6A985C25D86B40D91CB6AFD87F89", // Demo 2 by zgh4000 (2006-03) (PD)
+			"FF944D6D5A187834D4F796CD1C9FC91EA7BFADAC", // Demo 3 by zgh4000 (2006-07-26) (PD)
+			"C2D136065E2FB92465EC061B6A73BB0ED97D51C2", // Devil Hunter Yohko Dithering Demo by Chris Covell (PD)
+			"EB39B2E832AE07A9372B20E33EF380CFFD992C34", // Digital Devil Monogatari - Megami Tensei (J) [hM04][o1]
+			"BCA548619ACE3D32A6F2543FA307AB4F6B4BCAAC", // Digital Devil Monogatari - Megami Tensei II (J) [hM04]
+			"4C1C5E1890A1CF4C25C6D543A2B5CDEAAD2220DF", // Dragon Slayer 4 - Drasle Family (J) [!]
+			"0CD9B2808C29F1236879E52D40188F4FA31332C0", // Dragon Spirit - Aratanaru Densetsu (J) [hM04]
+			"1D64C56B161AE12195FDECD86D9E73627CB30729", // Dragon Unit (J) [p1]
+			"24D87DE5789D19699EC1D01D21272E0BA1C96621", // Duck Hunt (W) [p1][T+Fre]
+			"D4B221633548FEDDFF20185F28F82A3438A78BFD", // Duck Hunt (W) [p2]
+			"593BCE6743E1743897BA1837F9738E14309563B5", // EarthWorm Jim 3 (Unl) [!]
+			"33A9F3385238F778F85869CA687DFAC7BDCDD3A3", // EarthWorm Jim 3 (Unl) [a1]
+			"17720AE1AFC6A3750384D6B082391C0C2F8A0699", // Family BASIC (J) (V2
+			"8E90D9A6A6090307A7E408D1C1704D09BA8F94FC", // Family BASIC (J) (V2
+			"E9CFA35A037CC218F01BFB4A1EB5D1D332EA2AA9", // Family BASIC (J) (V2
+			"8904A8BF6F667ED977F2121AC887C7FE0CB969F0", // Family Boxing (J) [!]
+			"EACFEEA2BD8887B044D0C06071FAF058C5DB137D", // Family Boxing (J) [b1]
+			"8904A8BF6F667ED977F2121AC887C7FE0CB969F0", // Family Boxing (J) [b2]
+			"6A87E0E0A880692C42E78813AD969D6C6CDACB83", // Family Computer - Othello (J) [!]
+			"CA9257C01F6E190F7AE7998A3C1C681903EE0530", // Family School (J)
+			"7708275B2C36B180D252FC9528843D89753BCA1F", // Family Trainer 4 - Jogging Race (J) [!]
+			"EBB788D43F17F7603FF8DCE618D2C15CF66A469E", // FAU Screen Test (2003-09-23) (PD)
+			"CAC7ED722CCA56B5B021F844E8614083C95E6760", // FAU Screen Test (PD)
+			"A9DF3E38F8DEEEE5058F45172DCDE68A4FBD788D", // Full NES Palette Viewer - Optimized Version by Blargg (PD)
+			"521AE7F44BC02F9CF5BD252172B3FDC610CD0529", // Full NES Palette Viewer 2 by Blargg (PD)
+			"7E0047AD135D0DC49C0BE1A1D6B673F1D1189C62", // Full NES Palette Viewer by Blargg (PD)
+			"06E03A9618A0A4D67CA770CF9557C2DE46C2B9A8", // Ganbare Goemon 2 (J) [hM04][b1]
+			"50039187E64E5DB436DC3C56DC698A0B3B050D4F", // Ganbare Goemon 2 (J) [hM04][b2]
+			"4C70634349D71631A31631C92FFAF3E461C2BEB1", // Ganbare Goemon 2 (J) [hM04][b3]
+			"7AA10EB0C8763F092FE91763DE29A5374297A018", // Interlace Demo 1 by Chris Covell (PD)
+			"4400F5811A0D6A27190FDD76898938E9D838E23C", // Interlace Demo 2 by Chris Covell (PD)
+			"E0FB07CC22BDF5394F792259EC8C36E3CC06388B", // Interlace Demo 3 by Chris Covell (PD)
+			"855ED5A83F31A33772E77E7960DC0F63B2B72F2A", // Interlace Demo 4 by Chris Covell (PD)
+			"ED8ACE4BDA8DAA9832E12D59911A942B8C105A46", // Jajamaru Ninpou Chou (J) [hM04]
+			"123045D5E8CF038C2FD396BD266EEF96DAFF9BCD", // Jikuu Yuuden - Debias (J) [o1]
+			"123045D5E8CF038C2FD396BD266EEF96DAFF9BCD", // Jikuu Yuuden - Debias (J) [!]
+			"A654DE12A59D07BAFF30DD6CB5E1AD05EB20B2D7", // Jumpy Demo by Rwin (PD)
+			"DE42818873470458DF29F515A193F536A0642EA8", // Kamikaze Mario DX Plus V1
+			"BFECB191CFD480B14B7169441DB3D389A4B634D2", // Kamikaze Mario DX Plus V1
+			"BA2D68997B3580D59680B49BA71DF87159D41350", // Kamikaze Mario DX+ by79 (SMB1 Hack)
+			"D17E19BB52E9C83D11D7A3362C4AAA733EFBD553", // Karate Champ (U) (REV0) [a1][!]
+			"6A43DDDDF3668A7A57318BE0E8FBAB66547774A4", // Karnov (J) [b1][o1]
+			"190BF6CEA6464C77C240DF3A4DAB65BA6B3CF625", // King Neptune's Adventure (Color Dreams) [!]
+			"6BE670DFB4F49CB3F9024748AAEEBCD4499B5A9E", // Kiri5 Star (SMB1 Hack) [a1]
+			"63F907C78BD1A8D0DB249EE447452186318B86CC", // Knight Rider (J) [b1]
+			"5438D3F810767D07F5A7F2B39504ABDEF5E14346", // Knight Rider (J)
+			"5AF88BE752FE06673874574A039AD03749C2BBA1", // Knight Rider (U) [!]
+			"DE6437789335DC1EE92172D42A2A10A39ED7F648", // Knight Rider (U) [b1]
+			"3D4CD96640ADB6336160BC72B3F5816991215FA6", // Knight Rider (U) [b2]
+			"4EDBAC801F6185FADC882039ABB5123E482EE897", // Knight Rider (U) [b3]
+			"39E36A5F14ACCCA95B7CC0BB68A96F769DF8DF13", // Knight Rider (U) [b4]
+			"D94F0ABED2637D16E4C9613C427D4C55921B1A00", // Knight Rider (U) [b5]
+			"5AF88BE752FE06673874574A039AD03749C2BBA1", // Knight Rider (U) [o1]
+			"F0D4A36B8BAC7ED47978CE9C8A308AE0ABF0E768", // Kyoro Chan Land (J) [o2]
+			"5F604D18935D69F1027C8ECBFCA46C1952F75953", // Kyuukyoku Harikiri Stadium (J) [hM04]
+			"977A06EB9D191B287168AA3EF88CE992E78C13D2", // Lin Ze Xu Jin Yan (Ch) [f1] (NTSC by nfzxyd)
+			"BFE87FACFA2222D9E4984B8A893E033BD5796A8E", // Magic Johnson's Fast Break (U) [b5]
+			"5C3642576B73A92D63C4BC2DEA61337D6911424F", // Mario Adventure 2 by Krillian (SMB1 Hack)
+			"E474EF05C1E1471768EA502F6427BA408BFB5168", // Mario Adventure by DahrkDaiz (SMB3 PRG1 Hack)
+			"AC035F21428E9055C43FCD3E1119D15540D7FFFB", // Mario Different Levels (SMB1 Hack) [b3]
+			"7B71EC3BC30998C3179190D5F1723F7BA784CDAE", // Mario Different Levels (SMB1 Hack)
+			"E5F00271FE6799A089CF11F59B7418D347365737", // Mario in - Some Usual Day (SMB3 PRG1 Hack)
+			"9AD449AADA74F1438F491CEC72591BD4F03FDCCD", // Mario Kai 2 (SMB1 Hack)
+			"057D76406A98EE07224002132273D5FFB72447DC", // Mario MI41 (SMB1 Hack) [a1]
+			"39AEE43C51B461002EEF2744DA2F312932839E44", // Mario Nasubi 3 (SMB1 Hack)
+			"921E5D925CA16FB35462E0F1DED65B1CE3BA6FE6", // Mario's Adventure (SMB1 Hack)
+			"E7937B33820AA3BC32682A64A8339BEAACED53F1", // Mario's Dream World by Darvon (SMB1 Hack)
+			"34BECFEBBBAB586C952E73BDCB0550FCE2A56D10", // Megaman III Challenge Stage 1 (Hack)
+			"CFD977F445E1492514BB987F14BDC52699028C8B", // Minelvaton Saga - Ragon no Fukkatsu (J) [hM04][b2]
+			"00A315DF9B20EEC76D24CB00000C0D8875151A91", // MiniGame 2003 4-in-1 (PD)
+			"98965784822A9CB4CD29EE63AC3DF256E9232E66", // Mushroom Dreams by Rage Games (V1
+			"98965784822A9CB4CD29EE63AC3DF256E9232E66", // Mushroom Dreams by Rage Games (V1
+			"7516140CF4814BF31E9E21489716364AAC60F995", // Namcot Mahjong 3 - Mahjong Tengoku (J) [hM04]
+			"6D4ABE3415EC5A4FA8F53C80618D00DB506A6250", // Parodius da! (J) [p1][hM04]
+			"FFC8409F6C37F23957F79093AD00E96B67DA6832", // Peach &amp; Daisy - The Royal Quest (Alpha) (SMB1 Hack) [a1]
+			"3F1E4904938691D48BC858F85F9BE3AC8446077F", // Peach &amp; Daisy in The Ultimate Quest (SMB3 PRG0 Hack)
+			"74D9D3C47B6D9C22B6B947FF33A794A24748058F", // Peach &amp; Daisy in The Ultimate Quest (SMB3 PRG1 Hack)
+			"9E0D92EAAF32A3661B1F33AAAA2AFB5590F89B50", // Peach &amp; Daisy in The Ultimate Quest V2b (SMB3 PRG1 Hack)
+			"1EBD8B27E8D4BA6B2A3C4A1C3E58AFF9B93870B8", // Peach's Nightmare - No Mercy (Beta) (SMB1 Hack)
+			"029506CBEAA7B73CB622606D34BF8E7D07D82C3C", // Peach's Nightmare - No Mercy (SMB1 Hack)
+			"60FC5FA5B5ACCAF3AEFEBA73FC8BFFD3C4DAE558", // Pegasus 5-in-1 (Golden Five) (Unl)
+			"60FC5FA5B5ACCAF3AEFEBA73FC8BFFD3C4DAE558", // Pegasus 5-in-1 (Golden Five) (Unl) [o1]
+			"841499E9E87E24AD0AFDC0C6A6F3152ABE4E8643", // Playbox BASIC (Prototype V0
+			"406A0641D80F91C34ABA839E6978D250D3E3E611", // PPU Timing V2 by Kevin Horton (PD)
+			"EE6554E05BCC447B9533AAC61B3841C491AD636D", // Predator - Schwarzenegger - Soon the Hunt Will Begin (Hack)
+			"390443F9B8A69FEE3CFF5F234A3E92AAE8B48102", // Project Q (J)
+			"C54C2C2E7F8FE4599570656FBFD2F3349A66B4BA", // Puzslot (J) [b1]
+			"02C434FA365DAD5BA0DCCF789897E905FD60914E", // Return to Camelot by Castle Masters (PD) [a1]
+			"CA74A7A9FE061CBD0AFFEF7BC358C789517A57B3", // Rocket Ranger (U) [!]
+			"139C23F24EBDABAC86573C57390BBC720E7C9B1D", // Shuffle Fight (J) [b1]
+			"E777176ABF8D118EBAB9B7A64AC69FF9F93DCC8A", // Shuffle Fight (J) [!]
+			"5E4858A07330A7C1FE6EB9ADFDCE778043ADA5C6", // Shougi Meikan '92 (J) [!]
+			"0A808A7EB907D1690927AD3468679CDD7A9158AD", // Shougi Meikan '93 (J) [!]
+			"4F1B46185AE1E89DA2AB4DF54A1B07D5B553D204", // SMB1 with Mi22 (SMB1 Hack) [a1]
+			"562DE00C418240552CEB6AAE82796F711CE8B5ED", // SMB1 with Mi22 (SMB1 Hack) [a2]
+			"A0610726A7B9AECD0ECFFDF7CCAAC7AA021DE26D", // SMB1 with Mi22 (SMB1 Hack) [a3]
+			"EB7E09BB47D4C5B22253555C8E0C4B71495ED0EA", // SMB1 with Mi22 (SMB1 Hack) [a4]
+			"2433C04100E938CDA3EB0C461479AF16FA4E3945", // SMB1 with Mi22 (SMB1 Hack) [a5]
+			"F455FD22DFE029039D328D8EAD88F87E08955833", // SMB1-155 (SMB1 Hack) [b1]
+			"4184469BA7435429C87D95AB89E74D0D62BCAF78", // Snoopy's Silly Sports Spectacular (U) [b6]
+			"AB30FD19583EF80C836F6DA8C21CCA878479DA00", // Snow Bros
+			"44F2BA467EAE22E1D1133AFF56171A1B9C734D56", // Snow Bros
+			"76E71F32551D60D3AF26EB4AD15F4BDE7C6CA29B", // Snow Bros
+			"9D879BAFA963E283625B53C5514B4990D3641D35", // Sokoban by Johannes Holmberg (PD)
+			"5A91F54A6FF44762D98FC8D8974909D298EB52A8", // Somari (SOMARI-P) (NT-616) (Unl) [!]
+			"801E93C0D0E6A3DF01C1ADBA119D1B938C7FF377", // Space Boy (Unl)
+			"B6D1C372A38D196112AA98905C709AD844BD6627", // Super 35-in-1 (6-in-1 VT5201) [p1]
+			"A0A70F6B8633E20648FBD2C2A0F9B8669F6F9337", // Super Balloon Fight Physics Mario (SMB1 Hack)
+			"8E6C81992CFAD39621852B468A82656E068D3FAD", // Super Castlevania 2 V0
+			"9B9CD214DC63BFA44E3D20B8E669E042BB93E900", // Super Koopa Bros by Mind_Bender (SMB1 Hack)
+			"CF1A69448F2DDC3D542E20B1693DB349EC8343EC", // Super Mario Adventure (SMB1 Hack)
+			"5EA2769F10567B4E2D049C8A891F370A2E3505DA", // Super Mario Bros 256w (SMB1 Hack) [a1]
+			"CF2B9B4DE63C21BA0C555431A6C96A729B6E5E86", // Super Mario Bros 256w (SMB1 Hack)
+			"A136ABC540F2A2281B378519F87C144B33CD1B27", // Super Mario Bros by RORAN (V051129) (SMB1 Hack)
+			"FA3955983443CD56BF7DCEB2D76815E01FF49BCE", // Super Mario Bros Kuriboo (SMB1 Hack)
+			"0A38A59635AD80B3F8D1084E410B904533F0E114", // Super Mario Bros SAB (SMB1 Hack)
+			"3DB7F2C421CCB6BBADB3C65A69787575B8A7BAD4", // Super Mario Bros with Kanji Numbers (SMB1 Hack)
+			"64C20BFF4F4C60F94C012ECF7EC59F8F06E4DA55", // Super Mario Bros Hack
+			"794DC7F85B558C7A5AB8F9D475B5407CD1847713", // Super Mario Bros Hack
+			"CE1B236ED0EAC133A3DE5411AEF57228220885EF", // Super Sonic 5 (1997) (Unl) [!]
+			"AF725F26A418BB64A606E57718F7F42E98F1798B", // Super Sonic 5 (1997) (Unl) [f1]
+			"92AE64DBEB8C287140F5D4395F6602682C267D63", // Super Yoshi (SMB1 Hack)
+			"1EC9E1A4F7E30EF71BC236429FBB033C02E892E3", // Takeshi no Sengoku Fuuunji (J) [hM04]
+			"B9F444FF60F60C177EEEC8671BEC3731B0F6FE49", // Tang Mu Li Xian Ji (Ch)
+			"1DB0C2A5B03F27CDB15731E7A389E2CB4A33864A", // Tank Demo by Ian Bell (Mapper 0 PAL) (PD)
+			"3B444F997A2DD961C491EBCC6404A5EFF6F3F91F", // Tank Demo by Ian Bell (Mapper 1 PAL) (PD)
+			"7EF667D9BF107B6512565177B9C62081077558F5", // Tenchi wo Kurau II - Shokatsu Koumei Den (J) (PRG0) [T+Chi]
+			"92CC033C1255F119B3A566EDCA10140C014FA479", // Tenchi wo Kurau II - Shokatsu Koumei Den (J) (PRG0) [T-Chi][a4]
+			"EEF617A022B8E45E0BDE088FED654C89AD4FAABF", // Tenchi wo Kurau II - Shokatsu Koumei Den (J) (PRG0) [T-Chi][a2]
+			"9A7D080AEADFAE8793E928E85C5A6A04D0F62F55", // Tetris Mario Bros (SMB1 Hack) [a1]
+			"80410CB2D7EE2D7AD8BA02A53B12149376FAAB87", // Tetsuwan Atom (J) [hM04]
+			"6A904B03EFDEE317736257CB78DD90BDA4E49268", // Tetsuwan Atom (J) [hM04][b1]
+			"9D724154D2F5629157384715B3782D6C304AC957", // Tetsuwan Atom (J) [hM04][b2]
+			"8B3CA684081CC60B40EA76AAB6B4E6F32B27F8A7", // Tiny Toon Adventures Cartoon Workshop (U) [!]
+			"12F44FB720137ACEBCC609E8BA059E845D04A03A", // Tiny Toon Adventures Cartoon Workshop (U) [b1]
+			"8B3CA684081CC60B40EA76AAB6B4E6F32B27F8A7", // Tiny Toon Adventures Cartoon Workshop (U) [o1]
+			"4348469BF59233EB3AB68C005A422347C6708762", // Tower RE Mario Bros (SMB1 Hack)
+			"179F2A9D5AFB6C78CE7346BB1C822EF48B18842A", // Yoshi's Quest (SMB1 Hack)
+		};
+
+		#endregion
+		}
+}