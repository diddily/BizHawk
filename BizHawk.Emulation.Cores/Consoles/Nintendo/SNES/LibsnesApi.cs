<<<<<<< HEAD
using System;
using System.Diagnostics;
using System.IO;
using System.IO.Pipes;
using System.Collections.Generic;
using System.Runtime.InteropServices;
using System.IO.MemoryMappedFiles;

using BizHawk.Common;

namespace BizHawk.Emulation.Cores.Nintendo.SNES
{
	public unsafe partial class LibsnesApi : IDisposable
	{
		//this wouldve been the ideal situation to learn protocol buffers, but since the number of messages here is so limited, it took less time to roll it by hand.
		//todo - could optimize a lot of the apis once we decide to commit to this. will we? then we wont be able to debug bsnes as well
		//        well, we could refactor it a lot and let the debuggable static dll version be the one that does annoying workarounds
		//todo - more intelligent use of buffers to avoid so many copies (especially framebuffer from bsnes? supply framebuffer to-be-used to libsnes? same for audiobuffer)
		//todo - refactor to use a smarter set of pipe reader and pipe writer classes
		//todo - combine messages / tracecallbacks into one system with a channel number enum additionally
		//todo - consider refactoring bsnes to allocate memory blocks through the interface, and set ours up to allocate from a large arena of shared memory.
		//        this is a lot of work, but it will be some decent speedups. who wouldve ever thought to make an emulator this way? I will, from now on...
		//todo - use a reader/writer ring buffer for communication instead of pipe
		//todo - when exe wrapper is fully baked, put it into mingw so we can just have libsneshawk.exe without a separate dll. it hardly needs any debugging presently, it should be easy to maintain.

		//space optimizations to deploy later (only if people complain about so many files)
		//todo - put executables in zipfiles and search for them there; dearchive to a .cache folder. check timestamps to know when to freshen. this is weird.....

		//speedups to deploy later:
		//todo - collect all memory block names whenever a memory block is alloc/dealloced. that way we avoid the overhead when using them for gui stuff (gfx debugger, hex editor)


		IInstanceDll instanceDll;
		string InstanceName;

		[DllImport("msvcrt.dll", EntryPoint = "memcpy", CallingConvention = CallingConvention.Cdecl, SetLastError = false)]
		public static unsafe extern void* CopyMemory(void* dest, void* src, ulong count);

		[UnmanagedFunctionPointer(CallingConvention.Cdecl)]
		delegate CommStruct* DllInit();

		[UnmanagedFunctionPointer(CallingConvention.Cdecl)]
		delegate void MessageApi(eMessage msg);

		[UnmanagedFunctionPointer(CallingConvention.Cdecl)]
		delegate void BufferApi(int id, void* ptr, int size);

		CommStruct* comm;
		MessageApi Message;
		BufferApi CopyBuffer; //TODO: consider making private and wrapping
		BufferApi SetBuffer; //TODO: consider making private and wrapping

		public LibsnesApi(string dllPath)
		{
			InstanceName = "libsneshawk_" + Guid.NewGuid().ToString();

			if (OpenTK.Configuration.RunningOnMacOS) 
			{
				instanceDll = new InstanceDylib(dllPath.Replace(".dll", ".dylib"));
			}
			else
			{
				instanceDll = new InstanceDll(dllPath);
			}

			var dllinit = (DllInit)Marshal.GetDelegateForFunctionPointer(instanceDll.GetProcAddress("DllInit"), typeof(DllInit));
			Message = (MessageApi)Marshal.GetDelegateForFunctionPointer(instanceDll.GetProcAddress("Message"), typeof(MessageApi));
			CopyBuffer = (BufferApi)Marshal.GetDelegateForFunctionPointer(instanceDll.GetProcAddress("CopyBuffer"), typeof(BufferApi));
			SetBuffer = (BufferApi)Marshal.GetDelegateForFunctionPointer(instanceDll.GetProcAddress("SetBuffer"), typeof(BufferApi));

			comm = dllinit();
		}

		public void Dispose()
		{
			instanceDll.Dispose();

			foreach (var smb in DeallocatedMemoryBlocks.Values) smb.Dispose();
			foreach (var smb in SharedMemoryBlocks.Values) smb.Dispose();
			SharedMemoryBlocks.Clear();
			DeallocatedMemoryBlocks.Clear();
		}

		public void CopyString(string str)
		{
			fixed (char* cp = str)
				CopyBuffer(0, cp, str.Length + 1);
		}

		public void CopyBytes(byte[] bytes)
		{
			fixed (byte* bp = bytes)
				CopyBuffer(0, bp, bytes.Length);
		}

		public void SetAscii(string str)
		{
			fixed (char* cp = str)
				SetBuffer(0, cp, str.Length + 1);
		}

		public void SetBytes(byte[] bytes)
		{
			fixed (byte* bp = bytes)
				SetBuffer(0, bp, bytes.Length);
		}
		public void SetBytes2(byte[] bytes)
		{
			fixed (byte* bp = bytes)
				SetBuffer(1, bp, bytes.Length);
		}

		public Action<uint> ReadHook, ExecHook;
		public Action<uint, byte> WriteHook;

		public enum eCDLog_AddrType
		{
			CARTROM, CARTRAM, WRAM, APURAM,
			NUM
		};

		public enum eCDLog_Flags
		{
			ExecFirst = 0x01,
			ExecOperand = 0x02,
			CPUData = 0x04,
			DMAData = 0x08, //not supported yet
			BRR = 0x80,
		};

		Dictionary<string, SharedMemoryBlock> SharedMemoryBlocks = new Dictionary<string, SharedMemoryBlock>();
		Dictionary<string, SharedMemoryBlock> DeallocatedMemoryBlocks = new Dictionary<string, SharedMemoryBlock>();

		snes_video_refresh_t video_refresh;
		snes_input_poll_t input_poll;
		snes_input_state_t input_state;
		snes_input_notify_t input_notify;
		snes_audio_sample_t audio_sample;
		snes_scanlineStart_t scanlineStart;
		snes_path_request_t pathRequest;
		snes_trace_t traceCallback;

		public void QUERY_set_video_refresh(snes_video_refresh_t video_refresh) { this.video_refresh = video_refresh; }
		public void QUERY_set_input_poll(snes_input_poll_t input_poll) { this.input_poll = input_poll; }
		public void QUERY_set_input_state(snes_input_state_t input_state) { this.input_state = input_state; }
		public void QUERY_set_input_notify(snes_input_notify_t input_notify) { this.input_notify = input_notify; }
		public void QUERY_set_path_request(snes_path_request_t pathRequest) { this.pathRequest = pathRequest; }

		public delegate void snes_video_refresh_t(int* data, int width, int height);
		public delegate void snes_input_poll_t();
		public delegate ushort snes_input_state_t(int port, int device, int index, int id);
		public delegate void snes_input_notify_t(int index);
		public delegate void snes_audio_sample_t(ushort left, ushort right);
		public delegate void snes_scanlineStart_t(int line);
		public delegate string snes_path_request_t(int slot, string hint);
		public delegate void snes_trace_t(string msg);


		[StructLayout(LayoutKind.Sequential)]
		public struct CPURegs
		{
			public uint pc;
			public ushort a, x, y, z, s, d, vector; //7x
			public byte p, nothing;
			public uint aa, rd;
			public byte sp, dp, db, mdr;
		}

		[StructLayout(LayoutKind.Sequential)]
		public struct LayerEnables
		{
			byte _BG1_Prio0, _BG1_Prio1;
			byte _BG2_Prio0, _BG2_Prio1;
			byte _BG3_Prio0, _BG3_Prio1;
			byte _BG4_Prio0, _BG4_Prio1;
			byte _Obj_Prio0, _Obj_Prio1, _Obj_Prio2, _Obj_Prio3;

			public bool BG1_Prio0 { get { return _BG1_Prio0 != 0; } set { _BG1_Prio0 = (byte)(value ? 1 : 0); } }
			public bool BG1_Prio1 { get { return _BG1_Prio1 != 0; } set { _BG1_Prio1 = (byte)(value ? 1 : 0); } }
			public bool BG2_Prio0 { get { return _BG2_Prio0 != 0; } set { _BG2_Prio0 = (byte)(value ? 1 : 0); } }
			public bool BG2_Prio1 { get { return _BG2_Prio1 != 0; } set { _BG2_Prio1 = (byte)(value ? 1 : 0); } }
			public bool BG3_Prio0 { get { return _BG3_Prio0 != 0; } set { _BG3_Prio0 = (byte)(value ? 1 : 0); } }
			public bool BG3_Prio1 { get { return _BG3_Prio1 != 0; } set { _BG3_Prio1 = (byte)(value ? 1 : 0); } }
			public bool BG4_Prio0 { get { return _BG4_Prio0 != 0; } set { _BG4_Prio0 = (byte)(value ? 1 : 0); } }
			public bool BG4_Prio1 { get { return _BG4_Prio1 != 0; } set { _BG4_Prio1 = (byte)(value ? 1 : 0); } }
			
			public bool Obj_Prio0 { get { return _Obj_Prio0 != 0; } set { _Obj_Prio0 = (byte)(value ? 1 : 0); } }
			public bool Obj_Prio1 { get { return _Obj_Prio1 != 0; } set { _Obj_Prio1 = (byte)(value ? 1 : 0); } }
			public bool Obj_Prio2 { get { return _Obj_Prio2 != 0; } set { _Obj_Prio2 = (byte)(value ? 1 : 0); } }
			public bool Obj_Prio3 { get { return _Obj_Prio3 != 0; } set { _Obj_Prio3 = (byte)(value ? 1 : 0); } }
		}

		[StructLayout(LayoutKind.Sequential)]
		struct CommStruct
		{
			//the cmd being executed
			public eMessage cmd;

			//the status of the core
			public eStatus status;

			//the SIG or BRK that the core is halted in
			public eMessage reason;

			//flexible in/out parameters
			//these are all "overloaded" a little so it isn't clear what's used for what in for any particular message..
			//but I think it will beat having to have some kind of extremely verbose custom layouts for every message
			public sbyte* str;
			public void* ptr;
			public uint id, addr, value, size;
			public int port, device, index, slot;
			public int width, height;
			public int scanline;

			//this should always be used in pairs
			public void* buf0, buf1;
			public int buf_size0, buf_size1;

			//bleck. this is a long so that it can be a 32/64bit pointer
			public fixed long cdl_ptr[4];
			public fixed int cdl_size[4];

			public CPURegs cpuregs;
			public LayerEnables layerEnables;

			//static configuration-type information which can be grabbed off the core at any time without even needing a QUERY command
			public SNES_REGION region;
			public SNES_MAPPER mapper;

			//utilities
			//TODO: make internal, wrap on the API instead of the comm
			public unsafe string GetAscii() { return _getAscii(str); }
			public bool GetBool() { return value != 0; }

			private unsafe string _getAscii(sbyte* ptr) {
				int len = 0;
				sbyte* junko = (sbyte*)ptr;
				while(junko[len] != 0) len++;

				return new string((sbyte*)str, 0, len, System.Text.Encoding.ASCII);
			}
		}

		public SNES_REGION Region { get { return comm->region; } }
		public SNES_MAPPER Mapper { get { return comm->mapper; } }
		public void SetLayerEnables(ref LayerEnables enables)
		{
			comm->layerEnables = enables;
			QUERY_set_layer_enable();
		}
	}

}
=======
﻿using System;
using System.Diagnostics;
using System.IO;
using System.Collections.Generic;
using System.Runtime.InteropServices;

using BizHawk.Common;

namespace BizHawk.Emulation.Cores.Nintendo.SNES
{
	public unsafe partial class LibsnesApi : IDisposable
	{
		InstanceDll instanceDll;
		string InstanceName;

		[DllImport("msvcrt.dll", EntryPoint = "memcpy", CallingConvention = CallingConvention.Cdecl, SetLastError = false)]
		public static unsafe extern void* CopyMemory(void* dest, void* src, ulong count);

		[UnmanagedFunctionPointer(CallingConvention.Cdecl)]
		delegate IntPtr DllInit();

		[UnmanagedFunctionPointer(CallingConvention.Cdecl)]
		delegate void MessageApi(eMessage msg);

		[UnmanagedFunctionPointer(CallingConvention.Cdecl)]
		delegate void BufferApi(int id, void* ptr, int size);

		CommStruct* comm;
		MessageApi Message;
		BufferApi _copyBuffer; //TODO: consider making private and wrapping
		BufferApi _setBuffer; //TODO: consider making private and wrapping

		public LibsnesApi(string dllPath)
		{
			InstanceName = "libsneshawk_" + Guid.NewGuid().ToString();
			instanceDll = new InstanceDll(dllPath);
			var dllinit = (DllInit)Marshal.GetDelegateForFunctionPointer(instanceDll.GetProcAddress("DllInit"), typeof(DllInit));
			Message = (MessageApi)Marshal.GetDelegateForFunctionPointer(instanceDll.GetProcAddress("Message"), typeof(MessageApi));
			_copyBuffer = (BufferApi)Marshal.GetDelegateForFunctionPointer(instanceDll.GetProcAddress("CopyBuffer"), typeof(BufferApi));
			_setBuffer = (BufferApi)Marshal.GetDelegateForFunctionPointer(instanceDll.GetProcAddress("SetBuffer"), typeof(BufferApi));

			comm = (CommStruct*)dllinit().ToPointer();
		}

		public void Dispose()
		{
			instanceDll.Dispose();

			foreach (var smb in DeallocatedMemoryBlocks.Values) smb.Dispose();
			foreach (var smb in SharedMemoryBlocks.Values) smb.Dispose();
			SharedMemoryBlocks.Clear();
			DeallocatedMemoryBlocks.Clear();
		}

		/// <summary>
		/// Copy an ascii string into libretro. It keeps the copy.
		/// </summary>
		public void CopyAscii(int id, string str)
		{
			fixed (byte* cp = System.Text.Encoding.ASCII.GetBytes(str+"\0"))
				_copyBuffer(id, cp, str.Length + 1);
		}

		/// <summary>
		/// Copy a buffer into libretro. It keeps the copy.
		/// </summary>
		public void CopyBytes(int id, byte[] bytes)
		{
			fixed (byte* bp = bytes)
				_copyBuffer(id, bp, bytes.Length);
		}

		/// <summary>
		/// Locks a buffer and sets it into libretro. You must pass a delegate to be executed while that buffer is locked.
		/// This is meant to be used for avoiding a memcpy for large roms (which the core is then just going to memcpy again on its own)
		/// The memcpy has to happen at some point (libretro semantics specify [not literally, the docs dont say] that the core should finish using the buffer before its init returns)
		/// but this limits it to once.
		/// Moreover, this keeps the c++ side from having to free strings when they're no longer used (and memory management is trickier there, so we try to avoid it)
		/// </summary>
		public void SetBytes(int id, byte[] bytes, Action andThen)
		{
			fixed (byte* bp = bytes)
			{
				_setBuffer(id, bp, bytes.Length);
				andThen();
			}
		}

		/// <summary>
		/// see SetBytes
		/// </summary>
		public void SetAscii(int id, string str, Action andThen)
		{
			fixed (byte* cp = System.Text.Encoding.ASCII.GetBytes(str+"\0"))
			{
				_setBuffer(id, cp, str.Length + 1);
				andThen();
			}
		}

		public Action<uint> ReadHook, ExecHook;
		public Action<uint, byte> WriteHook;

		public enum eCDLog_AddrType
		{
			CARTROM, CARTRAM, WRAM, APURAM,
			NUM
		};

		public enum eCDLog_Flags
		{
			ExecFirst = 0x01,
			ExecOperand = 0x02,
			CPUData = 0x04,
			DMAData = 0x08, //not supported yet
			BRR = 0x80,
		};

		Dictionary<string, SharedMemoryBlock> SharedMemoryBlocks = new Dictionary<string, SharedMemoryBlock>();
		Dictionary<string, SharedMemoryBlock> DeallocatedMemoryBlocks = new Dictionary<string, SharedMemoryBlock>();

		snes_video_refresh_t video_refresh;
		snes_input_poll_t input_poll;
		snes_input_state_t input_state;
		snes_input_notify_t input_notify;
		snes_audio_sample_t audio_sample;
		snes_scanlineStart_t scanlineStart;
		snes_path_request_t pathRequest;
		snes_trace_t traceCallback;

		public void QUERY_set_video_refresh(snes_video_refresh_t video_refresh) { this.video_refresh = video_refresh; }
		public void QUERY_set_input_poll(snes_input_poll_t input_poll) { this.input_poll = input_poll; }
		public void QUERY_set_input_state(snes_input_state_t input_state) { this.input_state = input_state; }
		public void QUERY_set_input_notify(snes_input_notify_t input_notify) { this.input_notify = input_notify; }
		public void QUERY_set_path_request(snes_path_request_t pathRequest) { this.pathRequest = pathRequest; }

		public delegate void snes_video_refresh_t(int* data, int width, int height);
		public delegate void snes_input_poll_t();
		public delegate short snes_input_state_t(int port, int device, int index, int id);
		public delegate void snes_input_notify_t(int index);
		public delegate void snes_audio_sample_t(ushort left, ushort right);
		public delegate void snes_scanlineStart_t(int line);
		public delegate string snes_path_request_t(int slot, string hint);
		public delegate void snes_trace_t(string msg);


		public struct CPURegs
		{
			public uint pc;
			public ushort a, x, y, z, s, d, vector; //7x
			public byte p, nothing;
			public uint aa, rd;
			public byte sp, dp, db, mdr;
		}

		public struct LayerEnables
		{
			byte _BG1_Prio0, _BG1_Prio1;
			byte _BG2_Prio0, _BG2_Prio1;
			byte _BG3_Prio0, _BG3_Prio1;
			byte _BG4_Prio0, _BG4_Prio1;
			byte _Obj_Prio0, _Obj_Prio1, _Obj_Prio2, _Obj_Prio3;

			public bool BG1_Prio0 { get { return _BG1_Prio0 != 0; } set { _BG1_Prio0 = (byte)(value ? 1 : 0); } }
			public bool BG1_Prio1 { get { return _BG1_Prio1 != 0; } set { _BG1_Prio1 = (byte)(value ? 1 : 0); } }
			public bool BG2_Prio0 { get { return _BG2_Prio0 != 0; } set { _BG2_Prio0 = (byte)(value ? 1 : 0); } }
			public bool BG2_Prio1 { get { return _BG2_Prio1 != 0; } set { _BG2_Prio1 = (byte)(value ? 1 : 0); } }
			public bool BG3_Prio0 { get { return _BG3_Prio0 != 0; } set { _BG3_Prio0 = (byte)(value ? 1 : 0); } }
			public bool BG3_Prio1 { get { return _BG3_Prio1 != 0; } set { _BG3_Prio1 = (byte)(value ? 1 : 0); } }
			public bool BG4_Prio0 { get { return _BG4_Prio0 != 0; } set { _BG4_Prio0 = (byte)(value ? 1 : 0); } }
			public bool BG4_Prio1 { get { return _BG4_Prio1 != 0; } set { _BG4_Prio1 = (byte)(value ? 1 : 0); } }
			
			public bool Obj_Prio0 { get { return _Obj_Prio0 != 0; } set { _Obj_Prio0 = (byte)(value ? 1 : 0); } }
			public bool Obj_Prio1 { get { return _Obj_Prio1 != 0; } set { _Obj_Prio1 = (byte)(value ? 1 : 0); } }
			public bool Obj_Prio2 { get { return _Obj_Prio2 != 0; } set { _Obj_Prio2 = (byte)(value ? 1 : 0); } }
			public bool Obj_Prio3 { get { return _Obj_Prio3 != 0; } set { _Obj_Prio3 = (byte)(value ? 1 : 0); } }
		}

		struct CommStruct
		{
			//the cmd being executed
			public eMessage cmd;

			//the status of the core
			public eStatus status;

			//the SIG or BRK that the core is halted in
			public eMessage reason;

			//flexible in/out parameters
			//these are all "overloaded" a little so it isn't clear what's used for what in for any particular message..
			//but I think it will beat having to have some kind of extremely verbose custom layouts for every message
			public sbyte* str;
			public void* ptr;
			public uint id, addr, value, size;
			public int port, device, index, slot;
			public int width, height;
			public int scanline;
			public fixed int inports[2];

			//this should always be used in pairs
			public fixed uint buf[3]; //ACTUALLY A POINTER but can't marshal it :(
			public fixed int buf_size[3];

			//bleck. this is a long so that it can be a 32/64bit pointer
			public fixed long cdl_ptr[4];
			public fixed int cdl_size[4];

			public CPURegs cpuregs;
			public LayerEnables layerEnables;

			//static configuration-type information which can be grabbed off the core at any time without even needing a QUERY command
			public SNES_REGION region;
			public SNES_MAPPER mapper;

			//utilities
			//TODO: make internal, wrap on the API instead of the comm
			public unsafe string GetAscii() { return _getAscii(str); }
			public bool GetBool() { return value != 0; }

			private unsafe string _getAscii(sbyte* ptr) {
				int len = 0;
				sbyte* junko = (sbyte*)ptr;
				while(junko[len] != 0) len++;

				return new string((sbyte*)str, 0, len, System.Text.Encoding.ASCII);
			}
		}

		public SNES_REGION Region { get { return comm->region; } }
		public SNES_MAPPER Mapper { get { return comm->mapper; } }
		public void SetLayerEnables(ref LayerEnables enables)
		{
			comm->layerEnables = enables;
			QUERY_set_layer_enable();
		}

		public void SetInputPortBeforeInit(int port, SNES_INPUT_PORT type)
		{
			comm->inports[port] = (int)type;
		}
	}

}
>>>>>>> e3fab1a4
<|MERGE_RESOLUTION|>--- conflicted
+++ resolved
@@ -1,11 +1,8 @@
-<<<<<<< HEAD
 using System;
 using System.Diagnostics;
 using System.IO;
-using System.IO.Pipes;
 using System.Collections.Generic;
 using System.Runtime.InteropServices;
-using System.IO.MemoryMappedFiles;
 
 using BizHawk.Common;
 
@@ -13,24 +10,6 @@
 {
 	public unsafe partial class LibsnesApi : IDisposable
 	{
-		//this wouldve been the ideal situation to learn protocol buffers, but since the number of messages here is so limited, it took less time to roll it by hand.
-		//todo - could optimize a lot of the apis once we decide to commit to this. will we? then we wont be able to debug bsnes as well
-		//        well, we could refactor it a lot and let the debuggable static dll version be the one that does annoying workarounds
-		//todo - more intelligent use of buffers to avoid so many copies (especially framebuffer from bsnes? supply framebuffer to-be-used to libsnes? same for audiobuffer)
-		//todo - refactor to use a smarter set of pipe reader and pipe writer classes
-		//todo - combine messages / tracecallbacks into one system with a channel number enum additionally
-		//todo - consider refactoring bsnes to allocate memory blocks through the interface, and set ours up to allocate from a large arena of shared memory.
-		//        this is a lot of work, but it will be some decent speedups. who wouldve ever thought to make an emulator this way? I will, from now on...
-		//todo - use a reader/writer ring buffer for communication instead of pipe
-		//todo - when exe wrapper is fully baked, put it into mingw so we can just have libsneshawk.exe without a separate dll. it hardly needs any debugging presently, it should be easy to maintain.
-
-		//space optimizations to deploy later (only if people complain about so many files)
-		//todo - put executables in zipfiles and search for them there; dearchive to a .cache folder. check timestamps to know when to freshen. this is weird.....
-
-		//speedups to deploy later:
-		//todo - collect all memory block names whenever a memory block is alloc/dealloced. that way we avoid the overhead when using them for gui stuff (gfx debugger, hex editor)
-
-
 		IInstanceDll instanceDll;
 		string InstanceName;
 
@@ -38,7 +17,7 @@
 		public static unsafe extern void* CopyMemory(void* dest, void* src, ulong count);
 
 		[UnmanagedFunctionPointer(CallingConvention.Cdecl)]
-		delegate CommStruct* DllInit();
+		delegate IntPtr DllInit();
 
 		[UnmanagedFunctionPointer(CallingConvention.Cdecl)]
 		delegate void MessageApi(eMessage msg);
@@ -48,13 +27,12 @@
 
 		CommStruct* comm;
 		MessageApi Message;
-		BufferApi CopyBuffer; //TODO: consider making private and wrapping
-		BufferApi SetBuffer; //TODO: consider making private and wrapping
+		BufferApi _copyBuffer; //TODO: consider making private and wrapping
+		BufferApi _setBuffer; //TODO: consider making private and wrapping
 
 		public LibsnesApi(string dllPath)
 		{
 			InstanceName = "libsneshawk_" + Guid.NewGuid().ToString();
-
 			if (OpenTK.Configuration.RunningOnMacOS) 
 			{
 				instanceDll = new InstanceDylib(dllPath.Replace(".dll", ".dylib"));
@@ -66,10 +44,10 @@
 
 			var dllinit = (DllInit)Marshal.GetDelegateForFunctionPointer(instanceDll.GetProcAddress("DllInit"), typeof(DllInit));
 			Message = (MessageApi)Marshal.GetDelegateForFunctionPointer(instanceDll.GetProcAddress("Message"), typeof(MessageApi));
-			CopyBuffer = (BufferApi)Marshal.GetDelegateForFunctionPointer(instanceDll.GetProcAddress("CopyBuffer"), typeof(BufferApi));
-			SetBuffer = (BufferApi)Marshal.GetDelegateForFunctionPointer(instanceDll.GetProcAddress("SetBuffer"), typeof(BufferApi));
-
-			comm = dllinit();
+			_copyBuffer = (BufferApi)Marshal.GetDelegateForFunctionPointer(instanceDll.GetProcAddress("CopyBuffer"), typeof(BufferApi));
+			_setBuffer = (BufferApi)Marshal.GetDelegateForFunctionPointer(instanceDll.GetProcAddress("SetBuffer"), typeof(BufferApi));
+
+			comm = (CommStruct*)dllinit().ToPointer();
 		}
 
 		public void Dispose()
@@ -82,33 +60,50 @@
 			DeallocatedMemoryBlocks.Clear();
 		}
 
-		public void CopyString(string str)
-		{
-			fixed (char* cp = str)
-				CopyBuffer(0, cp, str.Length + 1);
-		}
-
-		public void CopyBytes(byte[] bytes)
+		/// <summary>
+		/// Copy an ascii string into libretro. It keeps the copy.
+		/// </summary>
+		public void CopyAscii(int id, string str)
+		{
+			fixed (byte* cp = System.Text.Encoding.ASCII.GetBytes(str+"\0"))
+				_copyBuffer(id, cp, str.Length + 1);
+		}
+
+		/// <summary>
+		/// Copy a buffer into libretro. It keeps the copy.
+		/// </summary>
+		public void CopyBytes(int id, byte[] bytes)
 		{
 			fixed (byte* bp = bytes)
-				CopyBuffer(0, bp, bytes.Length);
-		}
-
-		public void SetAscii(string str)
-		{
-			fixed (char* cp = str)
-				SetBuffer(0, cp, str.Length + 1);
-		}
-
-		public void SetBytes(byte[] bytes)
+				_copyBuffer(id, bp, bytes.Length);
+		}
+
+		/// <summary>
+		/// Locks a buffer and sets it into libretro. You must pass a delegate to be executed while that buffer is locked.
+		/// This is meant to be used for avoiding a memcpy for large roms (which the core is then just going to memcpy again on its own)
+		/// The memcpy has to happen at some point (libretro semantics specify [not literally, the docs dont say] that the core should finish using the buffer before its init returns)
+		/// but this limits it to once.
+		/// Moreover, this keeps the c++ side from having to free strings when they're no longer used (and memory management is trickier there, so we try to avoid it)
+		/// </summary>
+		public void SetBytes(int id, byte[] bytes, Action andThen)
 		{
 			fixed (byte* bp = bytes)
-				SetBuffer(0, bp, bytes.Length);
-		}
-		public void SetBytes2(byte[] bytes)
-		{
-			fixed (byte* bp = bytes)
-				SetBuffer(1, bp, bytes.Length);
+			{
+				_setBuffer(id, bp, bytes.Length);
+				andThen();
+			}
+		}
+
+		/// <summary>
+		/// see SetBytes
+		/// </summary>
+		public void SetAscii(int id, string str, Action andThen)
+		{
+			fixed (byte* cp = System.Text.Encoding.ASCII.GetBytes(str+"\0"))
+			{
+				_setBuffer(id, cp, str.Length + 1);
+				andThen();
+			}
 		}
 
 		public Action<uint> ReadHook, ExecHook;
@@ -149,7 +144,7 @@
 
 		public delegate void snes_video_refresh_t(int* data, int width, int height);
 		public delegate void snes_input_poll_t();
-		public delegate ushort snes_input_state_t(int port, int device, int index, int id);
+		public delegate short snes_input_state_t(int port, int device, int index, int id);
 		public delegate void snes_input_notify_t(int index);
 		public delegate void snes_audio_sample_t(ushort left, ushort right);
 		public delegate void snes_scanlineStart_t(int line);
@@ -157,7 +152,6 @@
 		public delegate void snes_trace_t(string msg);
 
 
-		[StructLayout(LayoutKind.Sequential)]
 		public struct CPURegs
 		{
 			public uint pc;
@@ -167,7 +161,6 @@
 			public byte sp, dp, db, mdr;
 		}
 
-		[StructLayout(LayoutKind.Sequential)]
 		public struct LayerEnables
 		{
 			byte _BG1_Prio0, _BG1_Prio1;
@@ -191,246 +184,6 @@
 			public bool Obj_Prio3 { get { return _Obj_Prio3 != 0; } set { _Obj_Prio3 = (byte)(value ? 1 : 0); } }
 		}
 
-		[StructLayout(LayoutKind.Sequential)]
-		struct CommStruct
-		{
-			//the cmd being executed
-			public eMessage cmd;
-
-			//the status of the core
-			public eStatus status;
-
-			//the SIG or BRK that the core is halted in
-			public eMessage reason;
-
-			//flexible in/out parameters
-			//these are all "overloaded" a little so it isn't clear what's used for what in for any particular message..
-			//but I think it will beat having to have some kind of extremely verbose custom layouts for every message
-			public sbyte* str;
-			public void* ptr;
-			public uint id, addr, value, size;
-			public int port, device, index, slot;
-			public int width, height;
-			public int scanline;
-
-			//this should always be used in pairs
-			public void* buf0, buf1;
-			public int buf_size0, buf_size1;
-
-			//bleck. this is a long so that it can be a 32/64bit pointer
-			public fixed long cdl_ptr[4];
-			public fixed int cdl_size[4];
-
-			public CPURegs cpuregs;
-			public LayerEnables layerEnables;
-
-			//static configuration-type information which can be grabbed off the core at any time without even needing a QUERY command
-			public SNES_REGION region;
-			public SNES_MAPPER mapper;
-
-			//utilities
-			//TODO: make internal, wrap on the API instead of the comm
-			public unsafe string GetAscii() { return _getAscii(str); }
-			public bool GetBool() { return value != 0; }
-
-			private unsafe string _getAscii(sbyte* ptr) {
-				int len = 0;
-				sbyte* junko = (sbyte*)ptr;
-				while(junko[len] != 0) len++;
-
-				return new string((sbyte*)str, 0, len, System.Text.Encoding.ASCII);
-			}
-		}
-
-		public SNES_REGION Region { get { return comm->region; } }
-		public SNES_MAPPER Mapper { get { return comm->mapper; } }
-		public void SetLayerEnables(ref LayerEnables enables)
-		{
-			comm->layerEnables = enables;
-			QUERY_set_layer_enable();
-		}
-	}
-
-}
-=======
-﻿using System;
-using System.Diagnostics;
-using System.IO;
-using System.Collections.Generic;
-using System.Runtime.InteropServices;
-
-using BizHawk.Common;
-
-namespace BizHawk.Emulation.Cores.Nintendo.SNES
-{
-	public unsafe partial class LibsnesApi : IDisposable
-	{
-		InstanceDll instanceDll;
-		string InstanceName;
-
-		[DllImport("msvcrt.dll", EntryPoint = "memcpy", CallingConvention = CallingConvention.Cdecl, SetLastError = false)]
-		public static unsafe extern void* CopyMemory(void* dest, void* src, ulong count);
-
-		[UnmanagedFunctionPointer(CallingConvention.Cdecl)]
-		delegate IntPtr DllInit();
-
-		[UnmanagedFunctionPointer(CallingConvention.Cdecl)]
-		delegate void MessageApi(eMessage msg);
-
-		[UnmanagedFunctionPointer(CallingConvention.Cdecl)]
-		delegate void BufferApi(int id, void* ptr, int size);
-
-		CommStruct* comm;
-		MessageApi Message;
-		BufferApi _copyBuffer; //TODO: consider making private and wrapping
-		BufferApi _setBuffer; //TODO: consider making private and wrapping
-
-		public LibsnesApi(string dllPath)
-		{
-			InstanceName = "libsneshawk_" + Guid.NewGuid().ToString();
-			instanceDll = new InstanceDll(dllPath);
-			var dllinit = (DllInit)Marshal.GetDelegateForFunctionPointer(instanceDll.GetProcAddress("DllInit"), typeof(DllInit));
-			Message = (MessageApi)Marshal.GetDelegateForFunctionPointer(instanceDll.GetProcAddress("Message"), typeof(MessageApi));
-			_copyBuffer = (BufferApi)Marshal.GetDelegateForFunctionPointer(instanceDll.GetProcAddress("CopyBuffer"), typeof(BufferApi));
-			_setBuffer = (BufferApi)Marshal.GetDelegateForFunctionPointer(instanceDll.GetProcAddress("SetBuffer"), typeof(BufferApi));
-
-			comm = (CommStruct*)dllinit().ToPointer();
-		}
-
-		public void Dispose()
-		{
-			instanceDll.Dispose();
-
-			foreach (var smb in DeallocatedMemoryBlocks.Values) smb.Dispose();
-			foreach (var smb in SharedMemoryBlocks.Values) smb.Dispose();
-			SharedMemoryBlocks.Clear();
-			DeallocatedMemoryBlocks.Clear();
-		}
-
-		/// <summary>
-		/// Copy an ascii string into libretro. It keeps the copy.
-		/// </summary>
-		public void CopyAscii(int id, string str)
-		{
-			fixed (byte* cp = System.Text.Encoding.ASCII.GetBytes(str+"\0"))
-				_copyBuffer(id, cp, str.Length + 1);
-		}
-
-		/// <summary>
-		/// Copy a buffer into libretro. It keeps the copy.
-		/// </summary>
-		public void CopyBytes(int id, byte[] bytes)
-		{
-			fixed (byte* bp = bytes)
-				_copyBuffer(id, bp, bytes.Length);
-		}
-
-		/// <summary>
-		/// Locks a buffer and sets it into libretro. You must pass a delegate to be executed while that buffer is locked.
-		/// This is meant to be used for avoiding a memcpy for large roms (which the core is then just going to memcpy again on its own)
-		/// The memcpy has to happen at some point (libretro semantics specify [not literally, the docs dont say] that the core should finish using the buffer before its init returns)
-		/// but this limits it to once.
-		/// Moreover, this keeps the c++ side from having to free strings when they're no longer used (and memory management is trickier there, so we try to avoid it)
-		/// </summary>
-		public void SetBytes(int id, byte[] bytes, Action andThen)
-		{
-			fixed (byte* bp = bytes)
-			{
-				_setBuffer(id, bp, bytes.Length);
-				andThen();
-			}
-		}
-
-		/// <summary>
-		/// see SetBytes
-		/// </summary>
-		public void SetAscii(int id, string str, Action andThen)
-		{
-			fixed (byte* cp = System.Text.Encoding.ASCII.GetBytes(str+"\0"))
-			{
-				_setBuffer(id, cp, str.Length + 1);
-				andThen();
-			}
-		}
-
-		public Action<uint> ReadHook, ExecHook;
-		public Action<uint, byte> WriteHook;
-
-		public enum eCDLog_AddrType
-		{
-			CARTROM, CARTRAM, WRAM, APURAM,
-			NUM
-		};
-
-		public enum eCDLog_Flags
-		{
-			ExecFirst = 0x01,
-			ExecOperand = 0x02,
-			CPUData = 0x04,
-			DMAData = 0x08, //not supported yet
-			BRR = 0x80,
-		};
-
-		Dictionary<string, SharedMemoryBlock> SharedMemoryBlocks = new Dictionary<string, SharedMemoryBlock>();
-		Dictionary<string, SharedMemoryBlock> DeallocatedMemoryBlocks = new Dictionary<string, SharedMemoryBlock>();
-
-		snes_video_refresh_t video_refresh;
-		snes_input_poll_t input_poll;
-		snes_input_state_t input_state;
-		snes_input_notify_t input_notify;
-		snes_audio_sample_t audio_sample;
-		snes_scanlineStart_t scanlineStart;
-		snes_path_request_t pathRequest;
-		snes_trace_t traceCallback;
-
-		public void QUERY_set_video_refresh(snes_video_refresh_t video_refresh) { this.video_refresh = video_refresh; }
-		public void QUERY_set_input_poll(snes_input_poll_t input_poll) { this.input_poll = input_poll; }
-		public void QUERY_set_input_state(snes_input_state_t input_state) { this.input_state = input_state; }
-		public void QUERY_set_input_notify(snes_input_notify_t input_notify) { this.input_notify = input_notify; }
-		public void QUERY_set_path_request(snes_path_request_t pathRequest) { this.pathRequest = pathRequest; }
-
-		public delegate void snes_video_refresh_t(int* data, int width, int height);
-		public delegate void snes_input_poll_t();
-		public delegate short snes_input_state_t(int port, int device, int index, int id);
-		public delegate void snes_input_notify_t(int index);
-		public delegate void snes_audio_sample_t(ushort left, ushort right);
-		public delegate void snes_scanlineStart_t(int line);
-		public delegate string snes_path_request_t(int slot, string hint);
-		public delegate void snes_trace_t(string msg);
-
-
-		public struct CPURegs
-		{
-			public uint pc;
-			public ushort a, x, y, z, s, d, vector; //7x
-			public byte p, nothing;
-			public uint aa, rd;
-			public byte sp, dp, db, mdr;
-		}
-
-		public struct LayerEnables
-		{
-			byte _BG1_Prio0, _BG1_Prio1;
-			byte _BG2_Prio0, _BG2_Prio1;
-			byte _BG3_Prio0, _BG3_Prio1;
-			byte _BG4_Prio0, _BG4_Prio1;
-			byte _Obj_Prio0, _Obj_Prio1, _Obj_Prio2, _Obj_Prio3;
-
-			public bool BG1_Prio0 { get { return _BG1_Prio0 != 0; } set { _BG1_Prio0 = (byte)(value ? 1 : 0); } }
-			public bool BG1_Prio1 { get { return _BG1_Prio1 != 0; } set { _BG1_Prio1 = (byte)(value ? 1 : 0); } }
-			public bool BG2_Prio0 { get { return _BG2_Prio0 != 0; } set { _BG2_Prio0 = (byte)(value ? 1 : 0); } }
-			public bool BG2_Prio1 { get { return _BG2_Prio1 != 0; } set { _BG2_Prio1 = (byte)(value ? 1 : 0); } }
-			public bool BG3_Prio0 { get { return _BG3_Prio0 != 0; } set { _BG3_Prio0 = (byte)(value ? 1 : 0); } }
-			public bool BG3_Prio1 { get { return _BG3_Prio1 != 0; } set { _BG3_Prio1 = (byte)(value ? 1 : 0); } }
-			public bool BG4_Prio0 { get { return _BG4_Prio0 != 0; } set { _BG4_Prio0 = (byte)(value ? 1 : 0); } }
-			public bool BG4_Prio1 { get { return _BG4_Prio1 != 0; } set { _BG4_Prio1 = (byte)(value ? 1 : 0); } }
-			
-			public bool Obj_Prio0 { get { return _Obj_Prio0 != 0; } set { _Obj_Prio0 = (byte)(value ? 1 : 0); } }
-			public bool Obj_Prio1 { get { return _Obj_Prio1 != 0; } set { _Obj_Prio1 = (byte)(value ? 1 : 0); } }
-			public bool Obj_Prio2 { get { return _Obj_Prio2 != 0; } set { _Obj_Prio2 = (byte)(value ? 1 : 0); } }
-			public bool Obj_Prio3 { get { return _Obj_Prio3 != 0; } set { _Obj_Prio3 = (byte)(value ? 1 : 0); } }
-		}
-
 		struct CommStruct
 		{
 			//the cmd being executed
@@ -496,5 +249,4 @@
 		}
 	}
 
-}
->>>>>>> e3fab1a4
+}