--- conflicted
+++ resolved
@@ -255,146 +255,140 @@
 		{
 			comm->inports[port] = (int)type;
 		}
-<<<<<<< HEAD
-	}
-
-}
-=======
-
-		public enum eCDLog_Flags
-		{
-			ExecFirst = 0x01,
-			ExecOperand = 0x02,
-			CPUData = 0x04,
-			DMAData = 0x08, //not supported yet
-			BRR = 0x80,
-		};
-
-		Dictionary<string, SharedMemoryBlock> SharedMemoryBlocks = new Dictionary<string, SharedMemoryBlock>();
-		Dictionary<string, SharedMemoryBlock> DeallocatedMemoryBlocks = new Dictionary<string, SharedMemoryBlock>();
-
-		snes_video_refresh_t video_refresh;
-		snes_input_poll_t input_poll;
-		snes_input_state_t input_state;
-		snes_input_notify_t input_notify;
-		snes_audio_sample_t audio_sample;
-		snes_scanlineStart_t scanlineStart;
-		snes_path_request_t pathRequest;
-		snes_trace_t traceCallback;
-
-		public void QUERY_set_video_refresh(snes_video_refresh_t video_refresh) { this.video_refresh = video_refresh; }
-		public void QUERY_set_input_poll(snes_input_poll_t input_poll) { this.input_poll = input_poll; }
-		public void QUERY_set_input_state(snes_input_state_t input_state) { this.input_state = input_state; }
-		public void QUERY_set_input_notify(snes_input_notify_t input_notify) { this.input_notify = input_notify; }
-		public void QUERY_set_path_request(snes_path_request_t pathRequest) { this.pathRequest = pathRequest; }
-
-		public delegate void snes_video_refresh_t(int* data, int width, int height);
-		public delegate void snes_input_poll_t();
-		public delegate short snes_input_state_t(int port, int device, int index, int id);
-		public delegate void snes_input_notify_t(int index);
-		public delegate void snes_audio_sample_t(ushort left, ushort right);
-		public delegate void snes_scanlineStart_t(int line);
-		public delegate string snes_path_request_t(int slot, string hint);
-		public delegate void snes_trace_t(uint which, string msg);
-
-
-		public struct CPURegs
-		{
-			public uint pc;
-			public ushort a, x, y, z, s, d, vector; //7x
-			public byte p, nothing;
-			public uint aa, rd;
-			public byte sp, dp, db, mdr;
-			public ushort vcounter, hcounter;
-		}
-
-		public struct LayerEnables
-		{
-			byte _BG1_Prio0, _BG1_Prio1;
-			byte _BG2_Prio0, _BG2_Prio1;
-			byte _BG3_Prio0, _BG3_Prio1;
-			byte _BG4_Prio0, _BG4_Prio1;
-			byte _Obj_Prio0, _Obj_Prio1, _Obj_Prio2, _Obj_Prio3;
-
-			public bool BG1_Prio0 { get { return _BG1_Prio0 != 0; } set { _BG1_Prio0 = (byte)(value ? 1 : 0); } }
-			public bool BG1_Prio1 { get { return _BG1_Prio1 != 0; } set { _BG1_Prio1 = (byte)(value ? 1 : 0); } }
-			public bool BG2_Prio0 { get { return _BG2_Prio0 != 0; } set { _BG2_Prio0 = (byte)(value ? 1 : 0); } }
-			public bool BG2_Prio1 { get { return _BG2_Prio1 != 0; } set { _BG2_Prio1 = (byte)(value ? 1 : 0); } }
-			public bool BG3_Prio0 { get { return _BG3_Prio0 != 0; } set { _BG3_Prio0 = (byte)(value ? 1 : 0); } }
-			public bool BG3_Prio1 { get { return _BG3_Prio1 != 0; } set { _BG3_Prio1 = (byte)(value ? 1 : 0); } }
-			public bool BG4_Prio0 { get { return _BG4_Prio0 != 0; } set { _BG4_Prio0 = (byte)(value ? 1 : 0); } }
-			public bool BG4_Prio1 { get { return _BG4_Prio1 != 0; } set { _BG4_Prio1 = (byte)(value ? 1 : 0); } }
-			
-			public bool Obj_Prio0 { get { return _Obj_Prio0 != 0; } set { _Obj_Prio0 = (byte)(value ? 1 : 0); } }
-			public bool Obj_Prio1 { get { return _Obj_Prio1 != 0; } set { _Obj_Prio1 = (byte)(value ? 1 : 0); } }
-			public bool Obj_Prio2 { get { return _Obj_Prio2 != 0; } set { _Obj_Prio2 = (byte)(value ? 1 : 0); } }
-			public bool Obj_Prio3 { get { return _Obj_Prio3 != 0; } set { _Obj_Prio3 = (byte)(value ? 1 : 0); } }
-		}
-
-		struct CommStruct
-		{
-			//the cmd being executed
-			public eMessage cmd;
-
-			//the status of the core
-			public eStatus status;
-
-			//the SIG or BRK that the core is halted in
-			public eMessage reason;
-
-			//flexible in/out parameters
-			//these are all "overloaded" a little so it isn't clear what's used for what in for any particular message..
-			//but I think it will beat having to have some kind of extremely verbose custom layouts for every message
-			public sbyte* str;
-			public void* ptr;
-			public uint id, addr, value, size;
-			public int port, device, index, slot;
-			public int width, height;
-			public int scanline;
-			public fixed int inports[2];
-
-			//this should always be used in pairs
-			public fixed uint buf[3]; //ACTUALLY A POINTER but can't marshal it :(
-			public fixed int buf_size[3];
-
-			//bleck. this is a long so that it can be a 32/64bit pointer
-			public fixed long cdl_ptr[4];
-			public fixed int cdl_size[4];
-
-			public CPURegs cpuregs;
-			public LayerEnables layerEnables;
-
-			//static configuration-type information which can be grabbed off the core at any time without even needing a QUERY command
-			public SNES_REGION region;
-			public SNES_MAPPER mapper;
-
-			//utilities
-			//TODO: make internal, wrap on the API instead of the comm
-			public unsafe string GetAscii() { return _getAscii(str); }
-			public bool GetBool() { return value != 0; }
-
-			private unsafe string _getAscii(sbyte* ptr) {
-				int len = 0;
-				sbyte* junko = (sbyte*)ptr;
-				while(junko[len] != 0) len++;
-
-				return new string((sbyte*)str, 0, len, System.Text.Encoding.ASCII);
-			}
-		}
-
-		public SNES_REGION Region { get { return comm->region; } }
-		public SNES_MAPPER Mapper { get { return comm->mapper; } }
-		public void SetLayerEnables(ref LayerEnables enables)
-		{
-			comm->layerEnables = enables;
-			QUERY_set_layer_enable();
-		}
-
-		public void SetInputPortBeforeInit(int port, SNES_INPUT_PORT type)
-		{
-			comm->inports[port] = (int)type;
-		}
-	}
-
-}
->>>>>>> d41d0685
+
+		public enum eCDLog_Flags
+		{
+			ExecFirst = 0x01,
+			ExecOperand = 0x02,
+			CPUData = 0x04,
+			DMAData = 0x08, //not supported yet
+			BRR = 0x80,
+		};
+
+		Dictionary<string, SharedMemoryBlock> SharedMemoryBlocks = new Dictionary<string, SharedMemoryBlock>();
+		Dictionary<string, SharedMemoryBlock> DeallocatedMemoryBlocks = new Dictionary<string, SharedMemoryBlock>();
+
+		snes_video_refresh_t video_refresh;
+		snes_input_poll_t input_poll;
+		snes_input_state_t input_state;
+		snes_input_notify_t input_notify;
+		snes_audio_sample_t audio_sample;
+		snes_scanlineStart_t scanlineStart;
+		snes_path_request_t pathRequest;
+		snes_trace_t traceCallback;
+
+		public void QUERY_set_video_refresh(snes_video_refresh_t video_refresh) { this.video_refresh = video_refresh; }
+		public void QUERY_set_input_poll(snes_input_poll_t input_poll) { this.input_poll = input_poll; }
+		public void QUERY_set_input_state(snes_input_state_t input_state) { this.input_state = input_state; }
+		public void QUERY_set_input_notify(snes_input_notify_t input_notify) { this.input_notify = input_notify; }
+		public void QUERY_set_path_request(snes_path_request_t pathRequest) { this.pathRequest = pathRequest; }
+
+		public delegate void snes_video_refresh_t(int* data, int width, int height);
+		public delegate void snes_input_poll_t();
+		public delegate short snes_input_state_t(int port, int device, int index, int id);
+		public delegate void snes_input_notify_t(int index);
+		public delegate void snes_audio_sample_t(ushort left, ushort right);
+		public delegate void snes_scanlineStart_t(int line);
+		public delegate string snes_path_request_t(int slot, string hint);
+		public delegate void snes_trace_t(uint which, string msg);
+
+
+		public struct CPURegs
+		{
+			public uint pc;
+			public ushort a, x, y, z, s, d, vector; //7x
+			public byte p, nothing;
+			public uint aa, rd;
+			public byte sp, dp, db, mdr;
+			public ushort vcounter, hcounter;
+		}
+
+		public struct LayerEnables
+		{
+			byte _BG1_Prio0, _BG1_Prio1;
+			byte _BG2_Prio0, _BG2_Prio1;
+			byte _BG3_Prio0, _BG3_Prio1;
+			byte _BG4_Prio0, _BG4_Prio1;
+			byte _Obj_Prio0, _Obj_Prio1, _Obj_Prio2, _Obj_Prio3;
+
+			public bool BG1_Prio0 { get { return _BG1_Prio0 != 0; } set { _BG1_Prio0 = (byte)(value ? 1 : 0); } }
+			public bool BG1_Prio1 { get { return _BG1_Prio1 != 0; } set { _BG1_Prio1 = (byte)(value ? 1 : 0); } }
+			public bool BG2_Prio0 { get { return _BG2_Prio0 != 0; } set { _BG2_Prio0 = (byte)(value ? 1 : 0); } }
+			public bool BG2_Prio1 { get { return _BG2_Prio1 != 0; } set { _BG2_Prio1 = (byte)(value ? 1 : 0); } }
+			public bool BG3_Prio0 { get { return _BG3_Prio0 != 0; } set { _BG3_Prio0 = (byte)(value ? 1 : 0); } }
+			public bool BG3_Prio1 { get { return _BG3_Prio1 != 0; } set { _BG3_Prio1 = (byte)(value ? 1 : 0); } }
+			public bool BG4_Prio0 { get { return _BG4_Prio0 != 0; } set { _BG4_Prio0 = (byte)(value ? 1 : 0); } }
+			public bool BG4_Prio1 { get { return _BG4_Prio1 != 0; } set { _BG4_Prio1 = (byte)(value ? 1 : 0); } }
+			
+			public bool Obj_Prio0 { get { return _Obj_Prio0 != 0; } set { _Obj_Prio0 = (byte)(value ? 1 : 0); } }
+			public bool Obj_Prio1 { get { return _Obj_Prio1 != 0; } set { _Obj_Prio1 = (byte)(value ? 1 : 0); } }
+			public bool Obj_Prio2 { get { return _Obj_Prio2 != 0; } set { _Obj_Prio2 = (byte)(value ? 1 : 0); } }
+			public bool Obj_Prio3 { get { return _Obj_Prio3 != 0; } set { _Obj_Prio3 = (byte)(value ? 1 : 0); } }
+		}
+
+		struct CommStruct
+		{
+			//the cmd being executed
+			public eMessage cmd;
+
+			//the status of the core
+			public eStatus status;
+
+			//the SIG or BRK that the core is halted in
+			public eMessage reason;
+
+			//flexible in/out parameters
+			//these are all "overloaded" a little so it isn't clear what's used for what in for any particular message..
+			//but I think it will beat having to have some kind of extremely verbose custom layouts for every message
+			public sbyte* str;
+			public void* ptr;
+			public uint id, addr, value, size;
+			public int port, device, index, slot;
+			public int width, height;
+			public int scanline;
+			public fixed int inports[2];
+
+			//this should always be used in pairs
+			public fixed uint buf[3]; //ACTUALLY A POINTER but can't marshal it :(
+			public fixed int buf_size[3];
+
+			//bleck. this is a long so that it can be a 32/64bit pointer
+			public fixed long cdl_ptr[4];
+			public fixed int cdl_size[4];
+
+			public CPURegs cpuregs;
+			public LayerEnables layerEnables;
+
+			//static configuration-type information which can be grabbed off the core at any time without even needing a QUERY command
+			public SNES_REGION region;
+			public SNES_MAPPER mapper;
+
+			//utilities
+			//TODO: make internal, wrap on the API instead of the comm
+			public unsafe string GetAscii() { return _getAscii(str); }
+			public bool GetBool() { return value != 0; }
+
+			private unsafe string _getAscii(sbyte* ptr) {
+				int len = 0;
+				sbyte* junko = (sbyte*)ptr;
+				while(junko[len] != 0) len++;
+
+				return new string((sbyte*)str, 0, len, System.Text.Encoding.ASCII);
+			}
+		}
+
+		public SNES_REGION Region { get { return comm->region; } }
+		public SNES_MAPPER Mapper { get { return comm->mapper; } }
+		public void SetLayerEnables(ref LayerEnables enables)
+		{
+			comm->layerEnables = enables;
+			QUERY_set_layer_enable();
+		}
+
+		public void SetInputPortBeforeInit(int port, SNES_INPUT_PORT type)
+		{
+			comm->inports[port] = (int)type;
+		}
+	}
+
+}