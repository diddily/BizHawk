--- conflicted
+++ resolved
@@ -1,530 +1,499 @@
-﻿using System;
-using System.Runtime.InteropServices;
-
-using BizHawk.Emulation.Common;
-using BizHawk.Emulation.DiscSystem;
-
-namespace BizHawk.Emulation.Cores.Sega.Saturn
-{
-	[CoreAttributes(
-		"Yabause",
-		"",
-		isPorted: true,
-		isReleased: true,
-		portedVersion: "9.12",
-		portedUrl: "http://yabause.org",
-		singleInstance: true)]
-	public partial class Yabause : IEmulator, IVideoProvider, ISoundProvider, ISaveRam, IStatable, IInputPollable,
-		ISettable<object, Yabause.SaturnSyncSettings>, IDriveLight
-	{
-		public Yabause(CoreComm coreComm, Disc cd, object syncSettings)
-		{
-			ServiceProvider = new BasicServiceProvider(this);
-			byte[] bios = coreComm.CoreFileProvider.GetFirmware("SAT", "J", true, "Saturn BIOS is required.");
-			coreComm.RomStatusDetails = string.Format("Disk partial hash:{0}", new DiscHasher(cd).OldHash());
-			CoreComm = coreComm;
-			CD = cd;
-			DiscSectorReader = new DiscSectorReader(cd);
-
-			SyncSettings = (SaturnSyncSettings)syncSettings ?? new SaturnSyncSettings();
-
-			if (SyncSettings.UseGL && glContext == null)
-			{
-				glContext = coreComm.RequestGLContext(2,0,false);
-			}
-
-			ResetCounters();
-
-			ActivateGL();
-			Init(bios);
-
-			InputCallbackH = new LibYabause.InputCallback(() => InputCallbacks.Call());
-			LibYabause.libyabause_setinputcallback(InputCallbackH);
-			ConnectTracer();
-			DriveLightEnabled = true;
-
-			DeactivateGL();
-		}
-
-		public static ControllerDefinition SaturnController = new ControllerDefinition
-		{
-			Name = "Saturn Controller",
-			BoolButtons =
-			{
-				"Power", "Reset",
-				"P1 Up", "P1 Down", "P1 Left", "P1 Right", "P1 Start", "P1 A", "P1 B", "P1 C", "P1 X", "P1 Y", "P1 Z", "P1 L", "P1 R",
-				"P2 Up", "P2 Down", "P2 Left", "P2 Right", "P2 Start", "P2 A", "P2 B", "P2 C", "P2 X", "P2 Y", "P2 Z", "P2 L", "P2 R",
-			}
-		};
-
-		static Yabause AttachedCore = null;
-		GCHandle VideoHandle;
-		Disc CD;
-		DiscSectorReader DiscSectorReader;
-		GCHandle SoundHandle;
-
-		bool Disposed = false;
-		byte[] DisposedSaveRam;
-
-		LibYabause.CDInterface.Init InitH;
-		LibYabause.CDInterface.DeInit DeInitH;
-		LibYabause.CDInterface.GetStatus GetStatusH;
-		LibYabause.CDInterface.ReadTOC ReadTOCH;
-		LibYabause.CDInterface.ReadSectorFAD ReadSectorFADH;
-		LibYabause.CDInterface.ReadAheadFAD ReadAheadFADH;
-
-		LibYabause.InputCallback InputCallbackH;
-
-<<<<<<< HEAD
-		public Yabause(CoreComm CoreComm, DiscSystem.Disc CD, object syncSettings)
-		{
-			ServiceProvider = new BasicServiceProvider(this);
-			byte[] bios = CoreComm.CoreFileProvider.GetFirmware("SAT", "J", true, "Saturn BIOS is required.");
-			CoreComm.RomStatusDetails = string.Format("Disk partial hash:{0}", new DiscSystem.DiscHasher(CD).OldHash());
-			this.CoreComm = CoreComm;
-			this.CD = CD;
-			DiscSectorReader = new DiscSystem.DiscSectorReader(CD);
-
-			SyncSettings = (SaturnSyncSettings)syncSettings ?? new SaturnSyncSettings();
-
-			if (this.SyncSettings.UseGL && glContext == null)
-			{
-				glContext = CoreComm.RequestGLContext(2,0,false);
-			}
-
-			ResetCounters();
-
-			ActivateGL();
-			Init(bios);
-
-			InputCallbackH = new LibYabause.InputCallback(() => InputCallbacks.Call());
-			LibYabause.libyabause_setinputcallback(InputCallbackH);
-			DriveLightEnabled = true;
-
-			DeactivateGL();
-		}
-
-=======
->>>>>>> 770f27df
-		public IEmulatorServiceProvider ServiceProvider { get; private set; }
-
-		object glContext;
-
-		void ActivateGL()
-		{
-			//if (!SyncSettings.UseGL) return; //not safe
-			if (glContext == null) return;
-			CoreComm.ActivateGLContext(glContext);
-		}
-
-		void DeactivateGL()
-		{
-			//if (!SyncSettings.UseGL) return; //not safe
-			if (glContext == null) return;
-			CoreComm.DeactivateGLContext();
-		}
-
-		void Init(byte[] bios)
-		{
-			bool GL = SyncSettings.UseGL;
-
-			if (AttachedCore != null)
-			{
-				AttachedCore.Dispose();
-				AttachedCore = null;
-			}
-			VideoHandle = GCHandle.Alloc(VideoBuffer, GCHandleType.Pinned);
-			SoundHandle = GCHandle.Alloc(SoundBuffer, GCHandleType.Pinned);
-
-			LibYabause.CDInterface CDInt = new LibYabause.CDInterface();
-			CDInt.InitFunc = InitH = new LibYabause.CDInterface.Init(CD_Init);
-			CDInt.DeInitFunc = DeInitH = new LibYabause.CDInterface.DeInit(CD_DeInit);
-			CDInt.GetStatusFunc = GetStatusH = new LibYabause.CDInterface.GetStatus(CD_GetStatus);
-			CDInt.ReadTOCFunc = ReadTOCH = new LibYabause.CDInterface.ReadTOC(CD_ReadTOC);
-			CDInt.ReadSectorFADFunc = ReadSectorFADH = new LibYabause.CDInterface.ReadSectorFAD(CD_ReadSectorFAD);
-			CDInt.ReadAheadFADFunc = ReadAheadFADH = new LibYabause.CDInterface.ReadAheadFAD(CD_ReadAheadFAD);
-
-			var fp = new FilePiping();
-			string BiosPipe = fp.GetPipeNameNative();
-			fp.Offer(bios);
-
-			int basetime;
-			if (SyncSettings.RealTimeRTC)
-				basetime = 0;
-			else
-				basetime = (int)((SyncSettings.RTCInitialTime - new DateTime(1970, 1, 1).ToLocalTime()).TotalSeconds);
-
-			if (!LibYabause.libyabause_init
-			(
-				ref CDInt,
-				BiosPipe,
-				GL,
-				SyncSettings.CartType,
-				SyncSettings.SkipBios,
-				!SyncSettings.RealTimeRTC,
-				basetime
-			))
-				throw new Exception("libyabause_init() failed!");
-
-			fp.Finish();
-
-			LibYabause.libyabause_setvidbuff(VideoHandle.AddrOfPinnedObject());
-			LibYabause.libyabause_setsndbuff(SoundHandle.AddrOfPinnedObject());
-			AttachedCore = this;
-
-			// with or without GL, this is the guaranteed frame -1 size; (unless you do a gl resize)
-			BufferWidth = 320;
-			BufferHeight = 224;
-
-			InitMemoryDomains();
-
-			GLMode = GL;
-			// if in GL mode, this will trigger the initial GL resize
-			PutSyncSettings(this.SyncSettings);
-		}
-
-		public ControllerDefinition ControllerDefinition
-		{
-			get { return SaturnController; }
-		}
-
-		public bool GLMode { get; private set; }
-
-		public void SetGLRes(int factor, int width, int height)
-		{
-			if (!GLMode)
-				return;
-
-			if (factor < 0) factor = 0;
-			if (factor > 4) factor = 4;
-
-			int maxwidth, maxheight;
-
-			if (factor == 0)
-			{
-				maxwidth = width;
-				maxheight = height;
-			}
-			else
-			{
-				maxwidth = 704 * factor;
-				maxheight = 512 * factor;
-			}
-			if (maxwidth * maxheight > VideoBuffer.Length)
-			{
-				VideoHandle.Free();
-				VideoBuffer = new int[maxwidth * maxheight];
-				VideoHandle = GCHandle.Alloc(VideoBuffer, GCHandleType.Pinned);
-				LibYabause.libyabause_setvidbuff(VideoHandle.AddrOfPinnedObject());
-			}
-			LibYabause.libyabause_glsetnativefactor(factor);
-			if (factor == 0)
-				LibYabause.libyabause_glresize(width, height);
-		}
-
-		public void FrameAdvance(IController controller, bool render, bool rendersound = true)
-		{
-			int w, h, nsamp;
-
-			ActivateGL();
-
-			LibYabause.Buttons1 p11 = (LibYabause.Buttons1)0xff;
-			LibYabause.Buttons2 p12 = (LibYabause.Buttons2)0xff;
-			LibYabause.Buttons1 p21 = (LibYabause.Buttons1)0xff;
-			LibYabause.Buttons2 p22 = (LibYabause.Buttons2)0xff;
-
-			if (controller.IsPressed("P1 A"))
-				p11 &= ~LibYabause.Buttons1.A;
-			if (controller.IsPressed("P1 B"))
-				p11 &= ~LibYabause.Buttons1.B;
-			if (controller.IsPressed("P1 C"))
-				p11 &= ~LibYabause.Buttons1.C;
-			if (controller.IsPressed("P1 Start"))
-				p11 &= ~LibYabause.Buttons1.S;
-			if (controller.IsPressed("P1 Left"))
-				p11 &= ~LibYabause.Buttons1.L;
-			if (controller.IsPressed("P1 Right"))
-				p11 &= ~LibYabause.Buttons1.R;
-			if (controller.IsPressed("P1 Up"))
-				p11 &= ~LibYabause.Buttons1.U;
-			if (controller.IsPressed("P1 Down"))
-				p11 &= ~LibYabause.Buttons1.D;
-			if (controller.IsPressed("P1 L"))
-				p12 &= ~LibYabause.Buttons2.L;
-			if (controller.IsPressed("P1 R"))
-				p12 &= ~LibYabause.Buttons2.R;
-			if (controller.IsPressed("P1 X"))
-				p12 &= ~LibYabause.Buttons2.X;
-			if (controller.IsPressed("P1 Y"))
-				p12 &= ~LibYabause.Buttons2.Y;
-			if (controller.IsPressed("P1 Z"))
-				p12 &= ~LibYabause.Buttons2.Z;
-
-			if (controller.IsPressed("P2 A"))
-				p21 &= ~LibYabause.Buttons1.A;
-			if (controller.IsPressed("P2 B"))
-				p21 &= ~LibYabause.Buttons1.B;
-			if (controller.IsPressed("P2 C"))
-				p21 &= ~LibYabause.Buttons1.C;
-			if (controller.IsPressed("P2 Start"))
-				p21 &= ~LibYabause.Buttons1.S;
-			if (controller.IsPressed("P2 Left"))
-				p21 &= ~LibYabause.Buttons1.L;
-			if (controller.IsPressed("P2 Right"))
-				p21 &= ~LibYabause.Buttons1.R;
-			if (controller.IsPressed("P2 Up"))
-				p21 &= ~LibYabause.Buttons1.U;
-			if (controller.IsPressed("P2 Down"))
-				p21 &= ~LibYabause.Buttons1.D;
-			if (controller.IsPressed("P2 L"))
-				p22 &= ~LibYabause.Buttons2.L;
-			if (controller.IsPressed("P2 R"))
-				p22 &= ~LibYabause.Buttons2.R;
-			if (controller.IsPressed("P2 X"))
-				p22 &= ~LibYabause.Buttons2.X;
-			if (controller.IsPressed("P2 Y"))
-				p22 &= ~LibYabause.Buttons2.Y;
-			if (controller.IsPressed("P2 Z"))
-				p22 &= ~LibYabause.Buttons2.Z;
-
-
-			if (controller.IsPressed("Reset"))
-				LibYabause.libyabause_softreset();
-			if (controller.IsPressed("Power"))
-				LibYabause.libyabause_hardreset();
-
-			LibYabause.libyabause_setpads(p11, p12, p21, p22);
-
-			DriveLightOn = false;
-
-			IsLagFrame = LibYabause.libyabause_frameadvance(out w, out h, out nsamp);
-			BufferWidth = w;
-			BufferHeight = h;
-			SoundNSamp = nsamp;
-			Frame++;
-			if (IsLagFrame)
-				LagCount++;
-			//Console.WriteLine(nsamp);
-
-			//CheckStates();
-
-			DeactivateGL();
-		}
-
-		public int Frame { get; private set; }
-
-		public string SystemId { get { return "SAT"; } }
-		public bool DeterministicEmulation { get { return true; } }
-
-		public void ResetCounters()
-		{
-			Frame = 0;
-			LagCount = 0;
-			IsLagFrame = false;
-		}
-
-		public CoreComm CoreComm { get; private set; }
-
-		public void Dispose()
-		{
-			if (!Disposed)
-			{
-				ActivateGL();
-				if (SaveRamModified)
-					DisposedSaveRam = CloneSaveRam();
-				LibYabause.libyabause_setvidbuff(IntPtr.Zero);
-				LibYabause.libyabause_setsndbuff(IntPtr.Zero);
-				LibYabause.libyabause_deinit();
-				VideoHandle.Free();
-				SoundHandle.Free();
-				CD.Dispose();
-				Disposed = true;
-				DeactivateGL();
-				if (glContext != null)
-					CoreComm.ReleaseGLContext(glContext);
-			}
-		}
-
-		#region IVideoProvider
-
-		int[] VideoBuffer = new int[704 * 512];
-		int[] TextureIdBuffer = new int[1]; //todo
-		public int[] GetVideoBuffer() {
-			//doesn't work yet
-			//if (SyncSettings.UseGL)
-			//  return new[] { VideoBuffer[0] };
-			//else
-				return VideoBuffer;
-		}
-		public int VirtualWidth { get { return BufferWidth; } }
-		public int VirtualHeight { get { return BufferHeight; } }
-		public int BufferWidth { get; private set; }
-		public int BufferHeight { get; private set; }
-		public int BackgroundColor { get { return unchecked((int)0xff000000); } }
-
-		public int VsyncNumerator
-		{
-			[FeatureNotImplemented]
-			get
-			{
-				return NullVideo.DefaultVsyncNum;
-			}
-		}
-
-		public int VsyncDenominator
-		{
-			[FeatureNotImplemented]
-			get
-			{
-				return NullVideo.DefaultVsyncDen;
-			}
-		}
-
-		#endregion
-
-		#region ISyncSoundProvider
-
-		private short[] SoundBuffer = new short[44100 * 2];
-		private int SoundNSamp = 0;
-
-		public void GetSamplesSync(out short[] samples, out int nsamp)
-		{
-			nsamp = SoundNSamp;
-			samples = SoundBuffer;
-		}
-
-		public void DiscardSamples() { }
-
-		public bool CanProvideAsync
-		{
-			get { return false; }
-		}
-
-		public void SetSyncMode(SyncSoundMode mode)
-		{
-			if (mode == SyncSoundMode.Async)
-			{
-				throw new NotSupportedException("Async mode is not supported.");
-			}
-		}
-
-		public SyncSoundMode SyncMode
-		{
-			get { return SyncSoundMode.Sync; }
-		}
-
-		public void GetSamplesAsync(short[] samples)
-		{
-			throw new InvalidOperationException("Async mode is not supported.");
-		}
-
-		#endregion
-
-		#region CD
-
-		/// <summary>
-		/// init cd functions
-		/// </summary>
-		/// <param name="unused"></param>
-		/// <returns>0 on success, -1 on failure</returns>
-		int CD_Init(string unused)
-		{
-			return 0;
-		}
-		/// <summary>
-		/// deinit cd functions
-		/// </summary>
-		void CD_DeInit()
-		{
-		}
-		/// <summary>
-		/// 0 = cd present, spinning
-		/// 1 = cd present, not spinning
-		/// 2 = no cd
-		/// 3 = tray open
-		/// </summary>
-		/// <returns></returns>
-		int CD_GetStatus()
-		{
-			return 0;
-		}
-		/// <summary>
-		/// read all TOC entries
-		/// </summary>
-		/// <param name="dest">place to copy to</param>
-		/// <returns>number of bytes written.  should be 408 (99 tracks, 3 specials)</returns>
-		int CD_ReadTOC(IntPtr dest)
-		{
-			// this stuff from yabause's cdbase.c.  don't ask me to explain it
-			//TODO - we could just get this out of the actual TOC, it's the same thing
-
-			int[] rTOC = new int[102];
-			var ses = CD.Session1;
-			int ntrk = ses.InformationTrackCount;
-
-			for (int i = 0; i < 99; i++)
-			{
-				int tnum = i + 1;
-				if (tnum <= ntrk)
-				{
-					var trk = ses.Tracks[tnum];
-
-					uint t = (uint)trk.LBA + 150;
-
-					if(trk.IsAudio)
-						t |= 0x01000000;
-					else 
-						t |= 0x41000000;
-
-					rTOC[i] = (int)t;
-				}
-				else
-				{
-					rTOC[i] = unchecked((int)0xffffffff);
-				}
-			}
-
-			rTOC[99] = (int)(rTOC[0] & 0xff000000 | 0x010000);
-			rTOC[100] = (int)(rTOC[ntrk - 1] & 0xff000000 | (uint)(ntrk << 16));
-			rTOC[101] = (int)(rTOC[ntrk - 1] & 0xff000000 | (uint)(CD.TOC.LeadoutLBA)); //zero 03-jul-2014 - maybe off by 150
-			
-
-			Marshal.Copy(rTOC, 0, dest, 102);
-			return 408;
-		}
-
-		/// <summary>
-		/// read a sector, should be 2352 bytes
-		/// </summary>
-		/// <param name="FAD"></param>
-		/// <param name="dest"></param>
-		/// <returns></returns>
-		int CD_ReadSectorFAD(int FAD, IntPtr dest)
-		{
-			byte[] data = new byte[2352];
-			try
-			{
-				//CD.ReadABA_2352(FAD, data, 0);
-				DiscSectorReader.ReadLBA_2352(FAD - 150, data, 0); //zero 21-jun-2015 - did I adapt this right?
-			}
-			catch (Exception e)
-			{
-				Console.WriteLine("CD_ReadSectorFAD: Managed Exception:\n" + e.ToString());
-				return 0; // failure
-			}
-			Marshal.Copy(data, 0, dest, 2352);
-			DriveLightOn = true;
-			return 1; // success
-		}
-		/// <summary>
-		/// hint the next sector, for async loading
-		/// </summary>
-		/// <param name="FAD"></param>
-		void CD_ReadAheadFAD(int FAD)
-		{
-			// ignored for now
-		}
-
-		#endregion
-	}
-}
+﻿using System;
+using System.Runtime.InteropServices;
+
+using BizHawk.Emulation.Common;
+using BizHawk.Emulation.DiscSystem;
+
+namespace BizHawk.Emulation.Cores.Sega.Saturn
+{
+	[CoreAttributes(
+		"Yabause",
+		"",
+		isPorted: true,
+		isReleased: true,
+		portedVersion: "9.12",
+		portedUrl: "http://yabause.org",
+		singleInstance: true)]
+	public partial class Yabause : IEmulator, IVideoProvider, ISoundProvider, ISaveRam, IStatable, IInputPollable,
+		ISettable<object, Yabause.SaturnSyncSettings>, IDriveLight
+	{
+		public Yabause(CoreComm coreComm, Disc cd, object syncSettings)
+		{
+			ServiceProvider = new BasicServiceProvider(this);
+			byte[] bios = coreComm.CoreFileProvider.GetFirmware("SAT", "J", true, "Saturn BIOS is required.");
+			coreComm.RomStatusDetails = string.Format("Disk partial hash:{0}", new DiscHasher(cd).OldHash());
+			CoreComm = coreComm;
+			CD = cd;
+			DiscSectorReader = new DiscSectorReader(cd);
+
+			SyncSettings = (SaturnSyncSettings)syncSettings ?? new SaturnSyncSettings();
+
+			if (SyncSettings.UseGL && glContext == null)
+			{
+				glContext = coreComm.RequestGLContext(2,0,false);
+			}
+
+			ResetCounters();
+
+			ActivateGL();
+			Init(bios);
+
+			InputCallbackH = new LibYabause.InputCallback(() => InputCallbacks.Call());
+			LibYabause.libyabause_setinputcallback(InputCallbackH);
+			ConnectTracer();
+			DriveLightEnabled = true;
+
+			DeactivateGL();
+		}
+
+		public static ControllerDefinition SaturnController = new ControllerDefinition
+		{
+			Name = "Saturn Controller",
+			BoolButtons =
+			{
+				"Power", "Reset",
+				"P1 Up", "P1 Down", "P1 Left", "P1 Right", "P1 Start", "P1 A", "P1 B", "P1 C", "P1 X", "P1 Y", "P1 Z", "P1 L", "P1 R",
+				"P2 Up", "P2 Down", "P2 Left", "P2 Right", "P2 Start", "P2 A", "P2 B", "P2 C", "P2 X", "P2 Y", "P2 Z", "P2 L", "P2 R",
+			}
+		};
+
+		static Yabause AttachedCore = null;
+		GCHandle VideoHandle;
+		Disc CD;
+		DiscSectorReader DiscSectorReader;
+		GCHandle SoundHandle;
+
+		bool Disposed = false;
+		byte[] DisposedSaveRam;
+
+		LibYabause.CDInterface.Init InitH;
+		LibYabause.CDInterface.DeInit DeInitH;
+		LibYabause.CDInterface.GetStatus GetStatusH;
+		LibYabause.CDInterface.ReadTOC ReadTOCH;
+		LibYabause.CDInterface.ReadSectorFAD ReadSectorFADH;
+		LibYabause.CDInterface.ReadAheadFAD ReadAheadFADH;
+
+		LibYabause.InputCallback InputCallbackH;
+
+		public IEmulatorServiceProvider ServiceProvider { get; private set; }
+
+		object glContext;
+
+		void ActivateGL()
+		{
+			//if (!SyncSettings.UseGL) return; //not safe
+			if (glContext == null) return;
+			CoreComm.ActivateGLContext(glContext);
+		}
+
+		void DeactivateGL()
+		{
+			//if (!SyncSettings.UseGL) return; //not safe
+			if (glContext == null) return;
+			CoreComm.DeactivateGLContext();
+		}
+
+		void Init(byte[] bios)
+		{
+			bool GL = SyncSettings.UseGL;
+
+			if (AttachedCore != null)
+			{
+				AttachedCore.Dispose();
+				AttachedCore = null;
+			}
+			VideoHandle = GCHandle.Alloc(VideoBuffer, GCHandleType.Pinned);
+			SoundHandle = GCHandle.Alloc(SoundBuffer, GCHandleType.Pinned);
+
+			LibYabause.CDInterface CDInt = new LibYabause.CDInterface();
+			CDInt.InitFunc = InitH = new LibYabause.CDInterface.Init(CD_Init);
+			CDInt.DeInitFunc = DeInitH = new LibYabause.CDInterface.DeInit(CD_DeInit);
+			CDInt.GetStatusFunc = GetStatusH = new LibYabause.CDInterface.GetStatus(CD_GetStatus);
+			CDInt.ReadTOCFunc = ReadTOCH = new LibYabause.CDInterface.ReadTOC(CD_ReadTOC);
+			CDInt.ReadSectorFADFunc = ReadSectorFADH = new LibYabause.CDInterface.ReadSectorFAD(CD_ReadSectorFAD);
+			CDInt.ReadAheadFADFunc = ReadAheadFADH = new LibYabause.CDInterface.ReadAheadFAD(CD_ReadAheadFAD);
+
+			var fp = new FilePiping();
+			string BiosPipe = fp.GetPipeNameNative();
+			fp.Offer(bios);
+
+			int basetime;
+			if (SyncSettings.RealTimeRTC)
+				basetime = 0;
+			else
+				basetime = (int)((SyncSettings.RTCInitialTime - new DateTime(1970, 1, 1).ToLocalTime()).TotalSeconds);
+
+			if (!LibYabause.libyabause_init
+			(
+				ref CDInt,
+				BiosPipe,
+				GL,
+				SyncSettings.CartType,
+				SyncSettings.SkipBios,
+				!SyncSettings.RealTimeRTC,
+				basetime
+			))
+				throw new Exception("libyabause_init() failed!");
+
+			fp.Finish();
+
+			LibYabause.libyabause_setvidbuff(VideoHandle.AddrOfPinnedObject());
+			LibYabause.libyabause_setsndbuff(SoundHandle.AddrOfPinnedObject());
+			AttachedCore = this;
+
+			// with or without GL, this is the guaranteed frame -1 size; (unless you do a gl resize)
+			BufferWidth = 320;
+			BufferHeight = 224;
+
+			InitMemoryDomains();
+
+			GLMode = GL;
+			// if in GL mode, this will trigger the initial GL resize
+			PutSyncSettings(this.SyncSettings);
+		}
+
+		public ControllerDefinition ControllerDefinition
+		{
+			get { return SaturnController; }
+		}
+
+		public bool GLMode { get; private set; }
+
+		public void SetGLRes(int factor, int width, int height)
+		{
+			if (!GLMode)
+				return;
+
+			if (factor < 0) factor = 0;
+			if (factor > 4) factor = 4;
+
+			int maxwidth, maxheight;
+
+			if (factor == 0)
+			{
+				maxwidth = width;
+				maxheight = height;
+			}
+			else
+			{
+				maxwidth = 704 * factor;
+				maxheight = 512 * factor;
+			}
+			if (maxwidth * maxheight > VideoBuffer.Length)
+			{
+				VideoHandle.Free();
+				VideoBuffer = new int[maxwidth * maxheight];
+				VideoHandle = GCHandle.Alloc(VideoBuffer, GCHandleType.Pinned);
+				LibYabause.libyabause_setvidbuff(VideoHandle.AddrOfPinnedObject());
+			}
+			LibYabause.libyabause_glsetnativefactor(factor);
+			if (factor == 0)
+				LibYabause.libyabause_glresize(width, height);
+		}
+
+		public void FrameAdvance(IController controller, bool render, bool rendersound = true)
+		{
+			int w, h, nsamp;
+
+			ActivateGL();
+
+			LibYabause.Buttons1 p11 = (LibYabause.Buttons1)0xff;
+			LibYabause.Buttons2 p12 = (LibYabause.Buttons2)0xff;
+			LibYabause.Buttons1 p21 = (LibYabause.Buttons1)0xff;
+			LibYabause.Buttons2 p22 = (LibYabause.Buttons2)0xff;
+
+			if (controller.IsPressed("P1 A"))
+				p11 &= ~LibYabause.Buttons1.A;
+			if (controller.IsPressed("P1 B"))
+				p11 &= ~LibYabause.Buttons1.B;
+			if (controller.IsPressed("P1 C"))
+				p11 &= ~LibYabause.Buttons1.C;
+			if (controller.IsPressed("P1 Start"))
+				p11 &= ~LibYabause.Buttons1.S;
+			if (controller.IsPressed("P1 Left"))
+				p11 &= ~LibYabause.Buttons1.L;
+			if (controller.IsPressed("P1 Right"))
+				p11 &= ~LibYabause.Buttons1.R;
+			if (controller.IsPressed("P1 Up"))
+				p11 &= ~LibYabause.Buttons1.U;
+			if (controller.IsPressed("P1 Down"))
+				p11 &= ~LibYabause.Buttons1.D;
+			if (controller.IsPressed("P1 L"))
+				p12 &= ~LibYabause.Buttons2.L;
+			if (controller.IsPressed("P1 R"))
+				p12 &= ~LibYabause.Buttons2.R;
+			if (controller.IsPressed("P1 X"))
+				p12 &= ~LibYabause.Buttons2.X;
+			if (controller.IsPressed("P1 Y"))
+				p12 &= ~LibYabause.Buttons2.Y;
+			if (controller.IsPressed("P1 Z"))
+				p12 &= ~LibYabause.Buttons2.Z;
+
+			if (controller.IsPressed("P2 A"))
+				p21 &= ~LibYabause.Buttons1.A;
+			if (controller.IsPressed("P2 B"))
+				p21 &= ~LibYabause.Buttons1.B;
+			if (controller.IsPressed("P2 C"))
+				p21 &= ~LibYabause.Buttons1.C;
+			if (controller.IsPressed("P2 Start"))
+				p21 &= ~LibYabause.Buttons1.S;
+			if (controller.IsPressed("P2 Left"))
+				p21 &= ~LibYabause.Buttons1.L;
+			if (controller.IsPressed("P2 Right"))
+				p21 &= ~LibYabause.Buttons1.R;
+			if (controller.IsPressed("P2 Up"))
+				p21 &= ~LibYabause.Buttons1.U;
+			if (controller.IsPressed("P2 Down"))
+				p21 &= ~LibYabause.Buttons1.D;
+			if (controller.IsPressed("P2 L"))
+				p22 &= ~LibYabause.Buttons2.L;
+			if (controller.IsPressed("P2 R"))
+				p22 &= ~LibYabause.Buttons2.R;
+			if (controller.IsPressed("P2 X"))
+				p22 &= ~LibYabause.Buttons2.X;
+			if (controller.IsPressed("P2 Y"))
+				p22 &= ~LibYabause.Buttons2.Y;
+			if (controller.IsPressed("P2 Z"))
+				p22 &= ~LibYabause.Buttons2.Z;
+
+
+			if (controller.IsPressed("Reset"))
+				LibYabause.libyabause_softreset();
+			if (controller.IsPressed("Power"))
+				LibYabause.libyabause_hardreset();
+
+			LibYabause.libyabause_setpads(p11, p12, p21, p22);
+
+			DriveLightOn = false;
+
+			IsLagFrame = LibYabause.libyabause_frameadvance(out w, out h, out nsamp);
+			BufferWidth = w;
+			BufferHeight = h;
+			SoundNSamp = nsamp;
+			Frame++;
+			if (IsLagFrame)
+				LagCount++;
+			//Console.WriteLine(nsamp);
+
+			//CheckStates();
+
+			DeactivateGL();
+		}
+
+		public int Frame { get; private set; }
+
+		public string SystemId { get { return "SAT"; } }
+		public bool DeterministicEmulation { get { return true; } }
+
+		public void ResetCounters()
+		{
+			Frame = 0;
+			LagCount = 0;
+			IsLagFrame = false;
+		}
+
+		public CoreComm CoreComm { get; private set; }
+
+		public void Dispose()
+		{
+			if (!Disposed)
+			{
+				ActivateGL();
+				if (SaveRamModified)
+					DisposedSaveRam = CloneSaveRam();
+				LibYabause.libyabause_setvidbuff(IntPtr.Zero);
+				LibYabause.libyabause_setsndbuff(IntPtr.Zero);
+				LibYabause.libyabause_deinit();
+				VideoHandle.Free();
+				SoundHandle.Free();
+				CD.Dispose();
+				Disposed = true;
+				DeactivateGL();
+				if (glContext != null)
+					CoreComm.ReleaseGLContext(glContext);
+			}
+		}
+
+		#region IVideoProvider
+
+		int[] VideoBuffer = new int[704 * 512];
+		int[] TextureIdBuffer = new int[1]; //todo
+		public int[] GetVideoBuffer() {
+			//doesn't work yet
+			//if (SyncSettings.UseGL)
+			//  return new[] { VideoBuffer[0] };
+			//else
+				return VideoBuffer;
+		}
+		public int VirtualWidth { get { return BufferWidth; } }
+		public int VirtualHeight { get { return BufferHeight; } }
+		public int BufferWidth { get; private set; }
+		public int BufferHeight { get; private set; }
+		public int BackgroundColor { get { return unchecked((int)0xff000000); } }
+
+		public int VsyncNumerator
+		{
+			[FeatureNotImplemented]
+			get
+			{
+				return NullVideo.DefaultVsyncNum;
+			}
+		}
+
+		public int VsyncDenominator
+		{
+			[FeatureNotImplemented]
+			get
+			{
+				return NullVideo.DefaultVsyncDen;
+			}
+		}
+
+		#endregion
+
+		#region ISyncSoundProvider
+
+		private short[] SoundBuffer = new short[44100 * 2];
+		private int SoundNSamp = 0;
+
+		public void GetSamplesSync(out short[] samples, out int nsamp)
+		{
+			nsamp = SoundNSamp;
+			samples = SoundBuffer;
+		}
+
+		public void DiscardSamples() { }
+
+		public bool CanProvideAsync
+		{
+			get { return false; }
+		}
+
+		public void SetSyncMode(SyncSoundMode mode)
+		{
+			if (mode == SyncSoundMode.Async)
+			{
+				throw new NotSupportedException("Async mode is not supported.");
+			}
+		}
+
+		public SyncSoundMode SyncMode
+		{
+			get { return SyncSoundMode.Sync; }
+		}
+
+		public void GetSamplesAsync(short[] samples)
+		{
+			throw new InvalidOperationException("Async mode is not supported.");
+		}
+
+		#endregion
+
+		#region CD
+
+		/// <summary>
+		/// init cd functions
+		/// </summary>
+		/// <param name="unused"></param>
+		/// <returns>0 on success, -1 on failure</returns>
+		int CD_Init(string unused)
+		{
+			return 0;
+		}
+		/// <summary>
+		/// deinit cd functions
+		/// </summary>
+		void CD_DeInit()
+		{
+		}
+		/// <summary>
+		/// 0 = cd present, spinning
+		/// 1 = cd present, not spinning
+		/// 2 = no cd
+		/// 3 = tray open
+		/// </summary>
+		/// <returns></returns>
+		int CD_GetStatus()
+		{
+			return 0;
+		}
+		/// <summary>
+		/// read all TOC entries
+		/// </summary>
+		/// <param name="dest">place to copy to</param>
+		/// <returns>number of bytes written.  should be 408 (99 tracks, 3 specials)</returns>
+		int CD_ReadTOC(IntPtr dest)
+		{
+			// this stuff from yabause's cdbase.c.  don't ask me to explain it
+			//TODO - we could just get this out of the actual TOC, it's the same thing
+
+			int[] rTOC = new int[102];
+			var ses = CD.Session1;
+			int ntrk = ses.InformationTrackCount;
+
+			for (int i = 0; i < 99; i++)
+			{
+				int tnum = i + 1;
+				if (tnum <= ntrk)
+				{
+					var trk = ses.Tracks[tnum];
+
+					uint t = (uint)trk.LBA + 150;
+
+					if(trk.IsAudio)
+						t |= 0x01000000;
+					else 
+						t |= 0x41000000;
+
+					rTOC[i] = (int)t;
+				}
+				else
+				{
+					rTOC[i] = unchecked((int)0xffffffff);
+				}
+			}
+
+			rTOC[99] = (int)(rTOC[0] & 0xff000000 | 0x010000);
+			rTOC[100] = (int)(rTOC[ntrk - 1] & 0xff000000 | (uint)(ntrk << 16));
+			rTOC[101] = (int)(rTOC[ntrk - 1] & 0xff000000 | (uint)(CD.TOC.LeadoutLBA)); //zero 03-jul-2014 - maybe off by 150
+			
+
+			Marshal.Copy(rTOC, 0, dest, 102);
+			return 408;
+		}
+
+		/// <summary>
+		/// read a sector, should be 2352 bytes
+		/// </summary>
+		/// <param name="FAD"></param>
+		/// <param name="dest"></param>
+		/// <returns></returns>
+		int CD_ReadSectorFAD(int FAD, IntPtr dest)
+		{
+			byte[] data = new byte[2352];
+			try
+			{
+				//CD.ReadABA_2352(FAD, data, 0);
+				DiscSectorReader.ReadLBA_2352(FAD - 150, data, 0); //zero 21-jun-2015 - did I adapt this right?
+			}
+			catch (Exception e)
+			{
+				Console.WriteLine("CD_ReadSectorFAD: Managed Exception:\n" + e.ToString());
+				return 0; // failure
+			}
+			Marshal.Copy(data, 0, dest, 2352);
+			DriveLightOn = true;
+			return 1; // success
+		}
+		/// <summary>
+		/// hint the next sector, for async loading
+		/// </summary>
+		/// <param name="FAD"></param>
+		void CD_ReadAheadFAD(int FAD)
+		{
+			// ignored for now
+		}
+
+		#endregion
+	}
+}