﻿using BizHawk.Emulation.Common;
using System;
using System.Collections.Generic;
using System.Text;

using BizHawk.Common.NumberExtensions;

namespace BizHawk.Emulation.Cores.Consoles.Sega.gpgx
{
	public partial class GPGX
	{
		private readonly ITraceable Tracer;

		public class GPGXTraceBuffer : CallbackBasedTraceBuffer
		{
			public GPGXTraceBuffer(IDebuggable debuggableCore, IMemoryDomains memoryDomains, IDisassemblable disassembler)
				: base(debuggableCore, memoryDomains, disassembler)
			{
				Header = "M68K: PC, machine code, mnemonic, operands, registers (D0-D7, A0-A7, SR, USP), flags (XNZVC)";
			}

			protected override void TraceFromCallback()
			{
				var regs = DebuggableCore.GetCpuFlagsAndRegisters();
				uint pc = (uint)regs["M68K PC"].Value;
<<<<<<< HEAD
				var disasm = Disassembler.Disassemble(MemoryDomains.SystemBus, pc & 0xFFFFFF, out int length);
=======
				int length;
				var disasm = Disassembler.Disassemble(MemoryDomains.SystemBus, pc & 0xFFFFFF, out length);
>>>>>>> 32e4a2d9

				var traceInfo = new TraceInfo
				{
					Disassembly = string.Format("{0:X6}:  {1}", pc, disasm).PadRight(50)
				};

				var sb = new StringBuilder();

				foreach (var r in regs)
				{
					if (r.Key.StartsWith("M68K")) // drop Z80 regs until it has its own debugger/tracer
					{
						if (r.Key != "M68K SP" && r.Key != "M68K ISP" && // copies of a7
							r.Key != "M68K PC" && // already present in every line start
							r.Key != "M68K IR") // copy of last opcode, already shown in raw bytes
						{
							sb.Append(
								string.Format("{0}:{1} ",
								r.Key.Replace("M68K", "").Trim(),
								r.Value.Value.ToHexString(r.Value.BitSize / 4)));
						}
					}
				}
				var sr = regs["M68K SR"].Value;
				sb.Append(
					string.Format("{0}{1}{2}{3}{4}",
					(sr & 16) > 0 ? "X" : "x",
					(sr &  8) > 0 ? "N" : "n",
					(sr &  4) > 0 ? "Z" : "z",
					(sr &  2) > 0 ? "V" : "v",
					(sr &  1) > 0 ? "C" : "c"));

				traceInfo.RegisterInfo = sb.ToString().Trim();

				Put(traceInfo);
			}
		}
	}
}<|MERGE_RESOLUTION|>--- conflicted
+++ resolved
@@ -23,12 +23,8 @@
 			{
 				var regs = DebuggableCore.GetCpuFlagsAndRegisters();
 				uint pc = (uint)regs["M68K PC"].Value;
-<<<<<<< HEAD
-				var disasm = Disassembler.Disassemble(MemoryDomains.SystemBus, pc & 0xFFFFFF, out int length);
-=======
 				int length;
 				var disasm = Disassembler.Disassemble(MemoryDomains.SystemBus, pc & 0xFFFFFF, out length);
->>>>>>> 32e4a2d9
 
 				var traceInfo = new TraceInfo
 				{
