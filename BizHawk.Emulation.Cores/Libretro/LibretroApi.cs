﻿//TODO: this isn't "the libretro api" anymore
//it's more like a bridge
//I may need to rename stuff to make it sound more like a bridge
//(the bridge wraps libretro API and presents a very different interface)

using System;
using System.Diagnostics;
using System.IO;
using System.IO.Pipes;
using System.Collections.Generic;
using System.Runtime.InteropServices;
using System.IO.MemoryMappedFiles;

using BizHawk.Common;

namespace BizHawk.Emulation.Cores.Libretro
{
	public unsafe partial class LibretroApi : IDisposable
	{
		InstanceDll instanceDll, instanceDllCore;
		string InstanceName;

		//YUCK
		public LibretroCore core;

		[DllImport("msvcrt.dll", EntryPoint = "memcpy", CallingConvention = CallingConvention.Cdecl, SetLastError = false)]
		public static unsafe extern void* CopyMemory(void* dest, void* src, ulong count);

		[UnmanagedFunctionPointer(CallingConvention.Cdecl)]
		delegate IntPtr DllInit(IntPtr dllModule);

		[UnmanagedFunctionPointer(CallingConvention.Cdecl)]
		delegate void MessageApi(eMessage msg);

		[UnmanagedFunctionPointer(CallingConvention.Cdecl)]
		delegate void BufferApi(BufId id, void* ptr, ulong size); //size_t

		[UnmanagedFunctionPointer(CallingConvention.Cdecl)]
		delegate void SetVariableApi(string key, string value);

		//it's NOT the original plan to make this public
		//however -- i need to merge the API and the core. theyre too closely related
		public CommStruct* comm;

		MessageApi Message;
		BufferApi _copyBuffer; //TODO: consider making private and wrapping
		BufferApi _setBuffer; //TODO: consider making private and wrapping
		SetVariableApi SetVariable;

		public LibretroApi(string dllPath, string corePath)
		{
			InstanceName = "libretro_" + Guid.NewGuid().ToString();

			var pipeName = InstanceName;

			instanceDll = new InstanceDll(dllPath);
			instanceDllCore = new InstanceDll(corePath);

			var dllinit = (DllInit)Marshal.GetDelegateForFunctionPointer(instanceDll.GetProcAddress("DllInit"), typeof(DllInit));
			Message = (MessageApi)Marshal.GetDelegateForFunctionPointer(instanceDll.GetProcAddress("Message"), typeof(MessageApi));
			_copyBuffer = (BufferApi)Marshal.GetDelegateForFunctionPointer(instanceDll.GetProcAddress("CopyBuffer"), typeof(BufferApi));
			_setBuffer = (BufferApi)Marshal.GetDelegateForFunctionPointer(instanceDll.GetProcAddress("SetBuffer"), typeof(BufferApi));
			SetVariable = (SetVariableApi)Marshal.GetDelegateForFunctionPointer(instanceDll.GetProcAddress("SetVariable"), typeof(SetVariableApi));

			comm = (CommStruct*)dllinit(instanceDllCore.HModule).ToPointer();

			//TODO: (stash function pointers locally and thunk to IntPtr)
			//ALSO: this should be done by the core, I think, not the API. No smarts should be in here
			comm->env.retro_perf_callback.get_cpu_features = IntPtr.Zero;
			//retro_perf_callback.get_cpu_features = new LibRetro.retro_get_cpu_features_t(() => (ulong)(
			//		(Win32PInvokes.IsProcessorFeaturePresent(Win32PInvokes.ProcessorFeature.InstructionsXMMIAvailable) ? LibRetro.RETRO_SIMD.SSE : 0) |
			//		(Win32PInvokes.IsProcessorFeaturePresent(Win32PInvokes.ProcessorFeature.InstructionsXMMI64Available) ? LibRetro.RETRO_SIMD.SSE2 : 0) |
			//		(Win32PInvokes.IsProcessorFeaturePresent(Win32PInvokes.ProcessorFeature.InstructionsSSE3Available) ? LibRetro.RETRO_SIMD.SSE3 : 0) |
			//		(Win32PInvokes.IsProcessorFeaturePresent(Win32PInvokes.ProcessorFeature.InstructionsMMXAvailable) ? LibRetro.RETRO_SIMD.MMX : 0)
			//	));
			//retro_perf_callback.get_perf_counter = new LibRetro.retro_perf_get_counter_t(() => System.Diagnostics.Stopwatch.GetTimestamp());
			//retro_perf_callback.get_time_usec = new LibRetro.retro_perf_get_time_usec_t(() => DateTime.Now.Ticks / 10);
			//retro_perf_callback.perf_log = new LibRetro.retro_perf_log_t(() => { });
			//retro_perf_callback.perf_register = new LibRetro.retro_perf_register_t((ref LibRetro.retro_perf_counter counter) => { });
			//retro_perf_callback.perf_start = new LibRetro.retro_perf_start_t((ref LibRetro.retro_perf_counter counter) => { });
			//retro_perf_callback.perf_stop = new LibRetro.retro_perf_stop_t((ref LibRetro.retro_perf_counter counter) => { });
		}

		public void Dispose()
		{
			//TODO: better termination of course
			instanceDllCore.Dispose();
			instanceDll.Dispose();
		}

		public RetroDescription CalculateDescription()
		{
			var descr = new RetroDescription();
			descr.LibraryName = new string(comm->env.retro_system_info.library_name);
			descr.LibraryVersion = new string(comm->env.retro_system_info.library_version);
			descr.ValidExtensions = new string(comm->env.retro_system_info.valid_extensions);
			descr.NeedsRomAsPath = comm->env.retro_system_info.need_fullpath;
			descr.NeedsArchives = comm->env.retro_system_info.block_extract;
			descr.SupportsNoGame = comm->env.support_no_game;
			return descr;
		}

		/// <summary>
		/// Copy an ascii string into libretro. It keeps the copy.
		/// </summary>
		public void CopyAscii(BufId id, string str)
		{
			fixed (char* cp = str)
				_copyBuffer(id, cp, (ulong)str.Length + 1);
		}

		/// <summary>
		/// Copy a buffer into libretro. It keeps the copy.
		/// </summary>
		public void CopyBytes(BufId id, byte[] bytes)
		{
			fixed (byte* bp = bytes)
				_copyBuffer(id, bp, (ulong)bytes.Length);
		}

		/// <summary>
		/// Locks a buffer and sets it into libretro. You must pass a delegate to be executed while that buffer is locked.
		/// This is meant to be used for avoiding a memcpy for large roms (which the core is then just going to memcpy again on its own)
		/// The memcpy has to happen at some point (libretro semantics specify [not literally, the docs dont say] that the core should finish using the buffer before its init returns)
		/// but this limits it to once.
		/// Moreover, this keeps the c++ side from having to free strings when they're no longer used (and memory management is trickier there, so we try to avoid it)
		/// </summary>
		public void SetBytes(BufId id, byte[] bytes, Action andThen)
		{
			fixed (byte* bp = bytes)
			{
				_setBuffer(id, bp, (ulong)bytes.Length);
				andThen();
			}
		}

		/// <summary>
		/// see SetBytes
		/// </summary>
		public void SetAscii(BufId id, string str, Action andThen)
		{
			fixed (byte* cp = System.Text.Encoding.ASCII.GetBytes(str+"\0"))
			{
				_setBuffer(id, cp, (ulong)str.Length + 1);
				andThen();
			}
		}

		public unsafe struct CommStructEnv
		{
			public retro_system_info retro_system_info;
			public retro_system_av_info retro_system_av_info;
<<<<<<< HEAD
			public ulong retro_serialize_size; //size_t actually
=======
			public uint retro_serialize_size_initial; //size_t :(
			public uint retro_serialize_size; //size_t :(
>>>>>>> 05304b46
			public uint retro_region;
			public uint retro_api_version;
			public retro_pixel_format pixel_format; //default is 0 -- RETRO_PIXEL_FORMAT_0RGB1555
			public int rotation_ccw;
			public bool support_no_game;
			public IntPtr core_get_proc_address; //this is.. a callback.. or something.. right?

			public retro_game_geometry retro_game_geometry;
			public bool retro_game_geometry_dirty; //c# can clear this when it's acknowledged (but I think we might handle it from here? not sure)

			public int variable_count;
			public char** variable_keys;
			public char** variable_comments;

			//c# sets these with thunked callbacks
			public retro_perf_callback retro_perf_callback;

			//various stashed stuff solely for c# convenience
			public ulong processor_features;

			public int fb_width, fb_height; //core sets these; c# picks up, and..
			public int* fb_bufptr; //..sets this for the core to spill its data nito
		}

		public struct CommStruct
		{
			//the cmd being executed
			public eMessage cmd;

			//the status of the core
			public eStatus status;

			//the SIG or BRK that the core is halted in
			public eMessage reason;

			//flexible in/out parameters
			//these are all "overloaded" a little so it isn't clear what's used for what in for any particular message..
			//but I think it will beat having to have some kind of extremely verbose custom layouts for every message
			public uint id, addr, value, size;
			public uint port, device, index, slot;

			[MarshalAs(UnmanagedType.Struct)]
			public CommStructEnv env;

			//this should always be used in pairs
			public fixed ulong buf[(int)BufId.BufId_Num]; //actually a pointer, but can't marshal IntPtr, so dumb
			public fixed ulong buf_size[(int)BufId.BufId_Num]; //actually a size_t

			//utilities
			public bool GetBoolValue() { return value != 0; } //should this be here or by the other helpers? I dont know
		}

		public retro_system_av_info AVInfo { get { return comm->env.retro_system_av_info; } }

	} //class

}
<|MERGE_RESOLUTION|>--- conflicted
+++ resolved
@@ -1,215 +1,213 @@
-﻿//TODO: this isn't "the libretro api" anymore
-//it's more like a bridge
-//I may need to rename stuff to make it sound more like a bridge
-//(the bridge wraps libretro API and presents a very different interface)
-
-using System;
-using System.Diagnostics;
-using System.IO;
-using System.IO.Pipes;
-using System.Collections.Generic;
-using System.Runtime.InteropServices;
-using System.IO.MemoryMappedFiles;
-
-using BizHawk.Common;
-
-namespace BizHawk.Emulation.Cores.Libretro
-{
-	public unsafe partial class LibretroApi : IDisposable
-	{
-		InstanceDll instanceDll, instanceDllCore;
-		string InstanceName;
-
-		//YUCK
-		public LibretroCore core;
-
-		[DllImport("msvcrt.dll", EntryPoint = "memcpy", CallingConvention = CallingConvention.Cdecl, SetLastError = false)]
-		public static unsafe extern void* CopyMemory(void* dest, void* src, ulong count);
-
-		[UnmanagedFunctionPointer(CallingConvention.Cdecl)]
-		delegate IntPtr DllInit(IntPtr dllModule);
-
-		[UnmanagedFunctionPointer(CallingConvention.Cdecl)]
-		delegate void MessageApi(eMessage msg);
-
-		[UnmanagedFunctionPointer(CallingConvention.Cdecl)]
-		delegate void BufferApi(BufId id, void* ptr, ulong size); //size_t
-
-		[UnmanagedFunctionPointer(CallingConvention.Cdecl)]
-		delegate void SetVariableApi(string key, string value);
-
-		//it's NOT the original plan to make this public
-		//however -- i need to merge the API and the core. theyre too closely related
-		public CommStruct* comm;
-
-		MessageApi Message;
-		BufferApi _copyBuffer; //TODO: consider making private and wrapping
-		BufferApi _setBuffer; //TODO: consider making private and wrapping
-		SetVariableApi SetVariable;
-
-		public LibretroApi(string dllPath, string corePath)
-		{
-			InstanceName = "libretro_" + Guid.NewGuid().ToString();
-
-			var pipeName = InstanceName;
-
-			instanceDll = new InstanceDll(dllPath);
-			instanceDllCore = new InstanceDll(corePath);
-
-			var dllinit = (DllInit)Marshal.GetDelegateForFunctionPointer(instanceDll.GetProcAddress("DllInit"), typeof(DllInit));
-			Message = (MessageApi)Marshal.GetDelegateForFunctionPointer(instanceDll.GetProcAddress("Message"), typeof(MessageApi));
-			_copyBuffer = (BufferApi)Marshal.GetDelegateForFunctionPointer(instanceDll.GetProcAddress("CopyBuffer"), typeof(BufferApi));
-			_setBuffer = (BufferApi)Marshal.GetDelegateForFunctionPointer(instanceDll.GetProcAddress("SetBuffer"), typeof(BufferApi));
-			SetVariable = (SetVariableApi)Marshal.GetDelegateForFunctionPointer(instanceDll.GetProcAddress("SetVariable"), typeof(SetVariableApi));
-
-			comm = (CommStruct*)dllinit(instanceDllCore.HModule).ToPointer();
-
-			//TODO: (stash function pointers locally and thunk to IntPtr)
-			//ALSO: this should be done by the core, I think, not the API. No smarts should be in here
-			comm->env.retro_perf_callback.get_cpu_features = IntPtr.Zero;
-			//retro_perf_callback.get_cpu_features = new LibRetro.retro_get_cpu_features_t(() => (ulong)(
-			//		(Win32PInvokes.IsProcessorFeaturePresent(Win32PInvokes.ProcessorFeature.InstructionsXMMIAvailable) ? LibRetro.RETRO_SIMD.SSE : 0) |
-			//		(Win32PInvokes.IsProcessorFeaturePresent(Win32PInvokes.ProcessorFeature.InstructionsXMMI64Available) ? LibRetro.RETRO_SIMD.SSE2 : 0) |
-			//		(Win32PInvokes.IsProcessorFeaturePresent(Win32PInvokes.ProcessorFeature.InstructionsSSE3Available) ? LibRetro.RETRO_SIMD.SSE3 : 0) |
-			//		(Win32PInvokes.IsProcessorFeaturePresent(Win32PInvokes.ProcessorFeature.InstructionsMMXAvailable) ? LibRetro.RETRO_SIMD.MMX : 0)
-			//	));
-			//retro_perf_callback.get_perf_counter = new LibRetro.retro_perf_get_counter_t(() => System.Diagnostics.Stopwatch.GetTimestamp());
-			//retro_perf_callback.get_time_usec = new LibRetro.retro_perf_get_time_usec_t(() => DateTime.Now.Ticks / 10);
-			//retro_perf_callback.perf_log = new LibRetro.retro_perf_log_t(() => { });
-			//retro_perf_callback.perf_register = new LibRetro.retro_perf_register_t((ref LibRetro.retro_perf_counter counter) => { });
-			//retro_perf_callback.perf_start = new LibRetro.retro_perf_start_t((ref LibRetro.retro_perf_counter counter) => { });
-			//retro_perf_callback.perf_stop = new LibRetro.retro_perf_stop_t((ref LibRetro.retro_perf_counter counter) => { });
-		}
-
-		public void Dispose()
-		{
-			//TODO: better termination of course
-			instanceDllCore.Dispose();
-			instanceDll.Dispose();
-		}
-
-		public RetroDescription CalculateDescription()
-		{
-			var descr = new RetroDescription();
-			descr.LibraryName = new string(comm->env.retro_system_info.library_name);
-			descr.LibraryVersion = new string(comm->env.retro_system_info.library_version);
-			descr.ValidExtensions = new string(comm->env.retro_system_info.valid_extensions);
-			descr.NeedsRomAsPath = comm->env.retro_system_info.need_fullpath;
-			descr.NeedsArchives = comm->env.retro_system_info.block_extract;
-			descr.SupportsNoGame = comm->env.support_no_game;
-			return descr;
-		}
-
-		/// <summary>
-		/// Copy an ascii string into libretro. It keeps the copy.
-		/// </summary>
-		public void CopyAscii(BufId id, string str)
-		{
-			fixed (char* cp = str)
-				_copyBuffer(id, cp, (ulong)str.Length + 1);
-		}
-
-		/// <summary>
-		/// Copy a buffer into libretro. It keeps the copy.
-		/// </summary>
-		public void CopyBytes(BufId id, byte[] bytes)
-		{
-			fixed (byte* bp = bytes)
-				_copyBuffer(id, bp, (ulong)bytes.Length);
-		}
-
-		/// <summary>
-		/// Locks a buffer and sets it into libretro. You must pass a delegate to be executed while that buffer is locked.
-		/// This is meant to be used for avoiding a memcpy for large roms (which the core is then just going to memcpy again on its own)
-		/// The memcpy has to happen at some point (libretro semantics specify [not literally, the docs dont say] that the core should finish using the buffer before its init returns)
-		/// but this limits it to once.
-		/// Moreover, this keeps the c++ side from having to free strings when they're no longer used (and memory management is trickier there, so we try to avoid it)
-		/// </summary>
-		public void SetBytes(BufId id, byte[] bytes, Action andThen)
-		{
-			fixed (byte* bp = bytes)
-			{
-				_setBuffer(id, bp, (ulong)bytes.Length);
-				andThen();
-			}
-		}
-
-		/// <summary>
-		/// see SetBytes
-		/// </summary>
-		public void SetAscii(BufId id, string str, Action andThen)
-		{
-			fixed (byte* cp = System.Text.Encoding.ASCII.GetBytes(str+"\0"))
-			{
-				_setBuffer(id, cp, (ulong)str.Length + 1);
-				andThen();
-			}
-		}
-
-		public unsafe struct CommStructEnv
-		{
-			public retro_system_info retro_system_info;
-			public retro_system_av_info retro_system_av_info;
-<<<<<<< HEAD
-			public ulong retro_serialize_size; //size_t actually
-=======
-			public uint retro_serialize_size_initial; //size_t :(
-			public uint retro_serialize_size; //size_t :(
->>>>>>> 05304b46
-			public uint retro_region;
-			public uint retro_api_version;
-			public retro_pixel_format pixel_format; //default is 0 -- RETRO_PIXEL_FORMAT_0RGB1555
-			public int rotation_ccw;
-			public bool support_no_game;
-			public IntPtr core_get_proc_address; //this is.. a callback.. or something.. right?
-
-			public retro_game_geometry retro_game_geometry;
-			public bool retro_game_geometry_dirty; //c# can clear this when it's acknowledged (but I think we might handle it from here? not sure)
-
-			public int variable_count;
-			public char** variable_keys;
-			public char** variable_comments;
-
-			//c# sets these with thunked callbacks
-			public retro_perf_callback retro_perf_callback;
-
-			//various stashed stuff solely for c# convenience
-			public ulong processor_features;
-
-			public int fb_width, fb_height; //core sets these; c# picks up, and..
-			public int* fb_bufptr; //..sets this for the core to spill its data nito
-		}
-
-		public struct CommStruct
-		{
-			//the cmd being executed
-			public eMessage cmd;
-
-			//the status of the core
-			public eStatus status;
-
-			//the SIG or BRK that the core is halted in
-			public eMessage reason;
-
-			//flexible in/out parameters
-			//these are all "overloaded" a little so it isn't clear what's used for what in for any particular message..
-			//but I think it will beat having to have some kind of extremely verbose custom layouts for every message
-			public uint id, addr, value, size;
-			public uint port, device, index, slot;
-
-			[MarshalAs(UnmanagedType.Struct)]
-			public CommStructEnv env;
-
-			//this should always be used in pairs
-			public fixed ulong buf[(int)BufId.BufId_Num]; //actually a pointer, but can't marshal IntPtr, so dumb
-			public fixed ulong buf_size[(int)BufId.BufId_Num]; //actually a size_t
-
-			//utilities
-			public bool GetBoolValue() { return value != 0; } //should this be here or by the other helpers? I dont know
-		}
-
-		public retro_system_av_info AVInfo { get { return comm->env.retro_system_av_info; } }
-
-	} //class
-
-}
+﻿//TODO: this isn't "the libretro api" anymore
+//it's more like a bridge
+//I may need to rename stuff to make it sound more like a bridge
+//(the bridge wraps libretro API and presents a very different interface)
+
+using System;
+using System.Diagnostics;
+using System.IO;
+using System.IO.Pipes;
+using System.Collections.Generic;
+using System.Runtime.InteropServices;
+using System.IO.MemoryMappedFiles;
+
+using BizHawk.Common;
+
+namespace BizHawk.Emulation.Cores.Libretro
+{
+	public unsafe partial class LibretroApi : IDisposable
+	{
+		InstanceDll instanceDll, instanceDllCore;
+		string InstanceName;
+
+		//YUCK
+		public LibretroCore core;
+
+		[DllImport("msvcrt.dll", EntryPoint = "memcpy", CallingConvention = CallingConvention.Cdecl, SetLastError = false)]
+		public static unsafe extern void* CopyMemory(void* dest, void* src, ulong count);
+
+		[UnmanagedFunctionPointer(CallingConvention.Cdecl)]
+		delegate IntPtr DllInit(IntPtr dllModule);
+
+		[UnmanagedFunctionPointer(CallingConvention.Cdecl)]
+		delegate void MessageApi(eMessage msg);
+
+		[UnmanagedFunctionPointer(CallingConvention.Cdecl)]
+		delegate void BufferApi(BufId id, void* ptr, ulong size); //size_t
+
+		[UnmanagedFunctionPointer(CallingConvention.Cdecl)]
+		delegate void SetVariableApi(string key, string value);
+
+		//it's NOT the original plan to make this public
+		//however -- i need to merge the API and the core. theyre too closely related
+		public CommStruct* comm;
+
+		MessageApi Message;
+		BufferApi _copyBuffer; //TODO: consider making private and wrapping
+		BufferApi _setBuffer; //TODO: consider making private and wrapping
+		SetVariableApi SetVariable;
+
+		public LibretroApi(string dllPath, string corePath)
+		{
+			InstanceName = "libretro_" + Guid.NewGuid().ToString();
+
+			var pipeName = InstanceName;
+
+			instanceDll = new InstanceDll(dllPath);
+			instanceDllCore = new InstanceDll(corePath);
+
+			var dllinit = (DllInit)Marshal.GetDelegateForFunctionPointer(instanceDll.GetProcAddress("DllInit"), typeof(DllInit));
+			Message = (MessageApi)Marshal.GetDelegateForFunctionPointer(instanceDll.GetProcAddress("Message"), typeof(MessageApi));
+			_copyBuffer = (BufferApi)Marshal.GetDelegateForFunctionPointer(instanceDll.GetProcAddress("CopyBuffer"), typeof(BufferApi));
+			_setBuffer = (BufferApi)Marshal.GetDelegateForFunctionPointer(instanceDll.GetProcAddress("SetBuffer"), typeof(BufferApi));
+			SetVariable = (SetVariableApi)Marshal.GetDelegateForFunctionPointer(instanceDll.GetProcAddress("SetVariable"), typeof(SetVariableApi));
+
+			comm = (CommStruct*)dllinit(instanceDllCore.HModule).ToPointer();
+
+			//TODO: (stash function pointers locally and thunk to IntPtr)
+			//ALSO: this should be done by the core, I think, not the API. No smarts should be in here
+			comm->env.retro_perf_callback.get_cpu_features = IntPtr.Zero;
+			//retro_perf_callback.get_cpu_features = new LibRetro.retro_get_cpu_features_t(() => (ulong)(
+			//		(Win32PInvokes.IsProcessorFeaturePresent(Win32PInvokes.ProcessorFeature.InstructionsXMMIAvailable) ? LibRetro.RETRO_SIMD.SSE : 0) |
+			//		(Win32PInvokes.IsProcessorFeaturePresent(Win32PInvokes.ProcessorFeature.InstructionsXMMI64Available) ? LibRetro.RETRO_SIMD.SSE2 : 0) |
+			//		(Win32PInvokes.IsProcessorFeaturePresent(Win32PInvokes.ProcessorFeature.InstructionsSSE3Available) ? LibRetro.RETRO_SIMD.SSE3 : 0) |
+			//		(Win32PInvokes.IsProcessorFeaturePresent(Win32PInvokes.ProcessorFeature.InstructionsMMXAvailable) ? LibRetro.RETRO_SIMD.MMX : 0)
+			//	));
+			//retro_perf_callback.get_perf_counter = new LibRetro.retro_perf_get_counter_t(() => System.Diagnostics.Stopwatch.GetTimestamp());
+			//retro_perf_callback.get_time_usec = new LibRetro.retro_perf_get_time_usec_t(() => DateTime.Now.Ticks / 10);
+			//retro_perf_callback.perf_log = new LibRetro.retro_perf_log_t(() => { });
+			//retro_perf_callback.perf_register = new LibRetro.retro_perf_register_t((ref LibRetro.retro_perf_counter counter) => { });
+			//retro_perf_callback.perf_start = new LibRetro.retro_perf_start_t((ref LibRetro.retro_perf_counter counter) => { });
+			//retro_perf_callback.perf_stop = new LibRetro.retro_perf_stop_t((ref LibRetro.retro_perf_counter counter) => { });
+		}
+
+		public void Dispose()
+		{
+			//TODO: better termination of course
+			instanceDllCore.Dispose();
+			instanceDll.Dispose();
+		}
+
+		public RetroDescription CalculateDescription()
+		{
+			var descr = new RetroDescription();
+			descr.LibraryName = new string(comm->env.retro_system_info.library_name);
+			descr.LibraryVersion = new string(comm->env.retro_system_info.library_version);
+			descr.ValidExtensions = new string(comm->env.retro_system_info.valid_extensions);
+			descr.NeedsRomAsPath = comm->env.retro_system_info.need_fullpath;
+			descr.NeedsArchives = comm->env.retro_system_info.block_extract;
+			descr.SupportsNoGame = comm->env.support_no_game;
+			return descr;
+		}
+
+		/// <summary>
+		/// Copy an ascii string into libretro. It keeps the copy.
+		/// </summary>
+		public void CopyAscii(BufId id, string str)
+		{
+			fixed (char* cp = str)
+				_copyBuffer(id, cp, (ulong)str.Length + 1);
+		}
+
+		/// <summary>
+		/// Copy a buffer into libretro. It keeps the copy.
+		/// </summary>
+		public void CopyBytes(BufId id, byte[] bytes)
+		{
+			fixed (byte* bp = bytes)
+				_copyBuffer(id, bp, (ulong)bytes.Length);
+		}
+
+		/// <summary>
+		/// Locks a buffer and sets it into libretro. You must pass a delegate to be executed while that buffer is locked.
+		/// This is meant to be used for avoiding a memcpy for large roms (which the core is then just going to memcpy again on its own)
+		/// The memcpy has to happen at some point (libretro semantics specify [not literally, the docs dont say] that the core should finish using the buffer before its init returns)
+		/// but this limits it to once.
+		/// Moreover, this keeps the c++ side from having to free strings when they're no longer used (and memory management is trickier there, so we try to avoid it)
+		/// </summary>
+		public void SetBytes(BufId id, byte[] bytes, Action andThen)
+		{
+			fixed (byte* bp = bytes)
+			{
+				_setBuffer(id, bp, (ulong)bytes.Length);
+				andThen();
+			}
+		}
+
+		/// <summary>
+		/// see SetBytes
+		/// </summary>
+		public void SetAscii(BufId id, string str, Action andThen)
+		{
+			fixed (byte* cp = System.Text.Encoding.ASCII.GetBytes(str+"\0"))
+			{
+				_setBuffer(id, cp, (ulong)str.Length + 1);
+				andThen();
+			}
+		}
+
+		public unsafe struct CommStructEnv
+		{
+			public retro_system_info retro_system_info;
+			public retro_system_av_info retro_system_av_info;
+
+			public uint retro_serialize_size_initial; //size_t :(
+			public uint retro_serialize_size; //size_t :(
+
+			public uint retro_region;
+			public uint retro_api_version;
+			public retro_pixel_format pixel_format; //default is 0 -- RETRO_PIXEL_FORMAT_0RGB1555
+			public int rotation_ccw;
+			public bool support_no_game;
+			public IntPtr core_get_proc_address; //this is.. a callback.. or something.. right?
+
+			public retro_game_geometry retro_game_geometry;
+			public bool retro_game_geometry_dirty; //c# can clear this when it's acknowledged (but I think we might handle it from here? not sure)
+
+			public int variable_count;
+			public char** variable_keys;
+			public char** variable_comments;
+
+			//c# sets these with thunked callbacks
+			public retro_perf_callback retro_perf_callback;
+
+			//various stashed stuff solely for c# convenience
+			public ulong processor_features;
+
+			public int fb_width, fb_height; //core sets these; c# picks up, and..
+			public int* fb_bufptr; //..sets this for the core to spill its data nito
+		}
+
+		public struct CommStruct
+		{
+			//the cmd being executed
+			public eMessage cmd;
+
+			//the status of the core
+			public eStatus status;
+
+			//the SIG or BRK that the core is halted in
+			public eMessage reason;
+
+			//flexible in/out parameters
+			//these are all "overloaded" a little so it isn't clear what's used for what in for any particular message..
+			//but I think it will beat having to have some kind of extremely verbose custom layouts for every message
+			public uint id, addr, value, size;
+			public uint port, device, index, slot;
+
+			[MarshalAs(UnmanagedType.Struct)]
+			public CommStructEnv env;
+
+			//this should always be used in pairs
+			public fixed ulong buf[(int)BufId.BufId_Num]; //actually a pointer, but can't marshal IntPtr, so dumb
+			public fixed ulong buf_size[(int)BufId.BufId_Num]; //actually a size_t
+
+			//utilities
+			public bool GetBoolValue() { return value != 0; } //should this be here or by the other helpers? I dont know
+		}
+
+		public retro_system_av_info AVInfo { get { return comm->env.retro_system_av_info; } }
+
+	} //class
+
+}