<<<<<<< HEAD
//TODO - find out somehow when the parent process is gone (check a pid or some slot on that for existence and match vs logged value?)
//         we cant just check the state of a socket or named pipe or whatever in the case of IPCRingBuffer

//TODO - clean up signaling namespaces.. hooks vs callbacks vs etc. (unify them, at least)
//maybe turn into signal vs break concept (signals would be synchronous [expecting the frontend to always field them immediately and allow execution to resume immediately]) vs breaks (which the frontend receives control after)
//also a COMMAND concept (comes from frontend.. run, init, etc.)
//
//TODO - consolidate scanline breakpoint into this, with something like a set_break(type,address,size)  which could be used in the future for read/write/execute but for now, for scanline (address would be the scanline)
//
//TODO - factor out modular components (ringbuffer and the like)

//types of messages:
//cmd: frontend->core: "command to core" a command from the frontend which causes emulation to proceed. when sending a command, the frontend should wait for an eMessage_BRK_Complete before proceeding, although a debugger might proceed after any BRK
//query: frontend->core: "query to core" a query from the frontend which can (and should) be satisfied immediately by the core but which does not result in emulation processes (notably, nothing resembling a CMD and nothing which can trigger a BRK)
//sig: core->frontend: "core signal" a synchronous operation called from the emulation process which the frontend should handle immediately without issuing any calls into the core
//brk: core->frontend: "core break" the emulation process has suspended. the frontend is free to do whatever it wishes.
//(and there are other assorted special messages...)


#if WINDOWS
#include <Windows.h>
#else
#include <sys/mman.h>
#include <pthread.h>
#include <fcntl.h>
#endif

#define LIBSNES_IMPORT
#include "snes/snes.hpp"
#include "libsnes.hpp"

#include <libco/libco.h>

#include <string.h>
#include <stdio.h>
#include <stdlib.h>

#include <map>
#include <string>
#include <vector>

extern SNES::Interface *iface;

typedef uint8 u8;
typedef int32 s32;
typedef uint32 u32;
typedef uint16 u16;

enum eMessage : int32
{
    eMessage_NotSet,
    
    eMessage_SetBuffer,
    eMessage_BeginBufferIO,
    eMessage_EndBufferIO,
    eMessage_ResumeAfterBRK, //resumes execution of the core, after a BRK. no change to current CMD
    eMessage_Shutdown,
    
    eMessage_QUERY_library_id,
    eMessage_QUERY_library_revision_major,
    eMessage_QUERY_library_revision_minor,
    eMessage_QUERY_get_region,
    eMessage_QUERY_get_memory_size,
    eMessage_QUERY_get_memory_data, //note: this function isnt used and hasnt been tested in a while
    eMessage_QUERY_peek,
    eMessage_QUERY_poke,
    eMessage_QUERY_serialize_size,
    eMessage_QUERY_poll_message,
    eMessage_QUERY_dequeue_message,
    eMessage_QUERY_set_color_lut,
    eMessage_QUERY_GetMemoryIdName,
    eMessage_QUERY_state_hook_exec,
    eMessage_QUERY_state_hook_read,
    eMessage_QUERY_state_hook_write,
    eMessage_QUERY_state_hook_nmi,
    eMessage_QUERY_state_hook_irq,
    eMessage_QUERY_enable_trace,
    eMessage_QUERY_enable_scanline,
    eMessage_QUERY_enable_audio,
    eMessage_QUERY_set_layer_enable,
    eMessage_QUERY_set_backdropColor,
    eMessage_QUERY_peek_logical_register,
    eMessage_QUERY_peek_cpu_regs,
    eMessage_QUERY_set_cdl,
    
    eMessage_CMD_FIRST,
    eMessage_CMD_init,
    eMessage_CMD_power,
    eMessage_CMD_reset,
    eMessage_CMD_run,
    eMessage_CMD_serialize,
    eMessage_CMD_unserialize,
    eMessage_CMD_load_cartridge_normal,
    eMessage_CMD_load_cartridge_super_game_boy,
    eMessage_CMD_term,
    eMessage_CMD_unload_cartridge,
    eMessage_CMD_LAST,
    
    eMessage_SIG_video_refresh,
    eMessage_SIG_input_poll,
    eMessage_SIG_input_state,
    eMessage_SIG_input_notify,
    eMessage_SIG_audio_flush,
    eMessage_SIG_path_request,
    eMessage_SIG_trace_callback,
    eMessage_SIG_allocSharedMemory, //?
    eMessage_SIG_freeSharedMemory, //?
    
    eMessage_BRK_Complete,
    eMessage_BRK_hook_exec,
    eMessage_BRK_hook_read,
    eMessage_BRK_hook_write,
    eMessage_BRK_hook_nmi,
    eMessage_BRK_hook_irq,
    eMessage_BRK_scanlineStart, //implemented as a BRK because that's really what it is, its just a graphical event and not a CPU event
};


enum eEmulationExitReason
{
    eEmulationExitReason_NotSet,
    eEmulationExitReason_BRK,
    eEmulationExitReason_SIG,
    eEmulationExitReason_CMD_Complete,
};

enum eEmulationCallback
{
    eEmulationCallback_snes_video_refresh,
    eEmulationCallback_snes_audio_flush,
    eEmulationCallback_snes_scanline,
    eEmulationCallback_snes_input_poll,
    eEmulationCallback_snes_input_state,
    eEmulationCallback_snes_input_notify,
    eEmulationCallback_snes_path_request,
    
    eEmulationCallback_snes_allocSharedMemory,
    eEmulationCallback_snes_freeSharedMemory,
    
    eEmulationCallback_snes_trace
};

struct EmulationControl
{
    volatile eMessage command;
    volatile eEmulationExitReason exitReason;
    
    //the result code for a CMD
    s32 cmd_result;
    
    union
    {
        struct
        {
            volatile eMessage hookExitType;
            uint32 hookAddr;
            uint8 hookValue;
        };
        
        struct
        {
            volatile eEmulationCallback exitCallbackType;
            union
            {
                struct
                {
                    const uint32_t *data;
                    unsigned width;
                    unsigned height;
                } cb_video_refresh_params;
                struct
                {
                    int32_t scanline;
                } cb_scanline_params;
                struct
                {
                    unsigned port, device, index, id;
                    int16_t result;
                } cb_input_state_params;
                struct
                {
                    int index;
                } cb_input_notify_params;
                struct
                {
                    int slot;
                    const char* hint;
                    //yuck
#if WINDOWS
                    char result[MAX_PATH];
#else
					char result[PATH_MAX];
#endif
                } cb_path_request_params;
                struct
                {
                    const char* memtype;
                    size_t amt;
                    void* result;
                } cb_allocSharedMemory_params;
                struct
                {
                    void* ptr;
                } cb_freeSharedMemory_params;
                struct
                {
                    const char* msg;
                } cb_trace_params;
            };
        };
    };
};

static EmulationControl s_EmulationControl;

class IPCRingBuffer
{
private:
#if WINDOWS
    HANDLE mmf;
#else
    int mmf;
#endif
    u8* mmvaPtr;
    volatile u8* begin;
    volatile s32* head, *tail;
    int bufsize;
    
    //this code depends on conventional interpretations of volatile and sequence points which are unlikely to be violated on any system an emulator would be running on
    
    void Setup(int size)
    {
        bool init = size != -1;
        Owner = init;
        
#if WINDOWS
        mmvaPtr = (u8*)MapViewOfFile(mmf, FILE_MAP_READ | FILE_MAP_WRITE, 0, 0, 0);
#else
        mmvaPtr = (u8*)mmap(0, 65536*sizeof(void*), PROT_READ | PROT_WRITE, 0, mmf, 0); //TODO: Fix Size
#endif
        
        //setup management area
        head = (s32*)mmvaPtr;
        tail = (s32*)mmvaPtr + 1;
        s32* bufsizeptr = (s32*)mmvaPtr + 2;
        begin = mmvaPtr + 12;
        
        if (init)
            *bufsizeptr = bufsize = size - 12;
        else bufsize = *bufsizeptr;
    }
    
    void WaitForWriteCapacity(int amt)
    {
        for (; ; )
        {
            //dont return when available == amt because then we would consume the buffer and be unable to distinguish between full and empty
            if (Available() > amt)
                return;
            //this is a greedy spinlock.
#if WINDOWS
            SwitchToThread();
#else
            pthread_yield_np();
#endif
        }
    }
    
    int Size()
    {
        int h = *head;
        int t = *tail;
        int size = h - t;
        if (size >= bufsize)
        {
            //shouldnt be possible for size to be anything but bufsize here
            size = 0;
        }
        else if (size < 0) size += bufsize;
        return size;
    }
    
    int Available()
    {
        return bufsize - Size();
    }
    
public:
    bool Owner;
    
    //void Allocate(int size) //not supported
    
    void Open(const std::string& id)
    {
#if WINDOWS
        HANDLE h = OpenFileMapping(FILE_MAP_READ | FILE_MAP_WRITE, FALSE, id.c_str());
        if(h == INVALID_HANDLE_VALUE)
            return;
#else
        int h = shm_open(id.c_str(), O_RDWR);
        if(h == -1)
            return;
#endif
        
        mmf = h;
        
        Setup(-1);
    }
    
    ~IPCRingBuffer()
    {
        if (mmf == NULL) return;
#if WINDOWS
        CloseHandle(mmf);
#else
        close(mmf);
#endif
        mmf = NULL;
    }
    
    int WaitForSomethingToRead()
    {
        for (; ; )
        {
            int available = Size();
            if (available > 0)
                return available;
            //this is a greedy spinlock.
#if WINDOWS
            SwitchToThread();
#else
            pthread_yield_np();
#endif
            //NOTE: it's annoying right now because libsnes processes die and eat a whole core.
            //we need to gracefully exit somehow
        }
    }
    
    void Write(const void* ptr, int amt)
    {
        u8* bptr = (u8*)ptr;
        int ofs = 0;
        while (amt > 0)
        {
            int todo = amt;
            
            //make sure we don't write a big chunk beyond the end of the buffer
            int remain = bufsize - *head;
            if (todo > remain) todo = remain;
            
            //dont request the entire buffer. we would never get that much available, because we never completely fill up the buffer
            if (todo > bufsize - 1) todo = bufsize - 1;
            
            //a super efficient approach would chunk this several times maybe instead of waiting for the buffer to be emptied before writing again. but who cares
            WaitForWriteCapacity(todo);
            
            //messages are likely to be small. we should probably just loop to copy in here. but for now..
            memcpy((u8*)begin + *head, bptr + ofs, todo);
            
            amt -= todo;
            ofs += todo;
            *head += todo;
            if (*head >= bufsize) *head -= bufsize;
        }
    }
    
    void Read(void* ptr, int amt)
    {
        u8* bptr = (u8*)ptr;
        int ofs = 0;
        while (amt > 0)
        {
            int available = WaitForSomethingToRead();
            int todo = amt;
            if (todo > available) todo = available;
            
            //make sure we don't read a big chunk beyond the end of the buffer
            int remain = bufsize - *tail;
            if (todo > remain) todo = remain;
            
            //messages are likely to be small. we should probably just loop to copy in here. but for now..
            memcpy(bptr + ofs, (u8*)begin + *tail, todo);
            
            amt -= todo;
            ofs += todo;
            *tail += todo;
            if (*tail >= bufsize) *tail -= bufsize;
        }
    }
}; //class IPCRingBuffer

static bool bufio = false;
static IPCRingBuffer *rbuf = NULL, *wbuf = NULL;

#if WINDOWS
HANDLE hPipe, hMapFile, hEvent;
#else
int hPipe, hMapFile, hEvent;
#endif
void* hMapFilePtr;
static bool running = false;

cothread_t co_control, co_emu, co_emu_suspended;

#define SETCONTROL \
{ \
co_emu_suspended = co_active(); \
co_switch(co_control); \
}

#define SETEMU \
{ \
cothread_t temp = co_emu_suspended; \
co_emu_suspended = NULL; \
co_switch(temp); \
}


void ReadPipeBuffer(void* buf, int len)
{
    if(bufio)
    {
        rbuf->Read(buf,len);
        return;
    }
#if WINDOWS
    DWORD bytesRead;
    BOOL result = ReadFile(hPipe, buf, len, &bytesRead, NULL);
#else
    ssize_t bytesRead = read(hPipe, buf, (ssize_t)len);
    bool result = (bytesRead > 0);
#endif
    if(!result || bytesRead != len)
        exit(1);
}

template<typename T> T ReadPipe()
{
    T ret;
    ReadPipeBuffer(&ret,sizeof(ret));
    return ret;
}

char* ReadPipeSharedPtr()
{
    return (char*)hMapFilePtr + ReadPipe<int>();
}

template<> bool ReadPipe<bool>()
{
    return !!ReadPipe<char>();
}


void WritePipeBuffer(const void* buf, int len)
{
    if(co_active() != co_control)
    {
        printf("WARNING: WRITING FROM NON-CONTROL THREAD\n");
    }
    //static FILE* outf = NULL;
    //if(!outf) outf = fopen("c:\\trace.bin","wb"); fwrite(buf,1,len,outf); fflush(outf);
    
    if(bufio)
    {
        wbuf->Write(buf,len);
        return;
    }
    
#if WINDOWS
    DWORD bytesWritten;
    BOOL result = WriteFile(hPipe, buf, len, &bytesWritten, NULL);
#else
    size_t bytesWritten = write(hPipe, buf, len);
    bool result = bytesWritten > 0;
#endif
    if(!result || bytesWritten != len)
        exit(1);
}

//remove volatile qualifier...... crazy?
template<typename T> void WritePipe(volatile const T& val)
{
    WritePipeBuffer((T*)&val, sizeof(val));
}

template<typename T> void WritePipe(const T& val)
{
    WritePipeBuffer(&val, sizeof(val));
}

void WritePipeString(const char* str)
{
    int len = strlen(str);
    WritePipe(len);
    WritePipeBuffer(str,len);
}

std::string ReadPipeString()
{
    int len = ReadPipe<int>();
    std::string ret;
    ret.resize(len);
    if(len!=0)
        ReadPipeBuffer(&ret[0],len);
    return ret;
}

typedef std::vector<char> Blob;

void WritePipeBlob(void* buf, int len)
{
    WritePipe(len);
    WritePipeBuffer(buf,len);
}

Blob ReadPipeBlob()
{
    int len = ReadPipe<int>();
    Blob ret;
    ret.resize(len);
    if(len!=0)
        ReadPipeBuffer(&ret[0],len);
    return ret;
}

void snes_video_refresh(const uint32_t *data, unsigned width, unsigned height)
{
    s_EmulationControl.exitReason = eEmulationExitReason_SIG;
    s_EmulationControl.exitCallbackType = eEmulationCallback_snes_video_refresh;
    s_EmulationControl.cb_video_refresh_params.data = data;
    s_EmulationControl.cb_video_refresh_params.width = width;
    s_EmulationControl.cb_video_refresh_params.height = height;
    
    SETCONTROL;
}

bool audio_en = false;
static const int AUDIOBUFFER_SIZE = 44100*2;
uint16_t audiobuffer[AUDIOBUFFER_SIZE];
int audiobuffer_idx = 0;

void SIG_FlushAudio()
{
    s_EmulationControl.exitReason = eEmulationExitReason_SIG;
    s_EmulationControl.exitCallbackType = eEmulationCallback_snes_audio_flush;
    SETCONTROL;
}

//this is the raw callback from the emulator internals when a new audio sample is available
void snes_audio_sample(uint16_t left, uint16_t right)
{
    if(!audio_en) return;
    
    //if theres no room in the audio buffer, we need to send a flush signal
    if(audiobuffer_idx == AUDIOBUFFER_SIZE)
        SIG_FlushAudio();
    
    audiobuffer[audiobuffer_idx++] = left;
    audiobuffer[audiobuffer_idx++] = right;
}

void snes_input_poll(void)
{
    s_EmulationControl.exitReason = eEmulationExitReason_SIG;
    s_EmulationControl.exitCallbackType = eEmulationCallback_snes_input_poll;
    SETCONTROL;
}
int16_t snes_input_state(unsigned port, unsigned device, unsigned index, unsigned id)
{
    s_EmulationControl.exitReason = eEmulationExitReason_SIG;
    s_EmulationControl.exitCallbackType = eEmulationCallback_snes_input_state;
    s_EmulationControl.cb_input_state_params.port = port;
    s_EmulationControl.cb_input_state_params.device = device;
    s_EmulationControl.cb_input_state_params.index = index;
    s_EmulationControl.cb_input_state_params.id = id;
    SETCONTROL;
    return s_EmulationControl.cb_input_state_params.result;
}
void snes_input_notify(int index)
{
    s_EmulationControl.exitReason = eEmulationExitReason_SIG;
    s_EmulationControl.exitCallbackType = eEmulationCallback_snes_input_notify;
    s_EmulationControl.cb_input_notify_params.index = index;
    SETCONTROL;
}

void snes_trace(const char *msg)
{
    s_EmulationControl.exitReason = eEmulationExitReason_SIG;
    s_EmulationControl.exitCallbackType = eEmulationCallback_snes_trace;
    s_EmulationControl.cb_trace_params.msg = msg;
    SETCONTROL;
}

const char* snes_path_request(int slot, const char* hint)
{
    s_EmulationControl.exitReason = eEmulationExitReason_SIG;
    s_EmulationControl.exitCallbackType = eEmulationCallback_snes_path_request;
    s_EmulationControl.cb_path_request_params.slot = slot;
    s_EmulationControl.cb_path_request_params.hint = hint;
    SETCONTROL;
    
    return (const char*)s_EmulationControl.cb_path_request_params.result;
}

void RunControlMessageLoop();
void snes_scanlineStart(int line)
{
    s_EmulationControl.exitReason = eEmulationExitReason_BRK;
    s_EmulationControl.hookExitType = eMessage_BRK_scanlineStart;
    s_EmulationControl.cb_scanline_params.scanline = line;
    SETCONTROL;
}

class SharedMemoryBlock
{
public:
    std::string memtype;
#if WINDOWS
    HANDLE handle;
#else
    int handle;
#endif
};

static std::map<void*,SharedMemoryBlock*> memHandleTable;

void* implementation_snes_allocSharedMemory()
{
    const char* memtype = s_EmulationControl.cb_allocSharedMemory_params.memtype;
    size_t amt = s_EmulationControl.cb_allocSharedMemory_params.amt;
    
    if(!running)
    {
        s_EmulationControl.cb_allocSharedMemory_params.result = NULL;
        return NULL;
    }
    
    //printf("WritePipe(eMessage_SIG_allocSharedMemory)\n");
    WritePipe(eMessage_SIG_allocSharedMemory);
    WritePipeString(memtype);
    WritePipe(amt);
    
    std::string blockname = ReadPipeString();
    
#if WINDOWS
    auto mapfile = OpenFileMapping(FILE_MAP_READ | FILE_MAP_WRITE, FALSE, blockname.c_str());
    
    if(mapfile == INVALID_HANDLE_VALUE)
        return NULL;
    
    auto ptr = MapViewOfFile(mapfile, FILE_MAP_READ | FILE_MAP_WRITE, 0, 0, 0);
#else
    auto mapfile = shm_open(blockname.c_str(), O_RDWR);
    if(mapfile == -1)
        return NULL;
    
    auto ptr = mmap(0,65536*sizeof(void*), PROT_READ | PROT_WRITE, 0, mapfile, 0); //TODO FIX size value
#endif
    
    auto smb = new SharedMemoryBlock();
    smb->memtype = memtype;
    smb->handle = mapfile;
    
    memHandleTable[ptr] = smb;
    
    s_EmulationControl.cb_allocSharedMemory_params.result = ptr;
    
    return ptr;
}

void* snes_allocSharedMemory(const char* memtype, size_t amt)
{
    //its important that this happen before the message marshaling because allocation/free attempts can happen before the marshaling is setup (or at shutdown time, in case of errors?)
    if(!running) return NULL;
    
    s_EmulationControl.exitReason = eEmulationExitReason_SIG;
    s_EmulationControl.exitCallbackType = eEmulationCallback_snes_allocSharedMemory;
    s_EmulationControl.cb_allocSharedMemory_params.memtype = memtype;
    s_EmulationControl.cb_allocSharedMemory_params.amt = amt;
    SETCONTROL;
    
    return s_EmulationControl.cb_allocSharedMemory_params.result;
}

void implementation_snes_freeSharedMemory()
{
    void* ptr = s_EmulationControl.cb_freeSharedMemory_params.ptr;
    if(!ptr) return;
    auto smb = memHandleTable.find(ptr)->second;
#if WINDOWS
    UnmapViewOfFile(ptr);
    CloseHandle(smb->handle);
#else
    munmap(ptr, 65536*sizeof(void*)); //TODO: FIX the Size thing!!!!
    close(smb->handle);
#endif
    //printf("WritePipe(eMessage_SIG_freeSharedMemory);\n");
    WritePipe(eMessage_SIG_freeSharedMemory);
    WritePipeString(smb->memtype.c_str());
}

void snes_freeSharedMemory(void* ptr)
{
    //its important that this happen before the message marshaling because allocation/free attempts can happen before the marshaling is setup (or at shutdown time, in case of errors?)
    if(!running) return;
    
    s_EmulationControl.exitReason = eEmulationExitReason_SIG;
    s_EmulationControl.exitCallbackType = eEmulationCallback_snes_freeSharedMemory;
    s_EmulationControl.cb_freeSharedMemory_params.ptr = ptr;
    SETCONTROL;
}

void InitBsnes()
{
    //setup all hooks to forward messages to the frontend
    snes_set_video_refresh(snes_video_refresh);
    snes_set_audio_sample(snes_audio_sample);
    snes_set_input_poll(snes_input_poll);
    snes_set_input_state(snes_input_state);
    snes_set_input_notify(snes_input_notify);
    snes_set_path_request(snes_path_request);
    
    snes_set_allocSharedMemory(snes_allocSharedMemory);
    snes_set_freeSharedMemory(snes_freeSharedMemory);
}


static void debug_op_exec(uint24 addr)
{
    s_EmulationControl.exitReason = eEmulationExitReason_BRK;
    s_EmulationControl.hookExitType = eMessage_BRK_hook_exec;
    s_EmulationControl.hookAddr = (uint32)addr;
    SETCONTROL;
    //WritePipe(eMessage_snes_cb_hook_exec);
    //WritePipe((uint32)addr);
}

static void debug_op_read(uint24 addr)
{
    s_EmulationControl.exitReason = eEmulationExitReason_BRK;
    s_EmulationControl.hookExitType = eMessage_BRK_hook_read;
    s_EmulationControl.hookAddr = (uint32)addr;
    SETCONTROL;
    //WritePipe(eMessage_snes_cb_hook_read);
    //WritePipe((uint32)addr);
}

static void debug_op_write(uint24 addr, uint8 value)
{
    s_EmulationControl.exitReason = eEmulationExitReason_BRK;
    s_EmulationControl.hookExitType = eMessage_BRK_hook_write;
    s_EmulationControl.hookAddr = (uint32)addr;
    s_EmulationControl.hookValue = value;
    SETCONTROL;
    //WritePipe(eMessage_snes_cb_hook_write);
    //WritePipe((uint32)addr);
    //WritePipe(value);
}

static void debug_op_nmi()
{
    WritePipe(eMessage_BRK_hook_nmi);
}

static void debug_op_irq()
{
    WritePipe(eMessage_BRK_hook_irq);
}

void HandleMessage_QUERY(eMessage msg)
{
}

bool Handle_QUERY(eMessage msg)
{
    switch(msg)
    {
        default:
            return false;
            
        case eMessage_QUERY_library_id:
            WritePipeString(snes_library_id());
            break;
        case eMessage_QUERY_library_revision_major:
            WritePipe(snes_library_revision_major());
            break;
        case eMessage_QUERY_library_revision_minor:
            WritePipe(snes_library_revision_minor());
            break;
            
        case eMessage_QUERY_get_region:
            WritePipe((char)snes_get_region());
            break;
            
        case eMessage_QUERY_get_memory_size:
            WritePipe((u32)snes_get_memory_size(ReadPipe<u32>()));
            break;
            
        case eMessage_QUERY_get_memory_data:
        {
            unsigned int id = ReadPipe<u32>();
            char* dstbuf = ReadPipeSharedPtr();
            uint8_t* srcbuf = snes_get_memory_data(id);
            memcpy(dstbuf,srcbuf,snes_get_memory_size(id));
            WritePipe(eMessage_BRK_Complete);
            break;
        }
            
        case eMessage_QUERY_peek:
        {
            int id = ReadPipe<s32>();
            unsigned int addr = ReadPipe<u32>();
            uint8_t ret;
            if(id == SNES_MEMORY_SYSBUS)
                ret = bus_read(addr);
            else ret = snes_get_memory_data(id)[addr];
            WritePipe(ret);
        }
            break;
            
        case eMessage_QUERY_poke:
        {
            int id = ReadPipe<s32>();
            unsigned int addr = ReadPipe<u32>();
            uint8_t val = ReadPipe<uint8_t>();
            if(id == SNES_MEMORY_SYSBUS)
                bus_write(addr,val);
            else snes_get_memory_data(id)[addr] = val;
            break;
        }
            break;
            
        case eMessage_QUERY_serialize_size:
            WritePipe((u32)snes_serialize_size());
            break;
        case eMessage_QUERY_poll_message:
            //TBD
            WritePipe(-1);
            break;
        case eMessage_QUERY_dequeue_message:
            //TBD
            break;
            
        case eMessage_QUERY_set_color_lut:
        {
            auto blob = ReadPipeBlob();
            snes_set_color_lut((uint32_t*)&blob[0]);
            break;
        }
            break;
            
        case eMessage_QUERY_enable_trace:
            if(!!ReadPipe<char>())
                snes_set_trace_callback(snes_trace);
            else snes_set_trace_callback(NULL);
            break;
            
        case eMessage_QUERY_enable_scanline:
            if(ReadPipe<bool>())
                snes_set_scanlineStart(snes_scanlineStart);
            else snes_set_scanlineStart(NULL);
            break;
            
        case eMessage_QUERY_enable_audio:
            audio_en = ReadPipe<bool>();
            break;
            
        case eMessage_QUERY_set_layer_enable:
        {
            int layer = ReadPipe<s32>();
            int priority = ReadPipe<s32>();
            bool enable = ReadPipe<bool>();
            snes_set_layer_enable(layer,priority,enable);
            break;
        }
            
        case eMessage_QUERY_set_backdropColor:
            snes_set_backdropColor(ReadPipe<s32>());
            break;
            
        case eMessage_QUERY_peek_logical_register:
            WritePipe(snes_peek_logical_register(ReadPipe<s32>()));
            break;
            
        case eMessage_QUERY_peek_cpu_regs:
        {
            //watch it! the size of this struct is important!
#ifdef _MSC_VER
#pragma pack(push,1)
#endif
            struct {
                u32 pc;
                u16 a,x,y,z,s,d,vector; //7x
                u8 p, nothing;
                u32 aa,rd;
                u8 sp, dp, db, mdr;
            }
#ifndef _MSC_VER
            __attribute__((__packed__))
#endif
            cpuregs;
#ifdef _MSC_VER
#pragma pack(pop)
#endif
            
            cpuregs.pc = (u32)SNES::cpu.regs.pc;
            cpuregs.a = SNES::cpu.regs.a;
            cpuregs.x = SNES::cpu.regs.x;
            cpuregs.y = SNES::cpu.regs.y;
            cpuregs.z = SNES::cpu.regs.z;
            cpuregs.s = SNES::cpu.regs.s;
            cpuregs.d = SNES::cpu.regs.d;
            cpuregs.aa = (u32)SNES::cpu.aa;
            cpuregs.rd = (u32)SNES::cpu.rd;
            cpuregs.sp = SNES::cpu.sp;
            cpuregs.dp = SNES::cpu.dp;
            cpuregs.db = SNES::cpu.regs.db;
            cpuregs.mdr = SNES::cpu.regs.mdr;
            cpuregs.vector = SNES::cpu.regs.vector;
            cpuregs.p = SNES::cpu.regs.p;
            cpuregs.nothing = 0;
            
            WritePipeBuffer(&cpuregs,32); //watch it! the size of this struct is important!
        }
            break;
            
        case eMessage_QUERY_GetMemoryIdName:
        {
            uint32 id = ReadPipe<uint32>();
            const char* ret = snes_get_memory_id_name(id);
            if(!ret) ret = "";
            WritePipeString(ret);
            break;
        }
            
        case eMessage_QUERY_state_hook_exec:
            SNES::cpu.debugger.op_exec = ReadPipe<bool>() ? debug_op_exec : hook<void (uint24)>();
            break;
            
        case eMessage_QUERY_state_hook_read:
            SNES::cpu.debugger.op_read = ReadPipe<bool>() ? debug_op_read : hook<void (uint24)>();
            break;
            
        case eMessage_QUERY_state_hook_write:
            SNES::cpu.debugger.op_write = ReadPipe<bool>() ? debug_op_write : hook<void (uint24, uint8)>();
            break;
            
        case eMessage_QUERY_state_hook_nmi:
            SNES::cpu.debugger.op_nmi = ReadPipe<bool>() ? debug_op_nmi : hook<void ()>();
            break;
            
        case eMessage_QUERY_state_hook_irq:
            SNES::cpu.debugger.op_irq = ReadPipe<bool>() ? debug_op_irq : hook<void ()>();
            break;
            
        case eMessage_QUERY_set_cdl:
            for (int i = 0; i<eCDLog_AddrType_NUM; i++)
            {
                cdlInfo.blocks[i] = ReadPipe<uint8_t*>();
                cdlInfo.blockSizes[i] = ReadPipe<uint32_t>();
            }
            break;
            
    }
    return true;
}

bool Handle_CMD(eMessage msg)
{
    if(msg == eMessage_ResumeAfterBRK)
    {
        //careful! dont switch back to co_emu, we were in another cothread probably when the BRK happened.
        //i'm not sure its completely safe to be returning to co_emu below in the normal CMD handler, either...
        co_switch(co_emu_suspended);
        return true;
    }
    
    if(msg<=eMessage_CMD_FIRST || msg>=eMessage_CMD_LAST) return false;
    
    s_EmulationControl.command = msg;
    s_EmulationControl.exitReason = eEmulationExitReason_NotSet;
    co_switch(co_emu);
    return true;
}

void Handle_SIG_audio_flush()
{
    WritePipe(eMessage_SIG_audio_flush);
    
    int nsamples = audiobuffer_idx;
    WritePipe(nsamples);
    char* buf = ReadPipeSharedPtr();
    memcpy(buf,audiobuffer,nsamples*2);
    //extra just in case we had to unexpectedly flush audio and then carry on with some other process... yeah, its rickety.
    WritePipe(0); //dummy synchronization
    
    //wait for frontend to consume data
    
    ReadPipe<int>(); //dummy synchronization
    WritePipe(0); //dummy synchronization
    audiobuffer_idx = 0;
}

void MessageLoop()
{
    for(;;)
    {
    TOP:
        switch(s_EmulationControl.exitReason)
        {
            case eEmulationExitReason_NotSet:
                goto HANDLEMESSAGES;
                
            case eEmulationExitReason_CMD_Complete:
                //printf("eEmulationExitReason_CMD_Complete (command:%d)\n",s_EmulationControl.command);
                //MessageBox(0,"ZING","ZING",MB_OK);
                //printf("WRITING COMPLETE\n");
                WritePipe(eMessage_BRK_Complete);
                
                //special post-completion messages (return values)
                switch(s_EmulationControl.command)
            {
                case eMessage_CMD_load_cartridge_normal:
                case eMessage_CMD_load_cartridge_super_game_boy:
                case eMessage_CMD_serialize:
                case eMessage_CMD_unserialize:
                    WritePipe(s_EmulationControl.cmd_result);
                    break;
            }
                
                s_EmulationControl.exitReason = eEmulationExitReason_NotSet;
                s_EmulationControl.command = eMessage_NotSet;
                goto TOP;
                
            case eEmulationExitReason_SIG:
                s_EmulationControl.exitReason = eEmulationExitReason_NotSet;
                switch(s_EmulationControl.exitCallbackType)
            {
                case eEmulationCallback_snes_video_refresh:
                {
                    WritePipe(eMessage_SIG_video_refresh);
                    WritePipe(s_EmulationControl.cb_video_refresh_params.width);
                    WritePipe(s_EmulationControl.cb_video_refresh_params.height);
                    int destOfs = ReadPipe<int>();
                    char* buf = (char*)hMapFilePtr + destOfs;
                    int bufsize = 512 * 480 * 4;
                    memcpy(buf,s_EmulationControl.cb_video_refresh_params.data,bufsize);
                    WritePipe((char)0); //dummy synchronization (alert frontend we're done with buffer)
                    break;
                }
                    
                case eEmulationCallback_snes_audio_flush:
                    Handle_SIG_audio_flush();
                    break;
                case eEmulationCallback_snes_input_poll:
                    WritePipe(eMessage_SIG_input_poll);
                    break;
                case eEmulationCallback_snes_input_state:
                    WritePipe(eMessage_SIG_input_state);
                    WritePipe(s_EmulationControl.cb_input_state_params.port);
                    WritePipe(s_EmulationControl.cb_input_state_params.device);
                    WritePipe(s_EmulationControl.cb_input_state_params.index);
                    WritePipe(s_EmulationControl.cb_input_state_params.id);
                    s_EmulationControl.cb_input_state_params.result = ReadPipe<int16_t>();
                    break;
                case eEmulationCallback_snes_input_notify:
                    WritePipe(eMessage_SIG_input_notify);
                    WritePipe(s_EmulationControl.cb_input_notify_params.index);
                    break;
                case eEmulationCallback_snes_path_request:
                {
                    WritePipe(eMessage_SIG_path_request);
                    WritePipe(s_EmulationControl.cb_path_request_params.slot);
                    WritePipeString(s_EmulationControl.cb_path_request_params.hint);
                    std::string temp = ReadPipeString();
                    //yucky! use strncpy and ARRAY_SIZE or something!
                    strcpy(s_EmulationControl.cb_path_request_params.result,temp.c_str());
                }
                    break;
                case eEmulationCallback_snes_allocSharedMemory:
                    implementation_snes_allocSharedMemory();
                    break;
                case eEmulationCallback_snes_freeSharedMemory:
                    implementation_snes_freeSharedMemory();
                    break;
                case eEmulationCallback_snes_trace:
                    WritePipe(eMessage_SIG_trace_callback);
                    WritePipeString(s_EmulationControl.cb_trace_params.msg);
                    break;
            }
                //when callbacks finish, we automatically resume emulation. be careful to go back to top!!!!!!!!
                SETEMU;
                goto TOP;
                
            case eEmulationExitReason_BRK:
                s_EmulationControl.exitReason = eEmulationExitReason_NotSet;
                switch(s_EmulationControl.hookExitType)
            {
                case eMessage_BRK_scanlineStart:
                    WritePipe(eMessage_BRK_scanlineStart);
                    WritePipe((uint32)s_EmulationControl.hookAddr);
                    break;
                case eMessage_BRK_hook_exec:
                    WritePipe(eMessage_BRK_hook_exec);
                    WritePipe((uint32)s_EmulationControl.hookAddr);
                    break;
                case eMessage_BRK_hook_read:
                    WritePipe(eMessage_BRK_hook_read);
                    WritePipe((uint32)s_EmulationControl.hookAddr);
                    break;
                case eMessage_BRK_hook_write:
                    WritePipe(eMessage_BRK_hook_write);
                    WritePipe((uint32)s_EmulationControl.hookAddr);
                    WritePipe((uint8)s_EmulationControl.hookValue);
                    break;
            }
                goto TOP;
        }
        
    HANDLEMESSAGES:
        
        //printf("Reading message from pipe...\n");
        eMessage msg = ReadPipe<eMessage>();
        //printf("...slam: %08X\n",msg);
        
        if(Handle_QUERY(msg))
            goto TOP;
        if(Handle_CMD(msg))
            goto TOP;
        
        switch(msg)
        {
            case eMessage_BRK_Complete:
                return;
                
            case eMessage_Shutdown:
                //terminate this dll process
                return;
                
            case eMessage_SetBuffer:
            {
                printf("eMessage_SetBuffer\n");
                int which = ReadPipe<s32>();
                std::string name = ReadPipeString();
                IPCRingBuffer* ipcrb = new IPCRingBuffer();
                ipcrb->Open(name);
                if(which==0) rbuf = ipcrb;
                else wbuf = ipcrb;
                break;
            }
                
            case eMessage_BeginBufferIO:
                bufio = true;
                break;
                
            case eMessage_EndBufferIO:
                bufio = false;
                break;
                
        } //switch(msg)
    }
}

#if WINDOWS
static DWORD WINAPI ThreadProc(_In_ LPVOID lpParameter)
#else
static void * ThreadProc(void *arg)
#endif
{
    MessageLoop();
    //send a message to the other thread to synchronize the shutdown of this thread
    //after that message is received, this thread (and the whole dll instance) is dead.
    WritePipe(eMessage_BRK_Complete);
    return 0;
}

void OpenConsole() 
{
#if WINDOWS
    AllocConsole();
#endif
    freopen("CONOUT$", "w", stdout);
    freopen("CONOUT$", "w", stderr);
    freopen("CONIN$", "r", stdin);
}

void EMUTHREAD_handleCommand_LoadCartridgeNormal()
{
    Blob xml = ReadPipeBlob();
    xml.push_back(0); //make sure the xml is null terminated
    const char* xmlptr = NULL;
    if(xml.size() != 1) xmlptr = &xml[0];
    
    Blob rom_data = ReadPipeBlob();
    const unsigned char* rom_ptr = NULL;
    if(rom_data.size() != 0) rom_ptr = (unsigned char*)&rom_data[0];
    
    bool ret = snes_load_cartridge_normal(xmlptr,rom_ptr,rom_data.size());
    s_EmulationControl.cmd_result = ret?1:0;
}

void EMUTHREAD_handleCommand_LoadCartridgeSuperGameBoy()
{
    std::string rom_xml = ReadPipeString();
    const char* rom_xmlptr = NULL;
    if(rom_xml != "") rom_xmlptr = rom_xml.c_str();
    Blob rom_data = ReadPipeBlob();
    uint32 rom_length = rom_data.size();
    
    std::string dmg_xml = ReadPipeString();
    const char* dmg_xmlptr = NULL;
    if(dmg_xml != "") dmg_xmlptr = dmg_xml.c_str();
    Blob dmg_data = ReadPipeBlob();
    uint32 dmg_length = dmg_data.size();
    
    bool ret = snes_load_cartridge_super_game_boy(rom_xmlptr,(uint8*)&rom_data[0],rom_length, dmg_xmlptr,(uint8*)&dmg_data[0], dmg_length);
    s_EmulationControl.cmd_result = ret?1:0;
}

void EMUTHREAD_handle_CMD_serialize()
{
    int size = ReadPipe<s32>();
    int destOfs = ReadPipe<s32>();
    char* buf = (char*)hMapFilePtr + destOfs;
    bool ret = snes_serialize((uint8_t*)buf,size);
    s_EmulationControl.cmd_result = ret?1:0;
}

void EMUTHREAD_handle_CMD_unserialize()
{
    int size = ReadPipe<s32>();
    int destOfs = ReadPipe<s32>();
    char* buf = (char*)hMapFilePtr + destOfs;
    bool ret = snes_unserialize((uint8_t*)buf	,size);
    s_EmulationControl.cmd_result = ret?1:0;
}

void emuthread()
{
    for(;;)
    {
        switch(s_EmulationControl.command)
        {
            case eMessage_CMD_init:
                snes_init();
                break;
            case eMessage_CMD_power:
                snes_power();
                break;
            case eMessage_CMD_reset:
                snes_reset();
                break;
            case eMessage_CMD_term:
                snes_term();
                break;
            case eMessage_CMD_unload_cartridge:
                snes_unload_cartridge();
                break;
            case eMessage_CMD_load_cartridge_normal:
                EMUTHREAD_handleCommand_LoadCartridgeNormal();
                break;
            case eMessage_CMD_load_cartridge_super_game_boy:
                EMUTHREAD_handleCommand_LoadCartridgeSuperGameBoy();
                break;
                
            case eMessage_CMD_serialize:
                EMUTHREAD_handle_CMD_serialize();
                break;
            case eMessage_CMD_unserialize:
                EMUTHREAD_handle_CMD_unserialize();
                break;
                
            case eMessage_CMD_run:
                SIG_FlushAudio();
                
                //we could avoid this if we saved the current thread before jumping back to co_control, instead of always jumping back to co_emu
                //in effect, we're scrambling the scheduler
                //EDIT - well, we changed that, but.. we still want this probably, for debugging and stuff
                for(;;)
                {
                    SNES::scheduler.sync = SNES::Scheduler::SynchronizeMode::None;
                    SNES::scheduler.clearExitReason();
                    SNES::scheduler.enter();
                    if(SNES::scheduler.exit_reason() == SNES::Scheduler::ExitReason::FrameEvent)
                    {
                        SNES::video.update();
                        break;
                    }
                    //not used yet
                    if(SNES::scheduler.exit_reason() == SNES::Scheduler::ExitReason::DebuggerEvent)
                        break;
                }
                
                SIG_FlushAudio();
                break;
        }
        
        s_EmulationControl.exitReason = eEmulationExitReason_CMD_Complete;
        SETCONTROL;
    }
}

#if WINDOWS
BOOL WINAPI DllMain(_In_ HINSTANCE hinstDLL, _In_ DWORD     fdwReason, _In_ LPVOID    lpvReserved)
{
    return TRUE;
}
#endif

extern "C" dllexport bool __cdecl DllInit(const char* ipcname)
{
    printf("NEW INSTANCE: %08X\n", &s_EmulationControl);
    
    char pipename[256];
    char eventname[256];
    sprintf(pipename, "\\\\.\\Pipe\\%s",ipcname);
    sprintf(eventname, "%s-event", ipcname);
    
    printf("pipe: %s\n",pipename);
    printf("event: %s\n",eventname);
    
#if WINDOWS
    hPipe = CreateFile(pipename, GENERIC_READ | GENERIC_WRITE, 0, NULL, OPEN_EXISTING, 0, NULL);
    
    if(hPipe == INVALID_HANDLE_VALUE)
        return false;
    
    hMapFile = OpenFileMapping(FILE_MAP_READ | FILE_MAP_WRITE, FALSE, ipcname);
    if(hMapFile == INVALID_HANDLE_VALUE)
        return false;
    
    hMapFilePtr = MapViewOfFile(hMapFile, FILE_MAP_READ | FILE_MAP_WRITE, 0, 0, 0);
#else
    hPipe = open(pipename, O_RDWR);
    if(hPipe == -1)
        return 1;
    
    hMapFile = shm_open(ipcname, O_RDWR);
    if(hMapFile == -1)
        return 1;
    
    hMapFilePtr = mmap(0, 65536*sizeof(void*), PROT_READ | PROT_WRITE, 0, hMapFile, 0); //TODO: Figure out what value to use for size instead of 65536*sizeof(void*)
#endif
    
    //make a coroutine thread to run the emulation in. we'll switch back to this thread when communicating with the frontend
    co_control = co_active();
    co_emu = co_create(65536*sizeof(void*),emuthread);
    
    running = true;
    printf("running\n");
    
#if WINDOWS
    DWORD tid;
    CreateThread(nullptr, 0, &ThreadProc, nullptr, 0, &tid);
#else
    pthread_t tid;
    pthread_create(&tid, NULL, &ThreadProc, 0);
#endif
    
    return true;
}


void pwrap_init()
{
    //bsnes's interface initialization calls into this after initializing itself, so we can get a chance to mod it for pwrap functionalities
    InitBsnes();
=======
//TODO - find out somehow when the parent process is gone (check a pid or some slot on that for existence and match vs logged value?)
//         we cant just check the state of a socket or named pipe or whatever in the case of IPCRingBuffer

//TODO - clean up signaling namespaces.. hooks vs callbacks vs etc. (unify them, at least)
//maybe turn into signal vs break concept (signals would be synchronous [expecting the frontend to always field them immediately and allow execution to resume immediately]) vs breaks (which the frontend receives control after)
//also a COMMAND concept (comes from frontend.. run, init, etc.)
//
//TODO - consolidate scanline breakpoint into this, with something like a set_break(type,address,size)  which could be used in the future for read/write/execute but for now, for scanline (address would be the scanline)
//
//TODO - factor out modular components (ringbuffer and the like)

//types of messages:
//cmd: frontend->core: "command to core" a command from the frontend which causes emulation to proceed. when sending a command, the frontend should wait for an eMessage_BRK_Complete before proceeding, although a debugger might proceed after any BRK
//query: frontend->core: "query to core" a query from the frontend which can (and should) be satisfied immediately by the core but which does not result in emulation processes (notably, nothing resembling a CMD and nothing which can trigger a BRK)
//sig: core->frontend: "core signal" a synchronous operation called from the emulation process which the frontend should handle immediately without issuing any calls into the core
//brk: core->frontend: "core break" the emulation process has suspended. the frontend is free to do whatever it wishes.
//(and there are other assorted special messages...)


#include <Windows.h>

#define LIBSNES_IMPORT
#include "snes/snes.hpp"
#include "libsnes.hpp"

#include <libco/libco.h>

#include <string.h>
#include <stdio.h>
#include <stdlib.h>

#include <map>
#include <string>
#include <vector>

extern SNES::Interface *iface;

typedef uint8 u8;
typedef int32 s32;
typedef uint32 u32;
typedef uint16 u16;

enum eMessage : int32
{
	eMessage_NotSet,

	eMessage_SetBuffer,
	eMessage_BeginBufferIO,
	eMessage_EndBufferIO,
	eMessage_ResumeAfterBRK, //resumes execution of the core, after a BRK. no change to current CMD
	eMessage_Shutdown,

	eMessage_QUERY_library_id,
	eMessage_QUERY_library_revision_major,
	eMessage_QUERY_library_revision_minor,
	eMessage_QUERY_get_region,
	eMessage_QUERY_get_mapper,
	eMessage_QUERY_get_memory_size,
	eMessage_QUERY_get_memory_data, //note: this function isnt used and hasnt been tested in a while
	eMessage_QUERY_peek,
	eMessage_QUERY_poke,
	eMessage_QUERY_serialize_size,
	eMessage_QUERY_poll_message,
	eMessage_QUERY_dequeue_message,
	eMessage_QUERY_set_color_lut,
	eMessage_QUERY_GetMemoryIdName,
	eMessage_QUERY_state_hook_exec,
	eMessage_QUERY_state_hook_read,
	eMessage_QUERY_state_hook_write,
	eMessage_QUERY_state_hook_nmi,
	eMessage_QUERY_state_hook_irq,
	eMessage_QUERY_enable_trace,
	eMessage_QUERY_enable_scanline,
	eMessage_QUERY_enable_audio,
	eMessage_QUERY_set_layer_enable,
	eMessage_QUERY_set_backdropColor,
	eMessage_QUERY_peek_logical_register,
	eMessage_QUERY_peek_cpu_regs,
	eMessage_QUERY_set_cdl,

	eMessage_CMD_FIRST,
	eMessage_CMD_init,
	eMessage_CMD_power,
	eMessage_CMD_reset,
	eMessage_CMD_run,
	eMessage_CMD_serialize,
	eMessage_CMD_unserialize,
	eMessage_CMD_load_cartridge_normal,
	eMessage_CMD_load_cartridge_super_game_boy,
	eMessage_CMD_term,
	eMessage_CMD_unload_cartridge,
	eMessage_CMD_LAST,

	eMessage_SIG_video_refresh,
	eMessage_SIG_input_poll,
	eMessage_SIG_input_state,
	eMessage_SIG_input_notify,
	eMessage_SIG_audio_flush,
	eMessage_SIG_path_request,
	eMessage_SIG_trace_callback,
	eMessage_SIG_allocSharedMemory, //?
	eMessage_SIG_freeSharedMemory, //?

	eMessage_BRK_Complete,
	eMessage_BRK_hook_exec,
	eMessage_BRK_hook_read,
	eMessage_BRK_hook_write,
	eMessage_BRK_hook_nmi,
	eMessage_BRK_hook_irq,
	eMessage_BRK_scanlineStart, //implemented as a BRK because that's really what it is, its just a graphical event and not a CPU event
};


enum eEmulationExitReason
{
	eEmulationExitReason_NotSet,
	eEmulationExitReason_BRK,
	eEmulationExitReason_SIG,
	eEmulationExitReason_CMD_Complete,
};

enum eEmulationCallback
{
	eEmulationCallback_snes_video_refresh,
	eEmulationCallback_snes_audio_flush,
	eEmulationCallback_snes_scanline,
	eEmulationCallback_snes_input_poll,
	eEmulationCallback_snes_input_state,
	eEmulationCallback_snes_input_notify,
	eEmulationCallback_snes_path_request,
	
	eEmulationCallback_snes_allocSharedMemory,
	eEmulationCallback_snes_freeSharedMemory,

	eEmulationCallback_snes_trace
};

struct EmulationControl
{
	volatile eMessage command;
	volatile eEmulationExitReason exitReason;
	
	//the result code for a CMD
	s32 cmd_result;

	union
	{
		struct
		{
			volatile eMessage hookExitType;
			uint32 hookAddr;
			uint8 hookValue;
		};

		struct
		{
			volatile eEmulationCallback exitCallbackType;
			union
			{
				struct
				{
					const uint32_t *data;
					unsigned width;
					unsigned height;
				} cb_video_refresh_params;
				struct
				{
					int32_t scanline;
				} cb_scanline_params;
				struct
				{
					unsigned port, device, index, id;
					int16_t result;
				} cb_input_state_params;
				struct
				{
					int index;
				} cb_input_notify_params;
				struct
				{
					int slot;
					const char* hint;
					//yuck
					char result[MAX_PATH];
				} cb_path_request_params;
				struct
				{
					const char* memtype;
					size_t amt;
					void* result;
				} cb_allocSharedMemory_params;
				struct
				{
					void* ptr;
				} cb_freeSharedMemory_params;
				struct
				{
					const char* msg;
				} cb_trace_params;
			};
		};
	};
};

static EmulationControl s_EmulationControl;

class IPCRingBuffer
{
private:
	HANDLE mmf;
	u8* mmvaPtr;
	volatile u8* begin;
	volatile s32* head, *tail;
	int bufsize;

	//this code depends on conventional interpretations of volatile and sequence points which are unlikely to be violated on any system an emulator would be running on

	void Setup(int size)
	{
		bool init = size != -1;
		Owner = init;

		mmvaPtr = (u8*)MapViewOfFile(mmf, FILE_MAP_READ | FILE_MAP_WRITE, 0, 0, 0);

		//setup management area
		head = (s32*)mmvaPtr;
		tail = (s32*)mmvaPtr + 1;
		s32* bufsizeptr = (s32*)mmvaPtr + 2;
		begin = mmvaPtr + 12;

		if (init)
			*bufsizeptr = bufsize = size - 12;
		else bufsize = *bufsizeptr;
	}
		
	void WaitForWriteCapacity(int amt)
	{
		for (; ; )
		{
			//dont return when available == amt because then we would consume the buffer and be unable to distinguish between full and empty
			if (Available() > amt)
				return;
			//this is a greedy spinlock.
			SwitchToThread();
		}
	}

	int Size()
	{
		int h = *head;
		int t = *tail;
		int size = h - t;
		if (size >= bufsize)
		{
			//shouldnt be possible for size to be anything but bufsize here
			size = 0;
		}
		else if (size < 0) size += bufsize;
		return size;
	}

	int Available()
	{
		return bufsize - Size();
	}

public:
	bool Owner;

	//void Allocate(int size) //not supported

	void Open(const std::string& id)
	{
		HANDLE h = OpenFileMapping(FILE_MAP_READ | FILE_MAP_WRITE, FALSE, id.c_str());
		if(h == INVALID_HANDLE_VALUE)
			return;

		mmf = h;
				
		Setup(-1);
	}

	~IPCRingBuffer()
	{
		if (mmf == NULL) return;
		CloseHandle(mmf);
		mmf = NULL;
	}

	int WaitForSomethingToRead()
	{
		for (; ; )
		{
			int available = Size();
			if (available > 0)
				return available;
			//this is a greedy spinlock.
			SwitchToThread();
			//NOTE: it's annoying right now because libsnes processes die and eat a whole core.
			//we need to gracefully exit somehow
		}
	}

	void Write(const void* ptr, int amt)
	{
		u8* bptr = (u8*)ptr;
		int ofs = 0;
		while (amt > 0)
		{
			int todo = amt;

			//make sure we don't write a big chunk beyond the end of the buffer
			int remain = bufsize - *head;
			if (todo > remain) todo = remain;

			//dont request the entire buffer. we would never get that much available, because we never completely fill up the buffer
			if (todo > bufsize - 1) todo = bufsize - 1;

			//a super efficient approach would chunk this several times maybe instead of waiting for the buffer to be emptied before writing again. but who cares
			WaitForWriteCapacity(todo);

			//messages are likely to be small. we should probably just loop to copy in here. but for now..
			memcpy((u8*)begin + *head, bptr + ofs, todo);

			amt -= todo;
			ofs += todo;
			*head += todo;
			if (*head >= bufsize) *head -= bufsize;
		}
	}

	void Read(void* ptr, int amt)
	{
		u8* bptr = (u8*)ptr;
		int ofs = 0;
		while (amt > 0)
		{
			int available = WaitForSomethingToRead();
			int todo = amt;
			if (todo > available) todo = available;

			//make sure we don't read a big chunk beyond the end of the buffer
			int remain = bufsize - *tail;
			if (todo > remain) todo = remain;

			//messages are likely to be small. we should probably just loop to copy in here. but for now..
			memcpy(bptr + ofs, (u8*)begin + *tail, todo);

			amt -= todo;
			ofs += todo;
			*tail += todo;
			if (*tail >= bufsize) *tail -= bufsize;
		}
	}
}; //class IPCRingBuffer

static bool bufio = false;
static IPCRingBuffer *rbuf = NULL, *wbuf = NULL;

HANDLE hPipe, hMapFile, hEvent;
void* hMapFilePtr;
static bool running = false;

cothread_t co_control, co_emu, co_emu_suspended;

#define SETCONTROL \
{ \
	co_emu_suspended = co_active(); \
	co_switch(co_control); \
} 

#define SETEMU \
{ \
	cothread_t temp = co_emu_suspended; \
	co_emu_suspended = NULL; \
	co_switch(temp); \
}


void ReadPipeBuffer(void* buf, int len)
{
	if(bufio)
	{
		rbuf->Read(buf,len);
		return;
	}
	DWORD bytesRead;
	BOOL result = ReadFile(hPipe, buf, len, &bytesRead, NULL);
	if(!result || bytesRead != len)
		exit(1);
}

template<typename T> T ReadPipe()
{
	T ret;
	ReadPipeBuffer(&ret,sizeof(ret));
	return ret;
}

char* ReadPipeSharedPtr()
{
	return (char*)hMapFilePtr + ReadPipe<int>();
}

template<> bool ReadPipe<bool>()
{
	return !!ReadPipe<char>();
}


void WritePipeBuffer(const void* buf, int len)
{
	if(co_active() != co_control)
	{
		printf("WARNING: WRITING FROM NON-CONTROL THREAD\n");
	}
	//static FILE* outf = NULL;
	//if(!outf) outf = fopen("c:\\trace.bin","wb"); fwrite(buf,1,len,outf); fflush(outf);

	if(bufio)
	{
		wbuf->Write(buf,len);
		return;
	}

	DWORD bytesWritten;
	BOOL result = WriteFile(hPipe, buf, len, &bytesWritten, NULL);
	if(!result || bytesWritten != len)
		exit(1);
}

//remove volatile qualifier...... crazy?
template<typename T> void WritePipe(volatile const T& val)
{
	WritePipeBuffer((T*)&val, sizeof(val));
}

template<typename T> void WritePipe(const T& val)
{
	WritePipeBuffer(&val, sizeof(val));
}

void WritePipeString(const char* str)
{
	int len = strlen(str);
	WritePipe(len);
	WritePipeBuffer(str,len);
}

std::string ReadPipeString()
{
	int len = ReadPipe<int>();
	std::string ret;
	ret.resize(len);
	if(len!=0)
		ReadPipeBuffer(&ret[0],len);
	return ret;
}

typedef std::vector<char> Blob;

void WritePipeBlob(void* buf, int len)
{
	WritePipe(len);
	WritePipeBuffer(buf,len);
}

Blob ReadPipeBlob()
{
	int len = ReadPipe<int>();
	Blob ret;
	ret.resize(len);
	if(len!=0)
		ReadPipeBuffer(&ret[0],len);
	return ret;
}

void snes_video_refresh(const uint32_t *data, unsigned width, unsigned height)
{
	s_EmulationControl.exitReason = eEmulationExitReason_SIG;
	s_EmulationControl.exitCallbackType = eEmulationCallback_snes_video_refresh;
	s_EmulationControl.cb_video_refresh_params.data = data;
	s_EmulationControl.cb_video_refresh_params.width = width;
	s_EmulationControl.cb_video_refresh_params.height = height;

	SETCONTROL;
}

bool audio_en = false;
static const int AUDIOBUFFER_SIZE = 44100*2;
uint16_t audiobuffer[AUDIOBUFFER_SIZE];
int audiobuffer_idx = 0;

void SIG_FlushAudio()
{
	s_EmulationControl.exitReason = eEmulationExitReason_SIG;
	s_EmulationControl.exitCallbackType = eEmulationCallback_snes_audio_flush;
	SETCONTROL;
}

//this is the raw callback from the emulator internals when a new audio sample is available
void snes_audio_sample(uint16_t left, uint16_t right)
{
	if(!audio_en) return;

	//if theres no room in the audio buffer, we need to send a flush signal
	if(audiobuffer_idx == AUDIOBUFFER_SIZE)
		SIG_FlushAudio();

	audiobuffer[audiobuffer_idx++] = left;
	audiobuffer[audiobuffer_idx++] = right;
}

void snes_input_poll(void)
{
	s_EmulationControl.exitReason = eEmulationExitReason_SIG;
	s_EmulationControl.exitCallbackType = eEmulationCallback_snes_input_poll;
	SETCONTROL;
}
int16_t snes_input_state(unsigned port, unsigned device, unsigned index, unsigned id)
{
	s_EmulationControl.exitReason = eEmulationExitReason_SIG;
	s_EmulationControl.exitCallbackType = eEmulationCallback_snes_input_state;
	s_EmulationControl.cb_input_state_params.port = port;
	s_EmulationControl.cb_input_state_params.device = device;
	s_EmulationControl.cb_input_state_params.index = index;
	s_EmulationControl.cb_input_state_params.id = id;
	SETCONTROL;
	return s_EmulationControl.cb_input_state_params.result;
}
void snes_input_notify(int index)
{
	s_EmulationControl.exitReason = eEmulationExitReason_SIG;
	s_EmulationControl.exitCallbackType = eEmulationCallback_snes_input_notify;
	s_EmulationControl.cb_input_notify_params.index = index;
	SETCONTROL;
}

void snes_trace(const char *msg)
{
	s_EmulationControl.exitReason = eEmulationExitReason_SIG;
	s_EmulationControl.exitCallbackType = eEmulationCallback_snes_trace;
	s_EmulationControl.cb_trace_params.msg = msg;
	SETCONTROL;
}

const char* snes_path_request(int slot, const char* hint)
{
	s_EmulationControl.exitReason = eEmulationExitReason_SIG;
	s_EmulationControl.exitCallbackType = eEmulationCallback_snes_path_request;
	s_EmulationControl.cb_path_request_params.slot = slot;
	s_EmulationControl.cb_path_request_params.hint = hint;
	SETCONTROL;
	
	return (const char*)s_EmulationControl.cb_path_request_params.result;
}

void RunControlMessageLoop();
void snes_scanlineStart(int line)
{
	s_EmulationControl.exitReason = eEmulationExitReason_BRK;
	s_EmulationControl.hookExitType = eMessage_BRK_scanlineStart;
	s_EmulationControl.cb_scanline_params.scanline = line;
	SETCONTROL;
}

class SharedMemoryBlock
{
public:
	std::string memtype;
	HANDLE handle;
};

static std::map<void*,SharedMemoryBlock*> memHandleTable;

void* implementation_snes_allocSharedMemory()
{
	const char* memtype = s_EmulationControl.cb_allocSharedMemory_params.memtype;
	size_t amt = s_EmulationControl.cb_allocSharedMemory_params.amt;

	if(!running)
	{
		s_EmulationControl.cb_allocSharedMemory_params.result = NULL;
		return NULL;
	}

	//printf("WritePipe(eMessage_SIG_allocSharedMemory)\n");
	WritePipe(eMessage_SIG_allocSharedMemory);
	WritePipeString(memtype);
	WritePipe(amt);
	
	std::string blockname = ReadPipeString();

	auto mapfile = OpenFileMapping(FILE_MAP_READ | FILE_MAP_WRITE, FALSE, blockname.c_str());
	
	if(mapfile == INVALID_HANDLE_VALUE)
		return NULL;

	auto ptr = MapViewOfFile(mapfile, FILE_MAP_READ | FILE_MAP_WRITE, 0, 0, 0);

	auto smb = new SharedMemoryBlock();
	smb->memtype = memtype;
	smb->handle = mapfile;

	memHandleTable[ptr] = smb;
	
	s_EmulationControl.cb_allocSharedMemory_params.result = ptr;

	return ptr;
}

void* snes_allocSharedMemory(const char* memtype, size_t amt)
{
	//its important that this happen before the message marshaling because allocation/free attempts can happen before the marshaling is setup (or at shutdown time, in case of errors?)
	if(!running) return NULL;

	s_EmulationControl.exitReason = eEmulationExitReason_SIG;
	s_EmulationControl.exitCallbackType = eEmulationCallback_snes_allocSharedMemory;
	s_EmulationControl.cb_allocSharedMemory_params.memtype = memtype;
	s_EmulationControl.cb_allocSharedMemory_params.amt = amt;
	SETCONTROL;
	
	return s_EmulationControl.cb_allocSharedMemory_params.result;
}

void implementation_snes_freeSharedMemory()
{
	void* ptr = s_EmulationControl.cb_freeSharedMemory_params.ptr;
	if(!ptr) return;
	auto smb = memHandleTable.find(ptr)->second;
	UnmapViewOfFile(ptr);
	CloseHandle(smb->handle);
	//printf("WritePipe(eMessage_SIG_freeSharedMemory);\n");
	WritePipe(eMessage_SIG_freeSharedMemory);
	WritePipeString(smb->memtype.c_str());
}

void snes_freeSharedMemory(void* ptr)
{
	//its important that this happen before the message marshaling because allocation/free attempts can happen before the marshaling is setup (or at shutdown time, in case of errors?)
	if(!running) return;

	s_EmulationControl.exitReason = eEmulationExitReason_SIG;
	s_EmulationControl.exitCallbackType = eEmulationCallback_snes_freeSharedMemory;
	s_EmulationControl.cb_freeSharedMemory_params.ptr = ptr;
	SETCONTROL;
}

void InitBsnes()
{
	//setup all hooks to forward messages to the frontend
	snes_set_video_refresh(snes_video_refresh);
	snes_set_audio_sample(snes_audio_sample);
	snes_set_input_poll(snes_input_poll);
	snes_set_input_state(snes_input_state);
	snes_set_input_notify(snes_input_notify);
	snes_set_path_request(snes_path_request);
	
	snes_set_allocSharedMemory(snes_allocSharedMemory);
	snes_set_freeSharedMemory(snes_freeSharedMemory);
}


static void debug_op_exec(uint24 addr)
{
	s_EmulationControl.exitReason = eEmulationExitReason_BRK;
	s_EmulationControl.hookExitType = eMessage_BRK_hook_exec;
	s_EmulationControl.hookAddr = (uint32)addr;
	SETCONTROL;
	//WritePipe(eMessage_snes_cb_hook_exec);
	//WritePipe((uint32)addr);
}

static void debug_op_read(uint24 addr)
{
	s_EmulationControl.exitReason = eEmulationExitReason_BRK;
	s_EmulationControl.hookExitType = eMessage_BRK_hook_read;
	s_EmulationControl.hookAddr = (uint32)addr;
	SETCONTROL;
	//WritePipe(eMessage_snes_cb_hook_read);
	//WritePipe((uint32)addr);
}

static void debug_op_write(uint24 addr, uint8 value)
{
	s_EmulationControl.exitReason = eEmulationExitReason_BRK;
	s_EmulationControl.hookExitType = eMessage_BRK_hook_write;
	s_EmulationControl.hookAddr = (uint32)addr;
	s_EmulationControl.hookValue = value;
	SETCONTROL;
	//WritePipe(eMessage_snes_cb_hook_write);
	//WritePipe((uint32)addr);
	//WritePipe(value);
}

static void debug_op_nmi()
{
	WritePipe(eMessage_BRK_hook_nmi);
}

static void debug_op_irq()
{
	WritePipe(eMessage_BRK_hook_irq);
}

void HandleMessage_QUERY(eMessage msg)
{
}

bool Handle_QUERY(eMessage msg)
{
	switch(msg)
	{
	default:
		return false;

	case eMessage_QUERY_library_id:
		WritePipeString(snes_library_id());
		break;
	case eMessage_QUERY_library_revision_major:
		WritePipe(snes_library_revision_major()); 
		break;
	case eMessage_QUERY_library_revision_minor:
		WritePipe(snes_library_revision_minor()); 
		break;

	case eMessage_QUERY_get_region:
		WritePipe((char)snes_get_region());
		break;

	case eMessage_QUERY_get_mapper:
		WritePipe(snes_get_mapper());
		break;

	case eMessage_QUERY_get_memory_size:
		WritePipe((u32)snes_get_memory_size(ReadPipe<u32>()));
		break;

	case eMessage_QUERY_get_memory_data:
		{
			unsigned int id = ReadPipe<u32>();
			char* dstbuf = ReadPipeSharedPtr();
			uint8_t* srcbuf = snes_get_memory_data(id);
			memcpy(dstbuf,srcbuf,snes_get_memory_size(id));
			WritePipe(eMessage_BRK_Complete);
			break;
		}

	case eMessage_QUERY_peek:
		{
			int id = ReadPipe<s32>();
			unsigned int addr = ReadPipe<u32>();
			uint8_t ret;
			if(id == SNES_MEMORY_SYSBUS)
				ret = bus_read(addr);
			else ret = snes_get_memory_data(id)[addr];
			WritePipe(ret);
		}
		break;

	case eMessage_QUERY_poke:
		{
			int id = ReadPipe<s32>();
			unsigned int addr = ReadPipe<u32>();
			uint8_t val = ReadPipe<uint8_t>();
			if(id == SNES_MEMORY_SYSBUS)
				bus_write(addr,val);
			else snes_get_memory_data(id)[addr] = val;
			break;
		}
		break;

	case eMessage_QUERY_serialize_size:
		WritePipe((u32)snes_serialize_size());
		break;
	case eMessage_QUERY_poll_message:
		//TBD
		WritePipe(-1);
		break;
	case eMessage_QUERY_dequeue_message:
		//TBD
		break;

	case eMessage_QUERY_set_color_lut:
		{
			auto blob = ReadPipeBlob();
			snes_set_color_lut((uint32_t*)&blob[0]);
			break;
		}
		break;

	case eMessage_QUERY_enable_trace:
		if(!!ReadPipe<char>())
			snes_set_trace_callback(snes_trace);
		else snes_set_trace_callback(NULL);
		break;

	case eMessage_QUERY_enable_scanline:
		if(ReadPipe<bool>())
			snes_set_scanlineStart(snes_scanlineStart);
		else snes_set_scanlineStart(NULL);
		break;

	case eMessage_QUERY_enable_audio:
		audio_en = ReadPipe<bool>();
		break;

	case eMessage_QUERY_set_layer_enable:
		{
			int layer = ReadPipe<s32>();
			int priority = ReadPipe<s32>();
			bool enable = ReadPipe<bool>();
			snes_set_layer_enable(layer,priority,enable);
			break;
		}

	case eMessage_QUERY_set_backdropColor:
		snes_set_backdropColor(ReadPipe<s32>());
		break;

	case eMessage_QUERY_peek_logical_register:
		WritePipe(snes_peek_logical_register(ReadPipe<s32>()));
		break;

	case eMessage_QUERY_peek_cpu_regs:
		{
			//watch it! the size of this struct is important!
			#ifdef _MSC_VER
			#pragma pack(push,1)
			#endif
			struct {
				u32 pc;
				u16 a,x,y,z,s,d,vector; //7x
						u8 p, nothing;
				u32 aa,rd;
				u8 sp, dp, db, mdr;
			} 
			#ifndef _MSC_VER
			__attribute__((__packed__))
			#endif
			cpuregs;
			#ifdef _MSC_VER
			#pragma pack(pop)
			#endif

			cpuregs.pc = (u32)SNES::cpu.regs.pc;
			cpuregs.a = SNES::cpu.regs.a;
			cpuregs.x = SNES::cpu.regs.x;
			cpuregs.y = SNES::cpu.regs.y;
			cpuregs.z = SNES::cpu.regs.z;
			cpuregs.s = SNES::cpu.regs.s;
			cpuregs.d = SNES::cpu.regs.d;
			cpuregs.aa = (u32)SNES::cpu.aa;
			cpuregs.rd = (u32)SNES::cpu.rd;
			cpuregs.sp = SNES::cpu.sp;
			cpuregs.dp = SNES::cpu.dp;
			cpuregs.db = SNES::cpu.regs.db;
			cpuregs.mdr = SNES::cpu.regs.mdr;
			cpuregs.vector = SNES::cpu.regs.vector;
			cpuregs.p = SNES::cpu.regs.p;
			cpuregs.nothing = 0;

			WritePipeBuffer(&cpuregs,32); //watch it! the size of this struct is important!
		}
		break;

	case eMessage_QUERY_GetMemoryIdName:
		{
			uint32 id = ReadPipe<uint32>();
			const char* ret = snes_get_memory_id_name(id);
			if(!ret) ret = "";
			WritePipeString(ret);
			break;
		}

	case eMessage_QUERY_state_hook_exec:
		SNES::cpu.debugger.op_exec = ReadPipe<bool>() ? debug_op_exec : hook<void (uint24)>(); 
		break;

	case eMessage_QUERY_state_hook_read:
		SNES::cpu.debugger.op_read = ReadPipe<bool>() ? debug_op_read : hook<void (uint24)>(); 
		break;

	case eMessage_QUERY_state_hook_write:
		SNES::cpu.debugger.op_write = ReadPipe<bool>() ? debug_op_write : hook<void (uint24, uint8)>(); 
		break;

	case eMessage_QUERY_state_hook_nmi:
		SNES::cpu.debugger.op_nmi = ReadPipe<bool>() ? debug_op_nmi : hook<void ()>(); 
		break;

	case eMessage_QUERY_state_hook_irq:
		SNES::cpu.debugger.op_irq = ReadPipe<bool>() ? debug_op_irq : hook<void ()>(); 
		break;

	case eMessage_QUERY_set_cdl:
		for (int i = 0; i<eCDLog_AddrType_NUM; i++)
		{
			cdlInfo.blocks[i] = ReadPipe<uint8_t*>();
			cdlInfo.blockSizes[i] = ReadPipe<uint32_t>();
		}
		break;

	}
	return true;
}

bool Handle_CMD(eMessage msg)
{
	if(msg == eMessage_ResumeAfterBRK)
	{
		//careful! dont switch back to co_emu, we were in another cothread probably when the BRK happened.
		//i'm not sure its completely safe to be returning to co_emu below in the normal CMD handler, either...
		co_switch(co_emu_suspended);
		return true;		
	}
	
	if(msg<=eMessage_CMD_FIRST || msg>=eMessage_CMD_LAST) return false;

	s_EmulationControl.command = msg;
	s_EmulationControl.exitReason = eEmulationExitReason_NotSet;
	co_switch(co_emu);
	return true;
}

void Handle_SIG_audio_flush()
{
	WritePipe(eMessage_SIG_audio_flush);

	int nsamples = audiobuffer_idx;
	WritePipe(nsamples);
	char* buf = ReadPipeSharedPtr();
	memcpy(buf,audiobuffer,nsamples*2);
	//extra just in case we had to unexpectedly flush audio and then carry on with some other process... yeah, its rickety.
	WritePipe(0); //dummy synchronization
	
	//wait for frontend to consume data

	ReadPipe<int>(); //dummy synchronization
	WritePipe(0); //dummy synchronization
	audiobuffer_idx = 0;
}

void MessageLoop()
{
	for(;;)
	{
TOP:
		switch(s_EmulationControl.exitReason)
		{
		case eEmulationExitReason_NotSet:
			goto HANDLEMESSAGES;
		
		case eEmulationExitReason_CMD_Complete:
			//printf("eEmulationExitReason_CMD_Complete (command:%d)\n",s_EmulationControl.command);
			//MessageBox(0,"ZING","ZING",MB_OK);
			//printf("WRITING COMPLETE\n");
			WritePipe(eMessage_BRK_Complete);
			
			//special post-completion messages (return values)
			switch(s_EmulationControl.command)
			{
			case eMessage_CMD_load_cartridge_normal:
			case eMessage_CMD_load_cartridge_super_game_boy:
			case eMessage_CMD_serialize:
			case eMessage_CMD_unserialize:
				WritePipe(s_EmulationControl.cmd_result);
				break;
			}
			
			s_EmulationControl.exitReason = eEmulationExitReason_NotSet;
			s_EmulationControl.command = eMessage_NotSet;
			goto TOP;
		
		case eEmulationExitReason_SIG:
			s_EmulationControl.exitReason = eEmulationExitReason_NotSet;
			switch(s_EmulationControl.exitCallbackType)
			{
			case eEmulationCallback_snes_video_refresh:
				{
					WritePipe(eMessage_SIG_video_refresh);
					WritePipe(s_EmulationControl.cb_video_refresh_params.width);
					WritePipe(s_EmulationControl.cb_video_refresh_params.height);
					int destOfs = ReadPipe<int>();
					char* buf = (char*)hMapFilePtr + destOfs;
					int bufsize = 512 * 480 * 4;
					memcpy(buf,s_EmulationControl.cb_video_refresh_params.data,bufsize);
					WritePipe((char)0); //dummy synchronization (alert frontend we're done with buffer)
					break;
				}

			case eEmulationCallback_snes_audio_flush:
				Handle_SIG_audio_flush();
				break;
			case eEmulationCallback_snes_input_poll:
				WritePipe(eMessage_SIG_input_poll);
				break;
			case eEmulationCallback_snes_input_state:
				WritePipe(eMessage_SIG_input_state);
				WritePipe(s_EmulationControl.cb_input_state_params.port);
				WritePipe(s_EmulationControl.cb_input_state_params.device);
				WritePipe(s_EmulationControl.cb_input_state_params.index);
				WritePipe(s_EmulationControl.cb_input_state_params.id);
				s_EmulationControl.cb_input_state_params.result = ReadPipe<int16_t>();
				break;
			case eEmulationCallback_snes_input_notify:
				WritePipe(eMessage_SIG_input_notify);
				WritePipe(s_EmulationControl.cb_input_notify_params.index);
				break;
			case eEmulationCallback_snes_path_request:
				{
					WritePipe(eMessage_SIG_path_request);
					WritePipe(s_EmulationControl.cb_path_request_params.slot);
					WritePipeString(s_EmulationControl.cb_path_request_params.hint);
					std::string temp = ReadPipeString();
					//yucky! use strncpy and ARRAY_SIZE or something!
					strcpy(s_EmulationControl.cb_path_request_params.result,temp.c_str());
				}
				break;
			case eEmulationCallback_snes_allocSharedMemory:
				implementation_snes_allocSharedMemory();
				break;
			case eEmulationCallback_snes_freeSharedMemory:
				implementation_snes_freeSharedMemory();
				break;
			case eEmulationCallback_snes_trace:
				WritePipe(eMessage_SIG_trace_callback);
				WritePipeString(s_EmulationControl.cb_trace_params.msg);				
				break;
			}
			//when callbacks finish, we automatically resume emulation. be careful to go back to top!!!!!!!!
			SETEMU;
			goto TOP;

		case eEmulationExitReason_BRK:
			s_EmulationControl.exitReason = eEmulationExitReason_NotSet;
			switch(s_EmulationControl.hookExitType)
			{
			case eMessage_BRK_scanlineStart:
				WritePipe(eMessage_BRK_scanlineStart);
				WritePipe((uint32)s_EmulationControl.hookAddr);
				break;
			case eMessage_BRK_hook_exec:
				WritePipe(eMessage_BRK_hook_exec);
				WritePipe((uint32)s_EmulationControl.hookAddr);
				break;
			case eMessage_BRK_hook_read:
				WritePipe(eMessage_BRK_hook_read);
				WritePipe((uint32)s_EmulationControl.hookAddr);
				break;
			case eMessage_BRK_hook_write:
				WritePipe(eMessage_BRK_hook_write);
				WritePipe((uint32)s_EmulationControl.hookAddr);
				WritePipe((uint8)s_EmulationControl.hookValue);
				break;
			}
			goto TOP;
		}

HANDLEMESSAGES:

		//printf("Reading message from pipe...\n");
		eMessage msg = ReadPipe<eMessage>();
		//printf("...slam: %08X\n",msg);

		if(Handle_QUERY(msg))
			goto TOP;
		if(Handle_CMD(msg))
			goto TOP;

		switch(msg)
		{
		case eMessage_BRK_Complete:
			return;

		case eMessage_Shutdown:
			//terminate this dll process
			return;
		
		case eMessage_SetBuffer:
			{
				printf("eMessage_SetBuffer\n");
				int which = ReadPipe<s32>();
				std::string name = ReadPipeString();
				IPCRingBuffer* ipcrb = new IPCRingBuffer();
				ipcrb->Open(name);
				if(which==0) rbuf = ipcrb;
				else wbuf = ipcrb;
				break;
			}

		case eMessage_BeginBufferIO:
			bufio = true;
			break;

		case eMessage_EndBufferIO:
			bufio = false;
			break;

		} //switch(msg)
	}
}

static DWORD WINAPI ThreadProc(_In_ LPVOID lpParameter)
{
	MessageLoop();
	//send a message to the other thread to synchronize the shutdown of this thread
	//after that message is received, this thread (and the whole dll instance) is dead.
	WritePipe(eMessage_BRK_Complete);
	return 0;
}


void OpenConsole() 
{
	AllocConsole();
	freopen("CONOUT$", "w", stdout);
	freopen("CONOUT$", "w", stderr);
	freopen("CONIN$", "r", stdin);
}

void EMUTHREAD_handleCommand_LoadCartridgeNormal()
{
	Blob xml = ReadPipeBlob();
	xml.push_back(0); //make sure the xml is null terminated
	const char* xmlptr = NULL;
	if(xml.size() != 1) xmlptr = &xml[0];

	Blob rom_data = ReadPipeBlob();
	const unsigned char* rom_ptr = NULL;
	if(rom_data.size() != 0) rom_ptr = (unsigned char*)&rom_data[0];

	bool ret = snes_load_cartridge_normal(xmlptr,rom_ptr,rom_data.size());
	s_EmulationControl.cmd_result = ret?1:0;
}

void EMUTHREAD_handleCommand_LoadCartridgeSuperGameBoy()
{
	std::string rom_xml = ReadPipeString();
	const char* rom_xmlptr = NULL;
	if(rom_xml != "") rom_xmlptr = rom_xml.c_str();
	Blob rom_data = ReadPipeBlob();
	uint32 rom_length = rom_data.size();

	std::string dmg_xml = ReadPipeString();
	const char* dmg_xmlptr = NULL;
	if(dmg_xml != "") dmg_xmlptr = dmg_xml.c_str();
	Blob dmg_data = ReadPipeBlob();
	uint32 dmg_length = dmg_data.size();

	bool ret = snes_load_cartridge_super_game_boy(rom_xmlptr,(uint8*)&rom_data[0],rom_length, dmg_xmlptr,(uint8*)&dmg_data[0], dmg_length);
	s_EmulationControl.cmd_result = ret?1:0;
}

void EMUTHREAD_handle_CMD_serialize()
{
	int size = ReadPipe<s32>();
	int destOfs = ReadPipe<s32>();
	char* buf = (char*)hMapFilePtr + destOfs;
	bool ret = snes_serialize((uint8_t*)buf,size);
	s_EmulationControl.cmd_result = ret?1:0;
}

void EMUTHREAD_handle_CMD_unserialize()
{
	int size = ReadPipe<s32>();
	int destOfs = ReadPipe<s32>();
	char* buf = (char*)hMapFilePtr + destOfs;
	bool ret = snes_unserialize((uint8_t*)buf	,size);
	s_EmulationControl.cmd_result = ret?1:0;
}

void emuthread()
{
	for(;;)
	{
		switch(s_EmulationControl.command)
		{
		case eMessage_CMD_init:
			snes_init();
			break;
		case eMessage_CMD_power:
			snes_power();
			break;
		case eMessage_CMD_reset:
			snes_reset();
			break;
		case eMessage_CMD_term:
			snes_term();
			break;
		case eMessage_CMD_unload_cartridge:
			snes_unload_cartridge();
			break;
		case eMessage_CMD_load_cartridge_normal:
			EMUTHREAD_handleCommand_LoadCartridgeNormal();
			break;
		case eMessage_CMD_load_cartridge_super_game_boy:
			EMUTHREAD_handleCommand_LoadCartridgeSuperGameBoy();
			break;

		case eMessage_CMD_serialize:
			EMUTHREAD_handle_CMD_serialize();
			break;
		case eMessage_CMD_unserialize:
			EMUTHREAD_handle_CMD_unserialize();
			break;

		case eMessage_CMD_run:
			SIG_FlushAudio();

			//we could avoid this if we saved the current thread before jumping back to co_control, instead of always jumping back to co_emu
			//in effect, we're scrambling the scheduler
			//EDIT - well, we changed that, but.. we still want this probably, for debugging and stuff
			for(;;)
			{
				SNES::scheduler.sync = SNES::Scheduler::SynchronizeMode::None;
				SNES::scheduler.clearExitReason();
				SNES::scheduler.enter();
				if(SNES::scheduler.exit_reason() == SNES::Scheduler::ExitReason::FrameEvent)
				{
					SNES::video.update();
					break;
				}
				//not used yet
				if(SNES::scheduler.exit_reason() == SNES::Scheduler::ExitReason::DebuggerEvent)
					break;
			}

			SIG_FlushAudio();
			break;
		}

		s_EmulationControl.exitReason = eEmulationExitReason_CMD_Complete;
		SETCONTROL;
	}
}

BOOL WINAPI DllMain(_In_ HINSTANCE hinstDLL, _In_ DWORD     fdwReason, _In_ LPVOID    lpvReserved)
{
	return TRUE;
}

extern "C" dllexport bool __cdecl DllInit(const char* ipcname)
{
	printf("NEW INSTANCE: %08X\n", &s_EmulationControl);

	char pipename[256];
	char eventname[256];
	sprintf(pipename, "\\\\.\\Pipe\\%s",ipcname);
	sprintf(eventname, "%s-event", ipcname);

	printf("pipe: %s\n",pipename);
	printf("event: %s\n",eventname);

	hPipe = CreateFile(pipename, GENERIC_READ | GENERIC_WRITE, 0, NULL, OPEN_EXISTING, 0, NULL);

	if(hPipe == INVALID_HANDLE_VALUE)
		return false;

	hMapFile = OpenFileMapping(FILE_MAP_READ | FILE_MAP_WRITE, FALSE, ipcname);
	if(hMapFile == INVALID_HANDLE_VALUE)
		return false;

	hMapFilePtr = MapViewOfFile(hMapFile, FILE_MAP_READ | FILE_MAP_WRITE, 0, 0, 0);

	//make a coroutine thread to run the emulation in. we'll switch back to this thread when communicating with the frontend
	co_control = co_active();
	co_emu = co_create(65536*sizeof(void*),emuthread);

	running = true;
	printf("running\n");

	DWORD tid;
	CreateThread(nullptr, 0, &ThreadProc, nullptr, 0, &tid);

	return true;
}


void pwrap_init()
{
	//bsnes's interface initialization calls into this after initializing itself, so we can get a chance to mod it for pwrap functionalities
	InitBsnes();
>>>>>>> 6e0b8e27
}<|MERGE_RESOLUTION|>--- conflicted
+++ resolved
@@ -1,4 +1,3 @@
-<<<<<<< HEAD
 //TODO - find out somehow when the parent process is gone (check a pid or some slot on that for existence and match vs logged value?)
 //         we cant just check the state of a socket or named pipe or whatever in the case of IPCRingBuffer
 
@@ -61,6 +60,7 @@
     eMessage_QUERY_library_revision_major,
     eMessage_QUERY_library_revision_minor,
     eMessage_QUERY_get_region,
+	eMessage_QUERY_get_mapper,
     eMessage_QUERY_get_memory_size,
     eMessage_QUERY_get_memory_data, //note: this function isnt used and hasnt been tested in a while
     eMessage_QUERY_peek,
@@ -793,6 +793,10 @@
             
         case eMessage_QUERY_get_region:
             WritePipe((char)snes_get_region());
+		break;
+
+	case eMessage_QUERY_get_mapper:
+		WritePipe(snes_get_mapper());
             break;
             
         case eMessage_QUERY_get_memory_size:
@@ -1368,1289 +1372,4 @@
 {
     //bsnes's interface initialization calls into this after initializing itself, so we can get a chance to mod it for pwrap functionalities
     InitBsnes();
-=======
-//TODO - find out somehow when the parent process is gone (check a pid or some slot on that for existence and match vs logged value?)
-//         we cant just check the state of a socket or named pipe or whatever in the case of IPCRingBuffer
-
-//TODO - clean up signaling namespaces.. hooks vs callbacks vs etc. (unify them, at least)
-//maybe turn into signal vs break concept (signals would be synchronous [expecting the frontend to always field them immediately and allow execution to resume immediately]) vs breaks (which the frontend receives control after)
-//also a COMMAND concept (comes from frontend.. run, init, etc.)
-//
-//TODO - consolidate scanline breakpoint into this, with something like a set_break(type,address,size)  which could be used in the future for read/write/execute but for now, for scanline (address would be the scanline)
-//
-//TODO - factor out modular components (ringbuffer and the like)
-
-//types of messages:
-//cmd: frontend->core: "command to core" a command from the frontend which causes emulation to proceed. when sending a command, the frontend should wait for an eMessage_BRK_Complete before proceeding, although a debugger might proceed after any BRK
-//query: frontend->core: "query to core" a query from the frontend which can (and should) be satisfied immediately by the core but which does not result in emulation processes (notably, nothing resembling a CMD and nothing which can trigger a BRK)
-//sig: core->frontend: "core signal" a synchronous operation called from the emulation process which the frontend should handle immediately without issuing any calls into the core
-//brk: core->frontend: "core break" the emulation process has suspended. the frontend is free to do whatever it wishes.
-//(and there are other assorted special messages...)
-
-
-#include <Windows.h>
-
-#define LIBSNES_IMPORT
-#include "snes/snes.hpp"
-#include "libsnes.hpp"
-
-#include <libco/libco.h>
-
-#include <string.h>
-#include <stdio.h>
-#include <stdlib.h>
-
-#include <map>
-#include <string>
-#include <vector>
-
-extern SNES::Interface *iface;
-
-typedef uint8 u8;
-typedef int32 s32;
-typedef uint32 u32;
-typedef uint16 u16;
-
-enum eMessage : int32
-{
-	eMessage_NotSet,
-
-	eMessage_SetBuffer,
-	eMessage_BeginBufferIO,
-	eMessage_EndBufferIO,
-	eMessage_ResumeAfterBRK, //resumes execution of the core, after a BRK. no change to current CMD
-	eMessage_Shutdown,
-
-	eMessage_QUERY_library_id,
-	eMessage_QUERY_library_revision_major,
-	eMessage_QUERY_library_revision_minor,
-	eMessage_QUERY_get_region,
-	eMessage_QUERY_get_mapper,
-	eMessage_QUERY_get_memory_size,
-	eMessage_QUERY_get_memory_data, //note: this function isnt used and hasnt been tested in a while
-	eMessage_QUERY_peek,
-	eMessage_QUERY_poke,
-	eMessage_QUERY_serialize_size,
-	eMessage_QUERY_poll_message,
-	eMessage_QUERY_dequeue_message,
-	eMessage_QUERY_set_color_lut,
-	eMessage_QUERY_GetMemoryIdName,
-	eMessage_QUERY_state_hook_exec,
-	eMessage_QUERY_state_hook_read,
-	eMessage_QUERY_state_hook_write,
-	eMessage_QUERY_state_hook_nmi,
-	eMessage_QUERY_state_hook_irq,
-	eMessage_QUERY_enable_trace,
-	eMessage_QUERY_enable_scanline,
-	eMessage_QUERY_enable_audio,
-	eMessage_QUERY_set_layer_enable,
-	eMessage_QUERY_set_backdropColor,
-	eMessage_QUERY_peek_logical_register,
-	eMessage_QUERY_peek_cpu_regs,
-	eMessage_QUERY_set_cdl,
-
-	eMessage_CMD_FIRST,
-	eMessage_CMD_init,
-	eMessage_CMD_power,
-	eMessage_CMD_reset,
-	eMessage_CMD_run,
-	eMessage_CMD_serialize,
-	eMessage_CMD_unserialize,
-	eMessage_CMD_load_cartridge_normal,
-	eMessage_CMD_load_cartridge_super_game_boy,
-	eMessage_CMD_term,
-	eMessage_CMD_unload_cartridge,
-	eMessage_CMD_LAST,
-
-	eMessage_SIG_video_refresh,
-	eMessage_SIG_input_poll,
-	eMessage_SIG_input_state,
-	eMessage_SIG_input_notify,
-	eMessage_SIG_audio_flush,
-	eMessage_SIG_path_request,
-	eMessage_SIG_trace_callback,
-	eMessage_SIG_allocSharedMemory, //?
-	eMessage_SIG_freeSharedMemory, //?
-
-	eMessage_BRK_Complete,
-	eMessage_BRK_hook_exec,
-	eMessage_BRK_hook_read,
-	eMessage_BRK_hook_write,
-	eMessage_BRK_hook_nmi,
-	eMessage_BRK_hook_irq,
-	eMessage_BRK_scanlineStart, //implemented as a BRK because that's really what it is, its just a graphical event and not a CPU event
-};
-
-
-enum eEmulationExitReason
-{
-	eEmulationExitReason_NotSet,
-	eEmulationExitReason_BRK,
-	eEmulationExitReason_SIG,
-	eEmulationExitReason_CMD_Complete,
-};
-
-enum eEmulationCallback
-{
-	eEmulationCallback_snes_video_refresh,
-	eEmulationCallback_snes_audio_flush,
-	eEmulationCallback_snes_scanline,
-	eEmulationCallback_snes_input_poll,
-	eEmulationCallback_snes_input_state,
-	eEmulationCallback_snes_input_notify,
-	eEmulationCallback_snes_path_request,
-	
-	eEmulationCallback_snes_allocSharedMemory,
-	eEmulationCallback_snes_freeSharedMemory,
-
-	eEmulationCallback_snes_trace
-};
-
-struct EmulationControl
-{
-	volatile eMessage command;
-	volatile eEmulationExitReason exitReason;
-	
-	//the result code for a CMD
-	s32 cmd_result;
-
-	union
-	{
-		struct
-		{
-			volatile eMessage hookExitType;
-			uint32 hookAddr;
-			uint8 hookValue;
-		};
-
-		struct
-		{
-			volatile eEmulationCallback exitCallbackType;
-			union
-			{
-				struct
-				{
-					const uint32_t *data;
-					unsigned width;
-					unsigned height;
-				} cb_video_refresh_params;
-				struct
-				{
-					int32_t scanline;
-				} cb_scanline_params;
-				struct
-				{
-					unsigned port, device, index, id;
-					int16_t result;
-				} cb_input_state_params;
-				struct
-				{
-					int index;
-				} cb_input_notify_params;
-				struct
-				{
-					int slot;
-					const char* hint;
-					//yuck
-					char result[MAX_PATH];
-				} cb_path_request_params;
-				struct
-				{
-					const char* memtype;
-					size_t amt;
-					void* result;
-				} cb_allocSharedMemory_params;
-				struct
-				{
-					void* ptr;
-				} cb_freeSharedMemory_params;
-				struct
-				{
-					const char* msg;
-				} cb_trace_params;
-			};
-		};
-	};
-};
-
-static EmulationControl s_EmulationControl;
-
-class IPCRingBuffer
-{
-private:
-	HANDLE mmf;
-	u8* mmvaPtr;
-	volatile u8* begin;
-	volatile s32* head, *tail;
-	int bufsize;
-
-	//this code depends on conventional interpretations of volatile and sequence points which are unlikely to be violated on any system an emulator would be running on
-
-	void Setup(int size)
-	{
-		bool init = size != -1;
-		Owner = init;
-
-		mmvaPtr = (u8*)MapViewOfFile(mmf, FILE_MAP_READ | FILE_MAP_WRITE, 0, 0, 0);
-
-		//setup management area
-		head = (s32*)mmvaPtr;
-		tail = (s32*)mmvaPtr + 1;
-		s32* bufsizeptr = (s32*)mmvaPtr + 2;
-		begin = mmvaPtr + 12;
-
-		if (init)
-			*bufsizeptr = bufsize = size - 12;
-		else bufsize = *bufsizeptr;
-	}
-		
-	void WaitForWriteCapacity(int amt)
-	{
-		for (; ; )
-		{
-			//dont return when available == amt because then we would consume the buffer and be unable to distinguish between full and empty
-			if (Available() > amt)
-				return;
-			//this is a greedy spinlock.
-			SwitchToThread();
-		}
-	}
-
-	int Size()
-	{
-		int h = *head;
-		int t = *tail;
-		int size = h - t;
-		if (size >= bufsize)
-		{
-			//shouldnt be possible for size to be anything but bufsize here
-			size = 0;
-		}
-		else if (size < 0) size += bufsize;
-		return size;
-	}
-
-	int Available()
-	{
-		return bufsize - Size();
-	}
-
-public:
-	bool Owner;
-
-	//void Allocate(int size) //not supported
-
-	void Open(const std::string& id)
-	{
-		HANDLE h = OpenFileMapping(FILE_MAP_READ | FILE_MAP_WRITE, FALSE, id.c_str());
-		if(h == INVALID_HANDLE_VALUE)
-			return;
-
-		mmf = h;
-				
-		Setup(-1);
-	}
-
-	~IPCRingBuffer()
-	{
-		if (mmf == NULL) return;
-		CloseHandle(mmf);
-		mmf = NULL;
-	}
-
-	int WaitForSomethingToRead()
-	{
-		for (; ; )
-		{
-			int available = Size();
-			if (available > 0)
-				return available;
-			//this is a greedy spinlock.
-			SwitchToThread();
-			//NOTE: it's annoying right now because libsnes processes die and eat a whole core.
-			//we need to gracefully exit somehow
-		}
-	}
-
-	void Write(const void* ptr, int amt)
-	{
-		u8* bptr = (u8*)ptr;
-		int ofs = 0;
-		while (amt > 0)
-		{
-			int todo = amt;
-
-			//make sure we don't write a big chunk beyond the end of the buffer
-			int remain = bufsize - *head;
-			if (todo > remain) todo = remain;
-
-			//dont request the entire buffer. we would never get that much available, because we never completely fill up the buffer
-			if (todo > bufsize - 1) todo = bufsize - 1;
-
-			//a super efficient approach would chunk this several times maybe instead of waiting for the buffer to be emptied before writing again. but who cares
-			WaitForWriteCapacity(todo);
-
-			//messages are likely to be small. we should probably just loop to copy in here. but for now..
-			memcpy((u8*)begin + *head, bptr + ofs, todo);
-
-			amt -= todo;
-			ofs += todo;
-			*head += todo;
-			if (*head >= bufsize) *head -= bufsize;
-		}
-	}
-
-	void Read(void* ptr, int amt)
-	{
-		u8* bptr = (u8*)ptr;
-		int ofs = 0;
-		while (amt > 0)
-		{
-			int available = WaitForSomethingToRead();
-			int todo = amt;
-			if (todo > available) todo = available;
-
-			//make sure we don't read a big chunk beyond the end of the buffer
-			int remain = bufsize - *tail;
-			if (todo > remain) todo = remain;
-
-			//messages are likely to be small. we should probably just loop to copy in here. but for now..
-			memcpy(bptr + ofs, (u8*)begin + *tail, todo);
-
-			amt -= todo;
-			ofs += todo;
-			*tail += todo;
-			if (*tail >= bufsize) *tail -= bufsize;
-		}
-	}
-}; //class IPCRingBuffer
-
-static bool bufio = false;
-static IPCRingBuffer *rbuf = NULL, *wbuf = NULL;
-
-HANDLE hPipe, hMapFile, hEvent;
-void* hMapFilePtr;
-static bool running = false;
-
-cothread_t co_control, co_emu, co_emu_suspended;
-
-#define SETCONTROL \
-{ \
-	co_emu_suspended = co_active(); \
-	co_switch(co_control); \
-} 
-
-#define SETEMU \
-{ \
-	cothread_t temp = co_emu_suspended; \
-	co_emu_suspended = NULL; \
-	co_switch(temp); \
-}
-
-
-void ReadPipeBuffer(void* buf, int len)
-{
-	if(bufio)
-	{
-		rbuf->Read(buf,len);
-		return;
-	}
-	DWORD bytesRead;
-	BOOL result = ReadFile(hPipe, buf, len, &bytesRead, NULL);
-	if(!result || bytesRead != len)
-		exit(1);
-}
-
-template<typename T> T ReadPipe()
-{
-	T ret;
-	ReadPipeBuffer(&ret,sizeof(ret));
-	return ret;
-}
-
-char* ReadPipeSharedPtr()
-{
-	return (char*)hMapFilePtr + ReadPipe<int>();
-}
-
-template<> bool ReadPipe<bool>()
-{
-	return !!ReadPipe<char>();
-}
-
-
-void WritePipeBuffer(const void* buf, int len)
-{
-	if(co_active() != co_control)
-	{
-		printf("WARNING: WRITING FROM NON-CONTROL THREAD\n");
-	}
-	//static FILE* outf = NULL;
-	//if(!outf) outf = fopen("c:\\trace.bin","wb"); fwrite(buf,1,len,outf); fflush(outf);
-
-	if(bufio)
-	{
-		wbuf->Write(buf,len);
-		return;
-	}
-
-	DWORD bytesWritten;
-	BOOL result = WriteFile(hPipe, buf, len, &bytesWritten, NULL);
-	if(!result || bytesWritten != len)
-		exit(1);
-}
-
-//remove volatile qualifier...... crazy?
-template<typename T> void WritePipe(volatile const T& val)
-{
-	WritePipeBuffer((T*)&val, sizeof(val));
-}
-
-template<typename T> void WritePipe(const T& val)
-{
-	WritePipeBuffer(&val, sizeof(val));
-}
-
-void WritePipeString(const char* str)
-{
-	int len = strlen(str);
-	WritePipe(len);
-	WritePipeBuffer(str,len);
-}
-
-std::string ReadPipeString()
-{
-	int len = ReadPipe<int>();
-	std::string ret;
-	ret.resize(len);
-	if(len!=0)
-		ReadPipeBuffer(&ret[0],len);
-	return ret;
-}
-
-typedef std::vector<char> Blob;
-
-void WritePipeBlob(void* buf, int len)
-{
-	WritePipe(len);
-	WritePipeBuffer(buf,len);
-}
-
-Blob ReadPipeBlob()
-{
-	int len = ReadPipe<int>();
-	Blob ret;
-	ret.resize(len);
-	if(len!=0)
-		ReadPipeBuffer(&ret[0],len);
-	return ret;
-}
-
-void snes_video_refresh(const uint32_t *data, unsigned width, unsigned height)
-{
-	s_EmulationControl.exitReason = eEmulationExitReason_SIG;
-	s_EmulationControl.exitCallbackType = eEmulationCallback_snes_video_refresh;
-	s_EmulationControl.cb_video_refresh_params.data = data;
-	s_EmulationControl.cb_video_refresh_params.width = width;
-	s_EmulationControl.cb_video_refresh_params.height = height;
-
-	SETCONTROL;
-}
-
-bool audio_en = false;
-static const int AUDIOBUFFER_SIZE = 44100*2;
-uint16_t audiobuffer[AUDIOBUFFER_SIZE];
-int audiobuffer_idx = 0;
-
-void SIG_FlushAudio()
-{
-	s_EmulationControl.exitReason = eEmulationExitReason_SIG;
-	s_EmulationControl.exitCallbackType = eEmulationCallback_snes_audio_flush;
-	SETCONTROL;
-}
-
-//this is the raw callback from the emulator internals when a new audio sample is available
-void snes_audio_sample(uint16_t left, uint16_t right)
-{
-	if(!audio_en) return;
-
-	//if theres no room in the audio buffer, we need to send a flush signal
-	if(audiobuffer_idx == AUDIOBUFFER_SIZE)
-		SIG_FlushAudio();
-
-	audiobuffer[audiobuffer_idx++] = left;
-	audiobuffer[audiobuffer_idx++] = right;
-}
-
-void snes_input_poll(void)
-{
-	s_EmulationControl.exitReason = eEmulationExitReason_SIG;
-	s_EmulationControl.exitCallbackType = eEmulationCallback_snes_input_poll;
-	SETCONTROL;
-}
-int16_t snes_input_state(unsigned port, unsigned device, unsigned index, unsigned id)
-{
-	s_EmulationControl.exitReason = eEmulationExitReason_SIG;
-	s_EmulationControl.exitCallbackType = eEmulationCallback_snes_input_state;
-	s_EmulationControl.cb_input_state_params.port = port;
-	s_EmulationControl.cb_input_state_params.device = device;
-	s_EmulationControl.cb_input_state_params.index = index;
-	s_EmulationControl.cb_input_state_params.id = id;
-	SETCONTROL;
-	return s_EmulationControl.cb_input_state_params.result;
-}
-void snes_input_notify(int index)
-{
-	s_EmulationControl.exitReason = eEmulationExitReason_SIG;
-	s_EmulationControl.exitCallbackType = eEmulationCallback_snes_input_notify;
-	s_EmulationControl.cb_input_notify_params.index = index;
-	SETCONTROL;
-}
-
-void snes_trace(const char *msg)
-{
-	s_EmulationControl.exitReason = eEmulationExitReason_SIG;
-	s_EmulationControl.exitCallbackType = eEmulationCallback_snes_trace;
-	s_EmulationControl.cb_trace_params.msg = msg;
-	SETCONTROL;
-}
-
-const char* snes_path_request(int slot, const char* hint)
-{
-	s_EmulationControl.exitReason = eEmulationExitReason_SIG;
-	s_EmulationControl.exitCallbackType = eEmulationCallback_snes_path_request;
-	s_EmulationControl.cb_path_request_params.slot = slot;
-	s_EmulationControl.cb_path_request_params.hint = hint;
-	SETCONTROL;
-	
-	return (const char*)s_EmulationControl.cb_path_request_params.result;
-}
-
-void RunControlMessageLoop();
-void snes_scanlineStart(int line)
-{
-	s_EmulationControl.exitReason = eEmulationExitReason_BRK;
-	s_EmulationControl.hookExitType = eMessage_BRK_scanlineStart;
-	s_EmulationControl.cb_scanline_params.scanline = line;
-	SETCONTROL;
-}
-
-class SharedMemoryBlock
-{
-public:
-	std::string memtype;
-	HANDLE handle;
-};
-
-static std::map<void*,SharedMemoryBlock*> memHandleTable;
-
-void* implementation_snes_allocSharedMemory()
-{
-	const char* memtype = s_EmulationControl.cb_allocSharedMemory_params.memtype;
-	size_t amt = s_EmulationControl.cb_allocSharedMemory_params.amt;
-
-	if(!running)
-	{
-		s_EmulationControl.cb_allocSharedMemory_params.result = NULL;
-		return NULL;
-	}
-
-	//printf("WritePipe(eMessage_SIG_allocSharedMemory)\n");
-	WritePipe(eMessage_SIG_allocSharedMemory);
-	WritePipeString(memtype);
-	WritePipe(amt);
-	
-	std::string blockname = ReadPipeString();
-
-	auto mapfile = OpenFileMapping(FILE_MAP_READ | FILE_MAP_WRITE, FALSE, blockname.c_str());
-	
-	if(mapfile == INVALID_HANDLE_VALUE)
-		return NULL;
-
-	auto ptr = MapViewOfFile(mapfile, FILE_MAP_READ | FILE_MAP_WRITE, 0, 0, 0);
-
-	auto smb = new SharedMemoryBlock();
-	smb->memtype = memtype;
-	smb->handle = mapfile;
-
-	memHandleTable[ptr] = smb;
-	
-	s_EmulationControl.cb_allocSharedMemory_params.result = ptr;
-
-	return ptr;
-}
-
-void* snes_allocSharedMemory(const char* memtype, size_t amt)
-{
-	//its important that this happen before the message marshaling because allocation/free attempts can happen before the marshaling is setup (or at shutdown time, in case of errors?)
-	if(!running) return NULL;
-
-	s_EmulationControl.exitReason = eEmulationExitReason_SIG;
-	s_EmulationControl.exitCallbackType = eEmulationCallback_snes_allocSharedMemory;
-	s_EmulationControl.cb_allocSharedMemory_params.memtype = memtype;
-	s_EmulationControl.cb_allocSharedMemory_params.amt = amt;
-	SETCONTROL;
-	
-	return s_EmulationControl.cb_allocSharedMemory_params.result;
-}
-
-void implementation_snes_freeSharedMemory()
-{
-	void* ptr = s_EmulationControl.cb_freeSharedMemory_params.ptr;
-	if(!ptr) return;
-	auto smb = memHandleTable.find(ptr)->second;
-	UnmapViewOfFile(ptr);
-	CloseHandle(smb->handle);
-	//printf("WritePipe(eMessage_SIG_freeSharedMemory);\n");
-	WritePipe(eMessage_SIG_freeSharedMemory);
-	WritePipeString(smb->memtype.c_str());
-}
-
-void snes_freeSharedMemory(void* ptr)
-{
-	//its important that this happen before the message marshaling because allocation/free attempts can happen before the marshaling is setup (or at shutdown time, in case of errors?)
-	if(!running) return;
-
-	s_EmulationControl.exitReason = eEmulationExitReason_SIG;
-	s_EmulationControl.exitCallbackType = eEmulationCallback_snes_freeSharedMemory;
-	s_EmulationControl.cb_freeSharedMemory_params.ptr = ptr;
-	SETCONTROL;
-}
-
-void InitBsnes()
-{
-	//setup all hooks to forward messages to the frontend
-	snes_set_video_refresh(snes_video_refresh);
-	snes_set_audio_sample(snes_audio_sample);
-	snes_set_input_poll(snes_input_poll);
-	snes_set_input_state(snes_input_state);
-	snes_set_input_notify(snes_input_notify);
-	snes_set_path_request(snes_path_request);
-	
-	snes_set_allocSharedMemory(snes_allocSharedMemory);
-	snes_set_freeSharedMemory(snes_freeSharedMemory);
-}
-
-
-static void debug_op_exec(uint24 addr)
-{
-	s_EmulationControl.exitReason = eEmulationExitReason_BRK;
-	s_EmulationControl.hookExitType = eMessage_BRK_hook_exec;
-	s_EmulationControl.hookAddr = (uint32)addr;
-	SETCONTROL;
-	//WritePipe(eMessage_snes_cb_hook_exec);
-	//WritePipe((uint32)addr);
-}
-
-static void debug_op_read(uint24 addr)
-{
-	s_EmulationControl.exitReason = eEmulationExitReason_BRK;
-	s_EmulationControl.hookExitType = eMessage_BRK_hook_read;
-	s_EmulationControl.hookAddr = (uint32)addr;
-	SETCONTROL;
-	//WritePipe(eMessage_snes_cb_hook_read);
-	//WritePipe((uint32)addr);
-}
-
-static void debug_op_write(uint24 addr, uint8 value)
-{
-	s_EmulationControl.exitReason = eEmulationExitReason_BRK;
-	s_EmulationControl.hookExitType = eMessage_BRK_hook_write;
-	s_EmulationControl.hookAddr = (uint32)addr;
-	s_EmulationControl.hookValue = value;
-	SETCONTROL;
-	//WritePipe(eMessage_snes_cb_hook_write);
-	//WritePipe((uint32)addr);
-	//WritePipe(value);
-}
-
-static void debug_op_nmi()
-{
-	WritePipe(eMessage_BRK_hook_nmi);
-}
-
-static void debug_op_irq()
-{
-	WritePipe(eMessage_BRK_hook_irq);
-}
-
-void HandleMessage_QUERY(eMessage msg)
-{
-}
-
-bool Handle_QUERY(eMessage msg)
-{
-	switch(msg)
-	{
-	default:
-		return false;
-
-	case eMessage_QUERY_library_id:
-		WritePipeString(snes_library_id());
-		break;
-	case eMessage_QUERY_library_revision_major:
-		WritePipe(snes_library_revision_major()); 
-		break;
-	case eMessage_QUERY_library_revision_minor:
-		WritePipe(snes_library_revision_minor()); 
-		break;
-
-	case eMessage_QUERY_get_region:
-		WritePipe((char)snes_get_region());
-		break;
-
-	case eMessage_QUERY_get_mapper:
-		WritePipe(snes_get_mapper());
-		break;
-
-	case eMessage_QUERY_get_memory_size:
-		WritePipe((u32)snes_get_memory_size(ReadPipe<u32>()));
-		break;
-
-	case eMessage_QUERY_get_memory_data:
-		{
-			unsigned int id = ReadPipe<u32>();
-			char* dstbuf = ReadPipeSharedPtr();
-			uint8_t* srcbuf = snes_get_memory_data(id);
-			memcpy(dstbuf,srcbuf,snes_get_memory_size(id));
-			WritePipe(eMessage_BRK_Complete);
-			break;
-		}
-
-	case eMessage_QUERY_peek:
-		{
-			int id = ReadPipe<s32>();
-			unsigned int addr = ReadPipe<u32>();
-			uint8_t ret;
-			if(id == SNES_MEMORY_SYSBUS)
-				ret = bus_read(addr);
-			else ret = snes_get_memory_data(id)[addr];
-			WritePipe(ret);
-		}
-		break;
-
-	case eMessage_QUERY_poke:
-		{
-			int id = ReadPipe<s32>();
-			unsigned int addr = ReadPipe<u32>();
-			uint8_t val = ReadPipe<uint8_t>();
-			if(id == SNES_MEMORY_SYSBUS)
-				bus_write(addr,val);
-			else snes_get_memory_data(id)[addr] = val;
-			break;
-		}
-		break;
-
-	case eMessage_QUERY_serialize_size:
-		WritePipe((u32)snes_serialize_size());
-		break;
-	case eMessage_QUERY_poll_message:
-		//TBD
-		WritePipe(-1);
-		break;
-	case eMessage_QUERY_dequeue_message:
-		//TBD
-		break;
-
-	case eMessage_QUERY_set_color_lut:
-		{
-			auto blob = ReadPipeBlob();
-			snes_set_color_lut((uint32_t*)&blob[0]);
-			break;
-		}
-		break;
-
-	case eMessage_QUERY_enable_trace:
-		if(!!ReadPipe<char>())
-			snes_set_trace_callback(snes_trace);
-		else snes_set_trace_callback(NULL);
-		break;
-
-	case eMessage_QUERY_enable_scanline:
-		if(ReadPipe<bool>())
-			snes_set_scanlineStart(snes_scanlineStart);
-		else snes_set_scanlineStart(NULL);
-		break;
-
-	case eMessage_QUERY_enable_audio:
-		audio_en = ReadPipe<bool>();
-		break;
-
-	case eMessage_QUERY_set_layer_enable:
-		{
-			int layer = ReadPipe<s32>();
-			int priority = ReadPipe<s32>();
-			bool enable = ReadPipe<bool>();
-			snes_set_layer_enable(layer,priority,enable);
-			break;
-		}
-
-	case eMessage_QUERY_set_backdropColor:
-		snes_set_backdropColor(ReadPipe<s32>());
-		break;
-
-	case eMessage_QUERY_peek_logical_register:
-		WritePipe(snes_peek_logical_register(ReadPipe<s32>()));
-		break;
-
-	case eMessage_QUERY_peek_cpu_regs:
-		{
-			//watch it! the size of this struct is important!
-			#ifdef _MSC_VER
-			#pragma pack(push,1)
-			#endif
-			struct {
-				u32 pc;
-				u16 a,x,y,z,s,d,vector; //7x
-						u8 p, nothing;
-				u32 aa,rd;
-				u8 sp, dp, db, mdr;
-			} 
-			#ifndef _MSC_VER
-			__attribute__((__packed__))
-			#endif
-			cpuregs;
-			#ifdef _MSC_VER
-			#pragma pack(pop)
-			#endif
-
-			cpuregs.pc = (u32)SNES::cpu.regs.pc;
-			cpuregs.a = SNES::cpu.regs.a;
-			cpuregs.x = SNES::cpu.regs.x;
-			cpuregs.y = SNES::cpu.regs.y;
-			cpuregs.z = SNES::cpu.regs.z;
-			cpuregs.s = SNES::cpu.regs.s;
-			cpuregs.d = SNES::cpu.regs.d;
-			cpuregs.aa = (u32)SNES::cpu.aa;
-			cpuregs.rd = (u32)SNES::cpu.rd;
-			cpuregs.sp = SNES::cpu.sp;
-			cpuregs.dp = SNES::cpu.dp;
-			cpuregs.db = SNES::cpu.regs.db;
-			cpuregs.mdr = SNES::cpu.regs.mdr;
-			cpuregs.vector = SNES::cpu.regs.vector;
-			cpuregs.p = SNES::cpu.regs.p;
-			cpuregs.nothing = 0;
-
-			WritePipeBuffer(&cpuregs,32); //watch it! the size of this struct is important!
-		}
-		break;
-
-	case eMessage_QUERY_GetMemoryIdName:
-		{
-			uint32 id = ReadPipe<uint32>();
-			const char* ret = snes_get_memory_id_name(id);
-			if(!ret) ret = "";
-			WritePipeString(ret);
-			break;
-		}
-
-	case eMessage_QUERY_state_hook_exec:
-		SNES::cpu.debugger.op_exec = ReadPipe<bool>() ? debug_op_exec : hook<void (uint24)>(); 
-		break;
-
-	case eMessage_QUERY_state_hook_read:
-		SNES::cpu.debugger.op_read = ReadPipe<bool>() ? debug_op_read : hook<void (uint24)>(); 
-		break;
-
-	case eMessage_QUERY_state_hook_write:
-		SNES::cpu.debugger.op_write = ReadPipe<bool>() ? debug_op_write : hook<void (uint24, uint8)>(); 
-		break;
-
-	case eMessage_QUERY_state_hook_nmi:
-		SNES::cpu.debugger.op_nmi = ReadPipe<bool>() ? debug_op_nmi : hook<void ()>(); 
-		break;
-
-	case eMessage_QUERY_state_hook_irq:
-		SNES::cpu.debugger.op_irq = ReadPipe<bool>() ? debug_op_irq : hook<void ()>(); 
-		break;
-
-	case eMessage_QUERY_set_cdl:
-		for (int i = 0; i<eCDLog_AddrType_NUM; i++)
-		{
-			cdlInfo.blocks[i] = ReadPipe<uint8_t*>();
-			cdlInfo.blockSizes[i] = ReadPipe<uint32_t>();
-		}
-		break;
-
-	}
-	return true;
-}
-
-bool Handle_CMD(eMessage msg)
-{
-	if(msg == eMessage_ResumeAfterBRK)
-	{
-		//careful! dont switch back to co_emu, we were in another cothread probably when the BRK happened.
-		//i'm not sure its completely safe to be returning to co_emu below in the normal CMD handler, either...
-		co_switch(co_emu_suspended);
-		return true;		
-	}
-	
-	if(msg<=eMessage_CMD_FIRST || msg>=eMessage_CMD_LAST) return false;
-
-	s_EmulationControl.command = msg;
-	s_EmulationControl.exitReason = eEmulationExitReason_NotSet;
-	co_switch(co_emu);
-	return true;
-}
-
-void Handle_SIG_audio_flush()
-{
-	WritePipe(eMessage_SIG_audio_flush);
-
-	int nsamples = audiobuffer_idx;
-	WritePipe(nsamples);
-	char* buf = ReadPipeSharedPtr();
-	memcpy(buf,audiobuffer,nsamples*2);
-	//extra just in case we had to unexpectedly flush audio and then carry on with some other process... yeah, its rickety.
-	WritePipe(0); //dummy synchronization
-	
-	//wait for frontend to consume data
-
-	ReadPipe<int>(); //dummy synchronization
-	WritePipe(0); //dummy synchronization
-	audiobuffer_idx = 0;
-}
-
-void MessageLoop()
-{
-	for(;;)
-	{
-TOP:
-		switch(s_EmulationControl.exitReason)
-		{
-		case eEmulationExitReason_NotSet:
-			goto HANDLEMESSAGES;
-		
-		case eEmulationExitReason_CMD_Complete:
-			//printf("eEmulationExitReason_CMD_Complete (command:%d)\n",s_EmulationControl.command);
-			//MessageBox(0,"ZING","ZING",MB_OK);
-			//printf("WRITING COMPLETE\n");
-			WritePipe(eMessage_BRK_Complete);
-			
-			//special post-completion messages (return values)
-			switch(s_EmulationControl.command)
-			{
-			case eMessage_CMD_load_cartridge_normal:
-			case eMessage_CMD_load_cartridge_super_game_boy:
-			case eMessage_CMD_serialize:
-			case eMessage_CMD_unserialize:
-				WritePipe(s_EmulationControl.cmd_result);
-				break;
-			}
-			
-			s_EmulationControl.exitReason = eEmulationExitReason_NotSet;
-			s_EmulationControl.command = eMessage_NotSet;
-			goto TOP;
-		
-		case eEmulationExitReason_SIG:
-			s_EmulationControl.exitReason = eEmulationExitReason_NotSet;
-			switch(s_EmulationControl.exitCallbackType)
-			{
-			case eEmulationCallback_snes_video_refresh:
-				{
-					WritePipe(eMessage_SIG_video_refresh);
-					WritePipe(s_EmulationControl.cb_video_refresh_params.width);
-					WritePipe(s_EmulationControl.cb_video_refresh_params.height);
-					int destOfs = ReadPipe<int>();
-					char* buf = (char*)hMapFilePtr + destOfs;
-					int bufsize = 512 * 480 * 4;
-					memcpy(buf,s_EmulationControl.cb_video_refresh_params.data,bufsize);
-					WritePipe((char)0); //dummy synchronization (alert frontend we're done with buffer)
-					break;
-				}
-
-			case eEmulationCallback_snes_audio_flush:
-				Handle_SIG_audio_flush();
-				break;
-			case eEmulationCallback_snes_input_poll:
-				WritePipe(eMessage_SIG_input_poll);
-				break;
-			case eEmulationCallback_snes_input_state:
-				WritePipe(eMessage_SIG_input_state);
-				WritePipe(s_EmulationControl.cb_input_state_params.port);
-				WritePipe(s_EmulationControl.cb_input_state_params.device);
-				WritePipe(s_EmulationControl.cb_input_state_params.index);
-				WritePipe(s_EmulationControl.cb_input_state_params.id);
-				s_EmulationControl.cb_input_state_params.result = ReadPipe<int16_t>();
-				break;
-			case eEmulationCallback_snes_input_notify:
-				WritePipe(eMessage_SIG_input_notify);
-				WritePipe(s_EmulationControl.cb_input_notify_params.index);
-				break;
-			case eEmulationCallback_snes_path_request:
-				{
-					WritePipe(eMessage_SIG_path_request);
-					WritePipe(s_EmulationControl.cb_path_request_params.slot);
-					WritePipeString(s_EmulationControl.cb_path_request_params.hint);
-					std::string temp = ReadPipeString();
-					//yucky! use strncpy and ARRAY_SIZE or something!
-					strcpy(s_EmulationControl.cb_path_request_params.result,temp.c_str());
-				}
-				break;
-			case eEmulationCallback_snes_allocSharedMemory:
-				implementation_snes_allocSharedMemory();
-				break;
-			case eEmulationCallback_snes_freeSharedMemory:
-				implementation_snes_freeSharedMemory();
-				break;
-			case eEmulationCallback_snes_trace:
-				WritePipe(eMessage_SIG_trace_callback);
-				WritePipeString(s_EmulationControl.cb_trace_params.msg);				
-				break;
-			}
-			//when callbacks finish, we automatically resume emulation. be careful to go back to top!!!!!!!!
-			SETEMU;
-			goto TOP;
-
-		case eEmulationExitReason_BRK:
-			s_EmulationControl.exitReason = eEmulationExitReason_NotSet;
-			switch(s_EmulationControl.hookExitType)
-			{
-			case eMessage_BRK_scanlineStart:
-				WritePipe(eMessage_BRK_scanlineStart);
-				WritePipe((uint32)s_EmulationControl.hookAddr);
-				break;
-			case eMessage_BRK_hook_exec:
-				WritePipe(eMessage_BRK_hook_exec);
-				WritePipe((uint32)s_EmulationControl.hookAddr);
-				break;
-			case eMessage_BRK_hook_read:
-				WritePipe(eMessage_BRK_hook_read);
-				WritePipe((uint32)s_EmulationControl.hookAddr);
-				break;
-			case eMessage_BRK_hook_write:
-				WritePipe(eMessage_BRK_hook_write);
-				WritePipe((uint32)s_EmulationControl.hookAddr);
-				WritePipe((uint8)s_EmulationControl.hookValue);
-				break;
-			}
-			goto TOP;
-		}
-
-HANDLEMESSAGES:
-
-		//printf("Reading message from pipe...\n");
-		eMessage msg = ReadPipe<eMessage>();
-		//printf("...slam: %08X\n",msg);
-
-		if(Handle_QUERY(msg))
-			goto TOP;
-		if(Handle_CMD(msg))
-			goto TOP;
-
-		switch(msg)
-		{
-		case eMessage_BRK_Complete:
-			return;
-
-		case eMessage_Shutdown:
-			//terminate this dll process
-			return;
-		
-		case eMessage_SetBuffer:
-			{
-				printf("eMessage_SetBuffer\n");
-				int which = ReadPipe<s32>();
-				std::string name = ReadPipeString();
-				IPCRingBuffer* ipcrb = new IPCRingBuffer();
-				ipcrb->Open(name);
-				if(which==0) rbuf = ipcrb;
-				else wbuf = ipcrb;
-				break;
-			}
-
-		case eMessage_BeginBufferIO:
-			bufio = true;
-			break;
-
-		case eMessage_EndBufferIO:
-			bufio = false;
-			break;
-
-		} //switch(msg)
-	}
-}
-
-static DWORD WINAPI ThreadProc(_In_ LPVOID lpParameter)
-{
-	MessageLoop();
-	//send a message to the other thread to synchronize the shutdown of this thread
-	//after that message is received, this thread (and the whole dll instance) is dead.
-	WritePipe(eMessage_BRK_Complete);
-	return 0;
-}
-
-
-void OpenConsole() 
-{
-	AllocConsole();
-	freopen("CONOUT$", "w", stdout);
-	freopen("CONOUT$", "w", stderr);
-	freopen("CONIN$", "r", stdin);
-}
-
-void EMUTHREAD_handleCommand_LoadCartridgeNormal()
-{
-	Blob xml = ReadPipeBlob();
-	xml.push_back(0); //make sure the xml is null terminated
-	const char* xmlptr = NULL;
-	if(xml.size() != 1) xmlptr = &xml[0];
-
-	Blob rom_data = ReadPipeBlob();
-	const unsigned char* rom_ptr = NULL;
-	if(rom_data.size() != 0) rom_ptr = (unsigned char*)&rom_data[0];
-
-	bool ret = snes_load_cartridge_normal(xmlptr,rom_ptr,rom_data.size());
-	s_EmulationControl.cmd_result = ret?1:0;
-}
-
-void EMUTHREAD_handleCommand_LoadCartridgeSuperGameBoy()
-{
-	std::string rom_xml = ReadPipeString();
-	const char* rom_xmlptr = NULL;
-	if(rom_xml != "") rom_xmlptr = rom_xml.c_str();
-	Blob rom_data = ReadPipeBlob();
-	uint32 rom_length = rom_data.size();
-
-	std::string dmg_xml = ReadPipeString();
-	const char* dmg_xmlptr = NULL;
-	if(dmg_xml != "") dmg_xmlptr = dmg_xml.c_str();
-	Blob dmg_data = ReadPipeBlob();
-	uint32 dmg_length = dmg_data.size();
-
-	bool ret = snes_load_cartridge_super_game_boy(rom_xmlptr,(uint8*)&rom_data[0],rom_length, dmg_xmlptr,(uint8*)&dmg_data[0], dmg_length);
-	s_EmulationControl.cmd_result = ret?1:0;
-}
-
-void EMUTHREAD_handle_CMD_serialize()
-{
-	int size = ReadPipe<s32>();
-	int destOfs = ReadPipe<s32>();
-	char* buf = (char*)hMapFilePtr + destOfs;
-	bool ret = snes_serialize((uint8_t*)buf,size);
-	s_EmulationControl.cmd_result = ret?1:0;
-}
-
-void EMUTHREAD_handle_CMD_unserialize()
-{
-	int size = ReadPipe<s32>();
-	int destOfs = ReadPipe<s32>();
-	char* buf = (char*)hMapFilePtr + destOfs;
-	bool ret = snes_unserialize((uint8_t*)buf	,size);
-	s_EmulationControl.cmd_result = ret?1:0;
-}
-
-void emuthread()
-{
-	for(;;)
-	{
-		switch(s_EmulationControl.command)
-		{
-		case eMessage_CMD_init:
-			snes_init();
-			break;
-		case eMessage_CMD_power:
-			snes_power();
-			break;
-		case eMessage_CMD_reset:
-			snes_reset();
-			break;
-		case eMessage_CMD_term:
-			snes_term();
-			break;
-		case eMessage_CMD_unload_cartridge:
-			snes_unload_cartridge();
-			break;
-		case eMessage_CMD_load_cartridge_normal:
-			EMUTHREAD_handleCommand_LoadCartridgeNormal();
-			break;
-		case eMessage_CMD_load_cartridge_super_game_boy:
-			EMUTHREAD_handleCommand_LoadCartridgeSuperGameBoy();
-			break;
-
-		case eMessage_CMD_serialize:
-			EMUTHREAD_handle_CMD_serialize();
-			break;
-		case eMessage_CMD_unserialize:
-			EMUTHREAD_handle_CMD_unserialize();
-			break;
-
-		case eMessage_CMD_run:
-			SIG_FlushAudio();
-
-			//we could avoid this if we saved the current thread before jumping back to co_control, instead of always jumping back to co_emu
-			//in effect, we're scrambling the scheduler
-			//EDIT - well, we changed that, but.. we still want this probably, for debugging and stuff
-			for(;;)
-			{
-				SNES::scheduler.sync = SNES::Scheduler::SynchronizeMode::None;
-				SNES::scheduler.clearExitReason();
-				SNES::scheduler.enter();
-				if(SNES::scheduler.exit_reason() == SNES::Scheduler::ExitReason::FrameEvent)
-				{
-					SNES::video.update();
-					break;
-				}
-				//not used yet
-				if(SNES::scheduler.exit_reason() == SNES::Scheduler::ExitReason::DebuggerEvent)
-					break;
-			}
-
-			SIG_FlushAudio();
-			break;
-		}
-
-		s_EmulationControl.exitReason = eEmulationExitReason_CMD_Complete;
-		SETCONTROL;
-	}
-}
-
-BOOL WINAPI DllMain(_In_ HINSTANCE hinstDLL, _In_ DWORD     fdwReason, _In_ LPVOID    lpvReserved)
-{
-	return TRUE;
-}
-
-extern "C" dllexport bool __cdecl DllInit(const char* ipcname)
-{
-	printf("NEW INSTANCE: %08X\n", &s_EmulationControl);
-
-	char pipename[256];
-	char eventname[256];
-	sprintf(pipename, "\\\\.\\Pipe\\%s",ipcname);
-	sprintf(eventname, "%s-event", ipcname);
-
-	printf("pipe: %s\n",pipename);
-	printf("event: %s\n",eventname);
-
-	hPipe = CreateFile(pipename, GENERIC_READ | GENERIC_WRITE, 0, NULL, OPEN_EXISTING, 0, NULL);
-
-	if(hPipe == INVALID_HANDLE_VALUE)
-		return false;
-
-	hMapFile = OpenFileMapping(FILE_MAP_READ | FILE_MAP_WRITE, FALSE, ipcname);
-	if(hMapFile == INVALID_HANDLE_VALUE)
-		return false;
-
-	hMapFilePtr = MapViewOfFile(hMapFile, FILE_MAP_READ | FILE_MAP_WRITE, 0, 0, 0);
-
-	//make a coroutine thread to run the emulation in. we'll switch back to this thread when communicating with the frontend
-	co_control = co_active();
-	co_emu = co_create(65536*sizeof(void*),emuthread);
-
-	running = true;
-	printf("running\n");
-
-	DWORD tid;
-	CreateThread(nullptr, 0, &ThreadProc, nullptr, 0, &tid);
-
-	return true;
-}
-
-
-void pwrap_init()
-{
-	//bsnes's interface initialization calls into this after initializing itself, so we can get a chance to mod it for pwrap functionalities
-	InitBsnes();
->>>>>>> 6e0b8e27
 }